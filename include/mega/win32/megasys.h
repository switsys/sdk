--- conflicted
+++ resolved
@@ -85,22 +85,6 @@
 
 #ifndef _CRT_SECURE_NO_WARNINGS
   #define _CRT_SECURE_NO_WARNINGS
-<<<<<<< HEAD
-#endif
-
-// FIXME: move to auto-generated file
-#ifndef MEGA_MAJOR_VERSION
-  #define MEGA_MAJOR_VERSION 2
-#endif
-
-#ifndef MEGA_MINOR_VERSION
-  #define MEGA_MINOR_VERSION 6
-#endif
-
-#ifndef MEGA_MICRO_VERSION
-  #define MEGA_MICRO_VERSION 0
-=======
->>>>>>> a55db5e5
 #endif
 
 #include <conio.h>
