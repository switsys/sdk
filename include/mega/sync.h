/**
 * @file mega/sync.h
 * @brief Class for synchronizing local and remote trees
 *
 * (c) 2013-2014 by Mega Limited, Auckland, New Zealand
 *
 * This file is part of the MEGA SDK - Client Access Engine.
 *
 * Applications using the MEGA API must present a valid application key
 * and comply with the the rules set forth in the Terms of Service.
 *
 * The MEGA SDK is distributed in the hope that it will be useful,
 * but WITHOUT ANY WARRANTY; without even the implied warranty of
 * MERCHANTABILITY or FITNESS FOR A PARTICULAR PURPOSE.
 *
 * @copyright Simplified (2-clause) BSD License.
 *
 * You should have received a copy of the license along with this
 * program.
 */

#ifndef MEGA_SYNC_H
#define MEGA_SYNC_H 1

#ifdef ENABLE_SYNC
#include "megaclient.h"

namespace mega {

// Returns true for a path that can be synced (.debris is not one of those).
bool isPathSyncable(const string& localpath, const string& localdebris, const string& localseparator);

// Searching from the back, this function compares path1 and path2 character by character and
// returns the number of consecutive character matches (excluding separators) but only including whole node names.
// It's assumed that the paths are normalized (e.g. not contain ..) and separated with the given `localseparator`.
// `accumulated` is a buffer that is used to avoid constant reallocations.
int computeReversePathMatchScore(string& accumulated, const string& path1, const string& path2, const string& localseparator);

// Recursively iterates through the filesystem tree starting at the sync root and assigns
// fs IDs to those local nodes that match the fingerprint retrieved from disk.
bool assignFilesystemIds(Sync& sync, MegaApp& app, FileSystemAccess& fsaccess, handlelocalnode_map& fsidnodes,
                         const string& localdebris, const string& localseparator);

class MEGA_API Sync
{
public:
    void* appData = nullptr;

    MegaClient* client = nullptr;

    // sync-wide directory notification provider
    std::unique_ptr<DirNotify> dirnotify;

    // root of local filesystem tree, holding the sync's root folder
    LocalNode localroot;

    // Path used to normalize sync locaroot name when using prefix /System/Volumes/Data needed by fsevents, due to notification paths
    // are served with such prefix from macOS catalina +
#ifdef __APPLE__
    string mFsEventsPath;
#endif
    // current state
    syncstate_t state = SYNC_INITIALSCAN;

    // are we conducting a full tree scan? (during initialization and if event notification failed)
    bool fullscan = true;

    // syncing to an inbound share?
    bool inshare = false;
    
    // deletion queue
    set<int32_t> deleteq;

    // insertion/update queue
    localnode_set insertq;

    // adds an entry to the delete queue - removes it from insertq
    void statecachedel(LocalNode*);

    // adds an entry to the insert queue - removes it from deleteq
    void statecacheadd(LocalNode*);

    // recursively add children
    void addstatecachechildren(uint32_t, idlocalnode_map*, string*, LocalNode*, int);
    
    // Caches all synchronized LocalNode
    void cachenodes();

    // change state, signal to application
    void changestate(syncstate_t);

    // process and remove one directory notification queue item from *notify
    dstime procscanq(int);

    // recursively look for vanished child nodes and delete them
    void deletemissing(LocalNode*);

    // scan specific path
    LocalNode* checkpath(LocalNode*, string*, string* = NULL, dstime* = NULL, bool wejustcreatedthisfolder = false);

    m_off_t localbytes = 0;
    unsigned localnodes[2]{};

    // look up LocalNode relative to localroot
    LocalNode* localnodebypath(LocalNode*, string*, LocalNode** = NULL, string* = NULL);

    // Assigns fs IDs to those local nodes that match the fingerprint retrieved from disk.
    // The fs IDs of unmatched nodes are invalidated.
    bool assignfsids();

    // scan items in specified path and add as children of the specified
    // LocalNode
    bool scan(string*, FileAccess*);

    // own position in session sync list
    sync_list::iterator sync_it{};

    // rescan sequence number (incremented when a full rescan or a new
    // notification batch starts)
    int scanseqno = 0;

    // notified nodes originating from this sync bear this tag
    int tag = 0;

    // debris path component relative to the base path
    string debris, localdebris;

    // permanent lock on the debris/tmp folder
<<<<<<< HEAD
    FileAccess* tmpfa = nullptr;
=======
    std::unique_ptr<FileAccess> tmpfa;
>>>>>>> fd585615

    // state cache table
    DbTable* statecachetable = nullptr;

    // move file or folder to localdebris
    bool movetolocaldebris(string* localpath);

    // original filesystem fingerprint
    fsfp_t fsfp = 0;

    // does the filesystem have stable IDs? (FAT does not)
    bool fsstableids = false;

    // Error that causes a cancellation
    error errorcode = API_OK;

    // true if the sync hasn't loaded cached LocalNodes yet
    bool initializing = true;

    // true if the local synced folder is a network folder
    bool isnetwork = false;

    // values related to possible files being updated
    m_off_t updatedfilesize = ~0;
    m_time_t updatedfilets = 0;
    m_time_t updatedfileinitialts = 0;

    Sync() = default;
    Sync(MegaClient*, string*, const char*, string*, Node*, fsfp_t, bool, int, void*);
    ~Sync();

    static const int SCANNING_DELAY_DS;
    static const int EXTRA_SCANNING_DELAY_DS;
    static const int FILE_UPDATE_DELAY_DS;
    static const int FILE_UPDATE_MAX_DELAY_SECS;
    static const dstime RECENT_VERSION_INTERVAL_SECS;

protected :
    bool readstatecache();

};
} // namespace

#endif
#endif<|MERGE_RESOLUTION|>--- conflicted
+++ resolved
@@ -126,11 +126,7 @@
     string debris, localdebris;
 
     // permanent lock on the debris/tmp folder
-<<<<<<< HEAD
-    FileAccess* tmpfa = nullptr;
-=======
     std::unique_ptr<FileAccess> tmpfa;
->>>>>>> fd585615
 
     // state cache table
     DbTable* statecachetable = nullptr;
