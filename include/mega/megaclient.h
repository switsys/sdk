--- conflicted
+++ resolved
@@ -41,13 +41,10 @@
 
 namespace mega {
 
-<<<<<<< HEAD
 #ifdef ENABLE_SYNC
+class SyncConfigBag;
 class UnsyncableNodeBag;
 #endif
-=======
-class SyncConfigBag;
->>>>>>> 6529dc93
 
 class MEGA_API FetchNodesStats
 {
@@ -451,13 +448,11 @@
     // indicates whether all startup syncs have been fully scanned
     bool syncsup;
 
-<<<<<<< HEAD
+    // A collection of sync configs backed by a database table
+    std::unique_ptr<SyncConfigBag> syncConfigs;
+
     // A collection of unsyncable remote nodes stored by handle
     std::unique_ptr<UnsyncableNodeBag> unsyncables;
-=======
-    // A collection of sync configs backed by a database table
-    std::unique_ptr<SyncConfigBag> syncConfigs;
->>>>>>> 6529dc93
 #endif
 
     // if set, symlinks will be followed except in recursive deletions
@@ -1604,11 +1599,8 @@
     } performanceStats;
 
 #ifdef ENABLE_SYNC
-<<<<<<< HEAD
+    void resetSyncConfigs();
     void resetUnsyncables();
-=======
-    void resetSyncConfigs();
->>>>>>> 6529dc93
 #endif
 
     MegaClient(MegaApp*, Waiter*, HttpIO*, FileSystemAccess*, DbAccess*, GfxProc*, const char*, const char*);
