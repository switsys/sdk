--- conflicted
+++ resolved
@@ -1792,12 +1792,8 @@
             TYPE_GET_RECOVERY_LINK, TYPE_QUERY_RECOVERY_LINK, TYPE_CONFIRM_RECOVERY_LINK,
             TYPE_GET_CANCEL_LINK, TYPE_CONFIRM_CANCEL_LINK,
             TYPE_GET_CHANGE_EMAIL_LINK, TYPE_CONFIRM_CHANGE_EMAIL_LINK,
-<<<<<<< HEAD
-            TYPE_CHAT_UPDATE_PERMISSIONS, TYPE_CHAT_TRUNCATE, TYPE_PAUSE_TRANSFER,
-            TYPE_MOVE_TRANSFER
-=======
-            TYPE_CHAT_UPDATE_PERMISSIONS, TYPE_CHAT_TRUNCATE, TYPE_CHAT_SET_TITLE
->>>>>>> 1a2a4bca
+            TYPE_CHAT_UPDATE_PERMISSIONS, TYPE_CHAT_TRUNCATE, TYPE_CHAT_SET_TITLE,
+		TYPE_PAUSE_TRANSFER, TYPE_MOVE_TRANSFER
         };
 
         virtual ~MegaRequest();
