/**
 * @file node.cpp
 * @brief Classes for accessing local and remote nodes
 *
 * (c) 2013-2014 by Mega Limited, Auckland, New Zealand
 *
 * This file is part of the MEGA SDK - Client Access Engine.
 *
 * Applications using the MEGA API must present a valid application key
 * and comply with the the rules set forth in the Terms of Service.
 *
 * The MEGA SDK is distributed in the hope that it will be useful,
 * but WITHOUT ANY WARRANTY; without even the implied warranty of
 * MERCHANTABILITY or FITNESS FOR A PARTICULAR PURPOSE.
 *
 * @copyright Simplified (2-clause) BSD License.
 *
 * You should have received a copy of the license along with this
 * program.
 */

#include "mega/node.h"
#include "mega/megaclient.h"
#include "mega/megaapp.h"
#include "mega/share.h"
#include "mega/serialize64.h"
#include "mega/base64.h"
#include "mega/sync.h"
#include "mega/transfer.h"
#include "mega/transferslot.h"
#include "mega/logging.h"

namespace mega {

NewNode::NewNode()
{
    syncid = UNDEF;
    added = false;
    source = NEW_NODE;
    ovhandle = UNDEF;
    uploadhandle = UNDEF;
    localnode = NULL;
    fileattributes = NULL;
}

NewNode::~NewNode()
{
    delete fileattributes;
}


Node::Node(MegaClient* cclient, node_vector* dp, handle h, handle ph,
           nodetype_t t, m_off_t s, handle u, const char* fa, m_time_t ts)
{
    client = cclient;
    outshares = NULL;
    pendingshares = NULL;
    tag = 0;
    appdata = NULL;

    nodehandle = h;
    parenthandle = ph;

    parent = NULL;

#ifdef ENABLE_SYNC
    localnode = NULL;
    syncget = NULL;

    syncdeleted = SYNCDEL_NONE;
    todebris_it = client->todebris.end();
    tounlink_it = client->tounlink.end();
#endif

    type = t;

    size = s;
    owner = u;

    copystring(&fileattrstring, fa);

    ctime = ts;

    inshare = NULL;
    sharekey = NULL;
    foreignkey = false;

    plink = NULL;

    memset(&changed,-1,sizeof changed);
    changed.removed = false;

    Node* p;

    client->nodes[h] = this;

    // folder link access: first returned record defines root node and
    // identity
    if (ISUNDEF(*client->rootnodes))
    {
        *client->rootnodes = h;
    }

    if (t >= ROOTNODE && t <= RUBBISHNODE)
    {
        client->rootnodes[t - ROOTNODE] = h;
    }

    // set parent linkage or queue for delayed parent linkage in case of
    // out-of-order delivery
    if ((p = client->nodebyhandle(ph)))
    {
        setparent(p);
    }
    else
    {
        dp->push_back(this);
    }

    client->mFingerprints.newnode(this);
}

Node::~Node()
{
    if (keyApplied())
    {
        client->mAppliedKeyNodeCount--;
        assert(client->mAppliedKeyNodeCount >= 0);
    }

    // abort pending direct reads
    client->preadabort(this);

    // remove node's fingerprint from hash
    client->mFingerprints.remove(this);

#ifdef ENABLE_SYNC
    // remove from todebris node_set
    if (todebris_it != client->todebris.end())
    {
        client->todebris.erase(todebris_it);
    }

    // remove from tounlink node_set
    if (tounlink_it != client->tounlink.end())
    {
        client->tounlink.erase(tounlink_it);
    }
#endif

    if (outshares)
    {
        // delete outshares, including pointers from users for this node
        for (share_map::iterator it = outshares->begin(); it != outshares->end(); it++)
        {
            delete it->second;
        }
        delete outshares;
    }

    if (pendingshares)
    {
        // delete pending shares
        for (share_map::iterator it = pendingshares->begin(); it != pendingshares->end(); it++)
        {
            delete it->second;
        }
        delete pendingshares;
    }


    // remove from parent's children
    if (parent)
    {
        parent->children.erase(child_it);
    }

    Node* fa = firstancestor();
    handle ancestor = fa->nodehandle;
    if (ancestor == client->rootnodes[0] || ancestor == client->rootnodes[1] || ancestor == client->rootnodes[2] || fa->inshare)
    {
        client->mNodeCounters[firstancestor()->nodehandle] -= subnodeCounts();
    }

    if (inshare)
    {
        client->mNodeCounters.erase(nodehandle);
    }

    // delete child-parent associations (normally not used, as nodes are
    // deleted bottom-up)
    for (node_list::iterator it = children.begin(); it != children.end(); it++)
    {
        (*it)->parent = NULL;
    }

    delete plink;
    delete inshare;
    delete sharekey;

#ifdef ENABLE_SYNC
    // sync: remove reference from local filesystem node
    if (localnode)
    {
        localnode->reactToNodeChange(true);
        localnode->node = NULL;
    }

    // in case this node is currently being transferred for syncing: abort transfer
    delete syncget;
#endif
}

void Node::setkeyfromjson(const char* k)
{
    if (keyApplied()) --client->mAppliedKeyNodeCount;
    Node::copystring(&nodekeydata, k);
    if (keyApplied()) ++client->mAppliedKeyNodeCount;
    assert(client->mAppliedKeyNodeCount >= 0);
}

// update node key and decrypt attributes
void Node::setkey(const byte* newkey)
{
    if (newkey)
    {
        if (keyApplied()) --client->mAppliedKeyNodeCount;
        nodekeydata.assign(reinterpret_cast<const char*>(newkey), (type == FILENODE) ? FILENODEKEYLENGTH : FOLDERNODEKEYLENGTH);
        if (keyApplied()) ++client->mAppliedKeyNodeCount;
        assert(client->mAppliedKeyNodeCount >= 0);
    }

    setattr();
}

// parse serialized node and return Node object - updates nodes hash and parent
// mismatch vector
Node* Node::unserialize(MegaClient* client, const string* d, node_vector* dp)
{
    handle h, ph;
    nodetype_t t;
    m_off_t s;
    handle u;
    const byte* k = NULL;
    const char* fa;
    m_time_t ts;
    const byte* skey;
    const char* ptr = d->data();
    const char* end = ptr + d->size();
    unsigned short ll;
    Node* n;
    int i;
    char isExported = '\0';
    char hasLinkCreationTs = '\0';

    if (ptr + sizeof s + 2 * MegaClient::NODEHANDLE + MegaClient::USERHANDLE + 2 * sizeof ts + sizeof ll > end)
    {
        return NULL;
    }

    s = MemAccess::get<m_off_t>(ptr);
    ptr += sizeof s;

    if (s < 0 && s >= -RUBBISHNODE)
    {
        t = (nodetype_t)-s;
    }
    else
    {
        t = FILENODE;
    }

    h = 0;
    memcpy((char*)&h, ptr, MegaClient::NODEHANDLE);
    ptr += MegaClient::NODEHANDLE;

    ph = 0;
    memcpy((char*)&ph, ptr, MegaClient::NODEHANDLE);
    ptr += MegaClient::NODEHANDLE;

    if (!ph)
    {
        ph = UNDEF;
    }

    u = 0;
    memcpy((char*)&u, ptr, MegaClient::USERHANDLE);
    ptr += MegaClient::USERHANDLE;

    // FIME: use m_time_t / Serialize64 instead
    ptr += sizeof(time_t);

    ts = (uint32_t)MemAccess::get<time_t>(ptr);
    ptr += sizeof(time_t);

    if ((t == FILENODE) || (t == FOLDERNODE))
    {
        int keylen = ((t == FILENODE) ? FILENODEKEYLENGTH : FOLDERNODEKEYLENGTH);

        if (ptr + keylen + 8 + sizeof(short) > end)
        {
            return NULL;
        }

        k = (const byte*)ptr;
        ptr += keylen;
    }

    if (t == FILENODE)
    {
        ll = MemAccess::get<unsigned short>(ptr);
        ptr += sizeof ll;

        if (ptr + ll > end)
        {
            return NULL;
        }

        fa = ptr;
        ptr += ll;
    }
    else
    {
        fa = NULL;
    }

    if (ptr + sizeof isExported + sizeof hasLinkCreationTs > end)
    {
        return NULL;
    }

    isExported = MemAccess::get<char>(ptr);
    ptr += sizeof(isExported);

    hasLinkCreationTs = MemAccess::get<char>(ptr);
    ptr += sizeof(hasLinkCreationTs);

    for (i = 6; i--;)
    {
        if (ptr + (unsigned char)*ptr < end)
        {
            ptr += (unsigned char)*ptr + 1;
        }
    }

    if (ptr + sizeof(short) > end)
    {
        return NULL;
    }

    short numshares = MemAccess::get<short>(ptr);
    ptr += sizeof(numshares);

    if (numshares)
    {
        if (ptr + SymmCipher::KEYLENGTH > end)
        {
            return NULL;
        }

        skey = (const byte*)ptr;
        ptr += SymmCipher::KEYLENGTH;
    }
    else
    {
        skey = NULL;
    }

    n = new Node(client, dp, h, ph, t, s, u, fa, ts);

    if (k)
    {
        n->setkey(k);
    }

    if (numshares)
    {
        // read inshare, outshares, or pending shares
        while (Share::unserialize(client,
                                  (numshares > 0) ? -1 : 0,
                                  h, skey, &ptr, end)
               && numshares > 0
               && --numshares);
    }

    ptr = n->attrs.unserialize(ptr, end);
    if (!ptr)
    {
        delete n;
        return NULL;
    }

    // It's needed to re-normalize node names because
    // the updated version of utf8proc doesn't provide
    // exactly the same output as the previous one that
    // we were using
    attr_map::iterator it = n->attrs.map.find('n');
    if (it != n->attrs.map.end())
    {
        client->fsaccess->normalize(&(it->second));
    }

    PublicLink *plink = NULL;
    if (isExported)
    {
        if (ptr + MegaClient::NODEHANDLE + sizeof(m_time_t) + sizeof(bool) > end)
        {
            delete n;
            return NULL;
        }

        handle ph = 0;
        memcpy((char*)&ph, ptr, MegaClient::NODEHANDLE);
        ptr += MegaClient::NODEHANDLE;
        m_time_t ets = MemAccess::get<m_time_t>(ptr);
        ptr += sizeof(ets);
        bool takendown = MemAccess::get<bool>(ptr);
        ptr += sizeof(takendown);

        m_time_t cts = 0;
        if (hasLinkCreationTs)
        {
            cts = MemAccess::get<m_time_t>(ptr);
            ptr += sizeof(cts);
        }

        plink = new PublicLink(ph, cts, ets, takendown);
    }
    n->plink = plink;

    n->setfingerprint();

    if (ptr == end)
    {
        return n;
    }
    else
    {
        delete n;
        return NULL;
    }
}

// serialize node - nodes with pending or RSA keys are unsupported
bool Node::serialize(string* d)
{
    // do not serialize encrypted nodes
    if (attrstring)
    {
        LOG_warn << "Trying to serialize an encrypted node";

        //Last attempt to decrypt the node
        applykey();
        setattr();

        if (attrstring)
        {
            LOG_err << "Skipping undecryptable node";
            return false;
        }
    }

    switch (type)
    {
        case FILENODE:
            if ((int)nodekeydata.size() != FILENODEKEYLENGTH)
            {
                return false;
            }
            break;

        case FOLDERNODE:
            if ((int)nodekeydata.size() != FOLDERNODEKEYLENGTH)
            {
                return false;
            }
            break;

        default:
            if (nodekeydata.size())
            {
                return false;
            }
    }

    unsigned short ll;
    short numshares;
    m_off_t s;

    s = type ? -type : size;

    d->append((char*)&s, sizeof s);

    d->append((char*)&nodehandle, MegaClient::NODEHANDLE);

    if (parent)
    {
        d->append((char*)&parent->nodehandle, MegaClient::NODEHANDLE);
    }
    else
    {
        d->append("\0\0\0\0\0", MegaClient::NODEHANDLE);
    }

    d->append((char*)&owner, MegaClient::USERHANDLE);

    // FIXME: use Serialize64
    time_t ts = 0;  // we don't want to break backward compatibiltiy by changing the size (where m_time_t differs)
    d->append((char*)&ts, sizeof(ts));

    ts = (time_t)ctime; 
    d->append((char*)&ts, sizeof(ts));

    d->append(nodekeydata);

    if (type == FILENODE)
    {
        ll = static_cast<unsigned short>(fileattrstring.size() + 1);
        d->append((char*)&ll, sizeof ll);
        d->append(fileattrstring.c_str(), ll);
    }

    char isExported = plink ? 1 : 0;
    d->append((char*)&isExported, 1);

    char hasLinkCreationTs = plink ? 1 : 0;
    d->append((char*)&hasLinkCreationTs, 1);

    d->append("\0\0\0\0\0", 6); // Use these bytes for extensions

    if (inshare)
    {
        numshares = -1;
    }
    else
    {
        numshares = 0;
        if (outshares)
        {
            numshares += (short)outshares->size();
        }
        if (pendingshares)
        {
            numshares += (short)pendingshares->size();
        }
    }

    d->append((char*)&numshares, sizeof numshares);

    if (numshares)
    {
        d->append((char*)sharekey->key, SymmCipher::KEYLENGTH);

        if (inshare)
        {
            inshare->serialize(d);
        }
        else
        {
            if (outshares)
            {
                for (share_map::iterator it = outshares->begin(); it != outshares->end(); it++)
                {
                    it->second->serialize(d);
                }
            }
            if (pendingshares)
            {
                for (share_map::iterator it = pendingshares->begin(); it != pendingshares->end(); it++)
                {
                    it->second->serialize(d);
                }
            }
        }
    }

    attrs.serialize(d);

    if (isExported)
    {
        d->append((char*) &plink->ph, MegaClient::NODEHANDLE);
        d->append((char*) &plink->ets, sizeof(plink->ets));
        d->append((char*) &plink->takendown, sizeof(plink->takendown));
        if (hasLinkCreationTs)
        {
            d->append((char*) &plink->cts, sizeof(plink->cts));
        }
    }

    return true;
}

// copy remainder of quoted string (no unescaping, use for base64 data only)
void Node::copystring(string* s, const char* p)
{
    if (p)
    {
        const char* pp;

        if ((pp = strchr(p, '"')))
        {
            s->assign(p, pp - p);
        }
        else
        {
            *s = p;
        }
    }
    else
    {
        s->clear();
    }
}

// decrypt attrstring and check magic number prefix
byte* Node::decryptattr(SymmCipher* key, const char* attrstring, size_t attrstrlen)
{
    if (attrstrlen)
    {
        int l = int(attrstrlen * 3 / 4 + 3);
        byte* buf = new byte[l];

        l = Base64::atob(attrstring, buf, l);

        if (!(l & (SymmCipher::BLOCKSIZE - 1)))
        {
            key->cbc_decrypt(buf, l);

            if (!memcmp(buf, "MEGA{\"", 6))
            {
                return buf;
            }
        }

        delete[] buf;
    }

    return NULL;
}

void Node::parseattr(byte *bufattr, AttrMap &attrs, m_off_t size, m_time_t &mtime , string &fileName, string &fingerprint, FileFingerprint &ffp)
{
    JSON json;
    nameid name;
    string *t;

    json.begin((char*)bufattr + 5);
    while ((name = json.getnameid()) != EOO && json.storeobject((t = &attrs.map[name])))
    {
        JSON::unescape(t);
    }

    attr_map::iterator it = attrs.map.find('n');   // filename
    if (it == attrs.map.end())
    {
        fileName = "CRYPTO_ERROR";
    }
    else if (it->second.empty())
    {
        fileName = "BLANK";
    }

    it = attrs.map.find('c');   // checksum
    if (it != attrs.map.end())
    {
        if (ffp.unserializefingerprint(&it->second))
        {
            ffp.size = size;
            mtime = ffp.mtime;

            char bsize[sizeof(size) + 1];
            int l = Serialize64::serialize((byte *)bsize, size);
            char *buf = new char[l * 4 / 3 + 4];
            char ssize = static_cast<char>('A' + Base64::btoa((const byte *)bsize, l, buf));

            string result(1, ssize);
            result.append(buf);
            result.append(it->second);
            delete [] buf;

            fingerprint = result;
        }
    }
}

// return temporary SymmCipher for this nodekey
SymmCipher* Node::nodecipher()
{
    if (client->tmpnodecipher.setkey(&nodekeydata))
    {
        return &client->tmpnodecipher;
    }

    return NULL;
}

// decrypt attributes and build attribute hash
void Node::setattr()
{
    byte* buf;
    SymmCipher* cipher;

    if (attrstring && (cipher = nodecipher()) && (buf = decryptattr(cipher, attrstring->c_str(), attrstring->size())))
    {
        JSON json;
        nameid name;
        string* t;

        attrs.map.clear();
        json.begin((char*)buf + 5);

        while ((name = json.getnameid()) != EOO && json.storeobject((t = &attrs.map[name])))
        {
            JSON::unescape(t);

            if (name == 'n')
            {
                client->fsaccess->normalize(t);
            }
        }

        setfingerprint();

        delete[] buf;

        delete attrstring;
        attrstring = NULL;
    }
}

// if present, configure FileFingerprint from attributes
// otherwise, the file's fingerprint is derived from the file's mtime/size/key
void Node::setfingerprint()
{
    if (type == FILENODE && nodekeydata.size() >= sizeof crc)
    {
        client->mFingerprints.remove(this);

        attr_map::iterator it = attrs.map.find('c');

        if (it != attrs.map.end())
        {
            if (!unserializefingerprint(&it->second))
            {
                LOG_warn << "Invalid fingerprint";
            }
        }

        // if we lack a valid FileFingerprint for this file, use file's key,
        // size and client timestamp instead
        if (!isvalid)
        {
            memcpy(crc.data(), nodekeydata.data(), sizeof crc);
            mtime = ctime;
        }

        client->mFingerprints.add(this);
    }
}

// return file/folder name or special status strings
const char* Node::displayname() const
{
    // not yet decrypted
    if (attrstring)
    {
        LOG_debug << "NO_KEY " << type << " " << size << " " << Base64Str<MegaClient::NODEHANDLE>(nodehandle);
#ifdef ENABLE_SYNC
        if (localnode)
        {
            LOG_debug << "Local name: " << localnode->name;
        }
#endif
        return "NO_KEY";
    }

    attr_map::const_iterator it;

    it = attrs.map.find('n');

    if (it == attrs.map.end())
    {
        if (type < ROOTNODE || type > RUBBISHNODE)
        {
            LOG_debug << "CRYPTO_ERROR " << type << " " << size << " " << nodehandle;
#ifdef ENABLE_SYNC
            if (localnode)
            {
                LOG_debug << "Local name: " << localnode->name;
            }
#endif
        }
        return "CRYPTO_ERROR";
    }

    if (!it->second.size())
    {
        LOG_debug << "BLANK " << type << " " << size << " " << nodehandle;
#ifdef ENABLE_SYNC
        if (localnode)
        {
            LOG_debug << "Local name: " << localnode->name;
        }
#endif
        return "BLANK";
    }

    return it->second.c_str();
}

string Node::displaypath() const
{
    // factored from nearly identical functions in megapi_impl and megacli
    string path;
    const Node* n = this;
    for (; n; n = n->parent)
    {
        switch (n->type)
        {
        case FOLDERNODE:
            path.insert(0, n->displayname());

            if (n->inshare)
            {
                path.insert(0, ":");
                if (n->inshare->user)
                {
                    path.insert(0, n->inshare->user->email);
                }
                else
                {
                    path.insert(0, "UNKNOWN");
                }
                return path;
            }
            break;

        case INCOMINGNODE:
            path.insert(0, "//in");
            return path;

        case ROOTNODE:
            return path.empty() ? "/" : path;

        case RUBBISHNODE:
            path.insert(0, "//bin");
            return path;

        case TYPE_UNKNOWN:
        case FILENODE:
            path.insert(0, n->displayname());
        }
        path.insert(0, "/");
    }
    return path;
}

// returns position of file attribute or 0 if not present
int Node::hasfileattribute(fatype t) const
{
    return Node::hasfileattribute(&fileattrstring, t);
}

int Node::hasfileattribute(const string *fileattrstring, fatype t)
{
    char buf[24];

    sprintf(buf, ":%u*", t);
    return static_cast<int>(fileattrstring->find(buf) + 1);
}

// attempt to apply node key - sets nodekey to a raw key if successful
bool Node::applykey()
{
    if (type > FOLDERNODE)
    {
        //Root nodes contain an empty attrstring
        delete attrstring;
        attrstring = NULL;
    }

    if (keyApplied() || !nodekeydata.size())
    {
        return false;
    }

    int l = -1;
    size_t t = 0;
    handle h;
    const char* k = NULL;
    SymmCipher* sc = &client->key;
    handle me = client->loggedin() ? client->me : *client->rootnodes;

    while ((t = nodekeydata.find_first_of(':', t)) != string::npos)
    {
        // compound key: locate suitable subkey (always symmetric)
        h = 0;

        l = Base64::atob(nodekeydata.c_str() + (nodekeydata.find_last_of('/', t) + 1), (byte*)&h, sizeof h);
        t++;

        if (l == MegaClient::USERHANDLE)
        {
            // this is a user handle - reject if it's not me
            if (h != me)
            {
                continue;
            }
        }
        else
        {
            // look for share key if not folder access with folder master key
            if (h != me)
            {
                Node* n;

                // this is a share node handle - check if we have node and the
                // share key
                if (!(n = client->nodebyhandle(h)) || !n->sharekey)
                {
                    continue;
                }

                sc = n->sharekey;

                // this key will be rewritten when the node leaves the outbound share
                foreignkey = true;
            }
        }

        k = nodekeydata.c_str() + t;
        break;
    }

    // no: found => personal key, use directly
    // otherwise, no suitable key available yet - bail (it might arrive soon)
    if (!k)
    {
        if (l < 0)
        {
            k = nodekeydata.c_str();
        }
        else
        {
            return false;
        }
    }

    byte key[FILENODEKEYLENGTH];
    unsigned keylength = (type == FILENODE) ? FILENODEKEYLENGTH : FOLDERNODEKEYLENGTH;

    if (client->decryptkey(k, key, keylength, sc, 0, nodehandle))
    {
        client->mAppliedKeyNodeCount++;
        nodekeydata.assign((const char*)key, keylength);
        setattr();
    }

    assert(keyApplied());
    return true;
}

NodeCounter Node::subnodeCounts() const
{
    NodeCounter nc;
    for (Node *child : children)
    {
        nc += child->subnodeCounts();
    }
    if (type == FILENODE)
    {
        nc.files += 1;
        nc.storage += size;
        if (parent && parent->type == FILENODE)
        {
            nc.versions += 1;
            nc.versionStorage += size;
        }
    }
    else if (type == FOLDERNODE)
    {
        nc.folders += 1;
    }
    return nc;
}

#ifdef ENABLE_SYNC
void Node::setSyncable(const bool syncable)
{
    if (!syncable)
    {
        if (!client->unsyncables->addNode(nodehandle))
        {
            LOG_err << "Incomplete database write for node: " << nodehandle;
        }
    }
    else
    {
        if (!client->unsyncables->removeNode(nodehandle))
        {
            LOG_err << "Incomplete database write for node: " << nodehandle;
        }
    }
}

bool Node::isSyncable() const
{
<<<<<<< HEAD
    const auto syncPath = client->unsyncables->syncPath(nodehandle);
    if (syncPath)
    {
        if (localnode && localnode != (LocalNode*)~0)
        {
            return *syncPath == localnode->sync->localroot->localname;
        }
        return false;
    }
    return true;
=======
    return !client->unsyncables->containsNode(nodehandle);
>>>>>>> 59a67793
}
#endif

// returns whether node was moved
bool Node::setparent(Node* p)
{
    if (p == parent)
    {
        return false;
    }

    NodeCounter nc;
    bool gotnc = false;

    Node *originalancestor = firstancestor();
    handle oah = originalancestor->nodehandle;
    if (oah == client->rootnodes[0] || oah == client->rootnodes[1] || oah == client->rootnodes[2] || originalancestor->inshare)
    {
        nc = subnodeCounts();
        gotnc = true;

        // nodes moving from cloud drive to rubbish for example, or between inshares from the same user.
        client->mNodeCounters[oah] -= nc;
    }

    if (parent)
    {
        parent->children.erase(child_it);
    }

#ifdef ENABLE_SYNC
    Node *oldparent = parent;
#endif

    parent = p;

    if (parent)
    {
        child_it = parent->children.insert(parent->children.end(), this);

#ifdef ENABLE_SYNC
        if (parent->type == FILENODE && !parent->isSyncable())
        {
            // if child (old version) is not syncable then parent must follow suit (new version)
            parent->setSyncable(false);
            setSyncable(true); // set old version back to default
        }
#endif
    }

    Node* newancestor = firstancestor();
    handle nah = newancestor->nodehandle;
    if (nah == client->rootnodes[0] || nah == client->rootnodes[1] || nah == client->rootnodes[2] || newancestor->inshare)
    {
        if (!gotnc)
        {
            nc = subnodeCounts();
        }

        client->mNodeCounters[nah] += nc;
    }

#ifdef ENABLE_SYNC
    // if we are moving an entire sync, don't cancel GET transfers
    if (!localnode || localnode->parent)
    {
        // if the new location is not synced, cancel all GET transfers
        while (p)
        {
            if (p->localnode)
            {
                break;
            }

            p = p->parent;
        }

        if (!p || p->type == FILENODE)
        {
            TreeProcDelSyncGet tdsg;
            client->proctree(this, &tdsg);
        }
    }

    if (oldparent && oldparent->localnode)
    {
        oldparent->localnode->treestate(oldparent->localnode->checkstate());
    }
#endif

    return true;
}

Node* Node::firstancestor()
{
    Node* n = this;
    while (n->parent != NULL)
    {
        n = n->parent;
    }
    return n;
}

// returns 1 if n is under p, 0 otherwise
bool Node::isbelow(Node* p) const
{
    const Node* n = this;

    for (;;)
    {
        if (!n)
        {
            return false;
        }

        if (n == p)
        {
            return true;
        }

        n = n->parent;
    }
}

void Node::setpubliclink(handle ph, m_time_t cts, m_time_t ets, bool takendown)
{
    if (!plink) // creation
    {
        plink = new PublicLink(ph, cts, ets, takendown);
    }
    else            // update
    {
        plink->ph = ph;
        plink->cts = cts;
        plink->ets = ets;
        plink->takendown = takendown;
    }
}

NodeCore::NodeCore()
{
    attrstring = NULL;
    nodehandle = UNDEF;
    parenthandle = UNDEF;
    type = TYPE_UNKNOWN;
}

NodeCore::~NodeCore()
{
    delete attrstring;
}

PublicLink::PublicLink(handle ph, m_time_t cts, m_time_t ets, bool takendown)
{
    this->ph = ph;
    this->cts = cts;
    this->ets = ets;
    this->takendown = takendown;
}

PublicLink::PublicLink(PublicLink *plink)
{
    this->ph = plink->ph;
    this->cts = plink->cts;
    this->ets = plink->ets;
    this->takendown = plink->takendown;
}

bool PublicLink::isExpired()
{
    if (!ets)       // permanent link: ets=0
        return false;

    m_time_t t = m_time();
    return ets < t;
}

#ifdef ENABLE_SYNC
// set, change or remove LocalNode's parent and name/localname/slocalname.
// newlocalpath must be a full path and must not point to an empty string.
// no shortname allowed as the last path component.
void LocalNode::setnameparent(LocalNode* newparent, string* newlocalpath)
{
    if (!sync)
    {
        LOG_err << "LocalNode::init() was never called";
        assert(false);
        return;
    }

    bool newnode = !localname.size();
    Node* todelete = NULL;
    int nc = 0;
    Sync* oldsync = NULL;

    if (parent)
    {
        // remove existing child linkage
        parent->children.erase(&localname);

        if (slocalname)
        {
            parent->schildren.erase(slocalname);
            delete slocalname;
            slocalname = NULL;
        }
    }

    if (newlocalpath)
    {
        // extract name component from localpath, check for rename unless newnode
        size_t p;

        for (p = newlocalpath->size(); p -= sync->client->fsaccess->localseparator.size(); )
        {
            if (!memcmp(newlocalpath->data() + p,
                        sync->client->fsaccess->localseparator.data(),
                        sync->client->fsaccess->localseparator.size()))
            {
                p += sync->client->fsaccess->localseparator.size();
                break;
            }
        }

        // has the name changed?
        if (localname.size() != newlocalpath->size() - p
         || memcmp(localname.data(), newlocalpath->data() + p, localname.size()))
        {
            // set new name
            localname.assign(newlocalpath->data() + p, newlocalpath->size() - p);

            name = localname;
            sync->client->fsaccess->local2name(&name);

            if (node)
            {
                if (name != node->attrs.map['n'])
                {
                    if (node->type == FILENODE)
                    {
                        treestate(TREESTATE_SYNCING);
                    }
                    else
                    {
                        sync->client->app->syncupdate_treestate(this);
                    }

                    string prevname = node->attrs.map['n'];
                    int creqtag = sync->client->reqtag;

                    // set new name
                    node->attrs.map['n'] = name;
                    sync->client->reqtag = sync->tag;
                    sync->client->setattr(node, prevname.c_str());
                    sync->client->reqtag = creqtag;
                }
            }
        }
    }

    if (parent && parent != newparent)
    {
        treestate(TREESTATE_NONE);
    }

    if (newparent)
    {
        if (newparent != parent)
        {
            parent = newparent;

            if (!newnode && node)
            {
                assert(parent->node);
                
                int creqtag = sync->client->reqtag;
                sync->client->reqtag = sync->tag;
                LOG_debug << "Moving node: " << node->displayname() << " to " << parent->node->displayname();
                if (sync->client->rename(node, parent->node, SYNCDEL_NONE, node->parent ? node->parent->nodehandle : UNDEF) == API_EACCESS
                        && sync != parent->sync)
                {
                    LOG_debug << "Rename not permitted. Using node copy/delete";

                    // save for deletion
                    todelete = node;
                }
                sync->client->reqtag = creqtag;

                if (type == FILENODE)
                {
                    ts = TREESTATE_SYNCING;
                }
            }

            if (sync != parent->sync)
            {
                LOG_debug << "Moving files between different syncs";
                oldsync = sync;
            }

            if (todelete || oldsync)
            {
                // prepare localnodes for a sync change or/and a copy operation
                LocalTreeProcMove tp(parent->sync, todelete != NULL);
                sync->client->proclocaltree(this, &tp);
                nc = tp.nc;
            }
        }

        // (we don't construct a UTF-8 or sname for the root path)
        parent->children[&localname] = this;

        if (!slocalname)
        {
            slocalname = new string();
        }
        if (sync->client->fsaccess->getsname(newlocalpath, slocalname) && *slocalname != localname)
        {
            parent->schildren[slocalname] = this;
        }
        else
        {
            delete slocalname;
            slocalname = NULL;
        }

        treestate(TREESTATE_NONE);

        if (todelete)
        {
            // complete the copy/delete operation
            dstime nds = NEVER;
            sync->client->syncup(parent, &nds);

            // check if nodes can be immediately created
            bool immediatecreation = (int) sync->client->synccreate.size() == nc;

            sync->client->syncupdate();

            // try to keep nodes in syncdebris if they can't be immediately created
            // to avoid uploads
            sync->client->movetosyncdebris(todelete, immediatecreation || oldsync->inshare);
        }

        if (oldsync)
        {
            // update local cache if there is a sync change
            oldsync->cachenodes();
            sync->cachenodes();
        }
    }

    if (newlocalpath)
    {
        LocalTreeProcUpdateTransfers tput;
        sync->client->proclocaltree(this, &tput);
    }
}

void LocalNode::reactToNodeChange(const bool nodeDeleted)
{
    if (!sync->getConfig().isDownSync())
    {
        mSyncable = !nodeDeleted;
    }
    else if (sync->getConfig().syncDeletions())
    {
        deleted = nodeDeleted;
    }
}

// delay uploads by 1.1 s to prevent server flooding while a file is still being written
void LocalNode::bumpnagleds()
{
    if (!sync)
    {
        LOG_err << "LocalNode::init() was never called";
        assert(false);
        return;
    }

    nagleds = sync->client->waiter->ds + 11;
}

LocalNode::LocalNode()
: deleted{false}
, created{false}
, reported{false}
, checked{false}
{}

// initialize fresh LocalNode object - must be called exactly once
void LocalNode::init(Sync* csync, nodetype_t ctype, LocalNode* cparent, string* cfullpath)
{
    sync = csync;
    parent = NULL;
    node = NULL;
    notseen = 0;
    deleted = false;
    created = false;
    reported = false;
    syncxfer = true;
    newnode = NULL;
    parent_dbid = 0;
    slocalname = NULL;

    ts = TREESTATE_NONE;
    dts = TREESTATE_NONE;

    type = ctype;
    syncid = sync->client->nextsyncid();

    bumpnagleds();

    if (cparent)
    {
        setnameparent(cparent, cfullpath);
    }
    else
    {
        localname = *cfullpath;
        sync->client->fsaccess->local2path(&localname, &name);
    }

    scanseqno = sync->scanseqno;

    // mark fsid as not valid
    fsid_it = sync->client->fsidnode.end();

    // enable folder notification
    if (type == FOLDERNODE)
    {
        sync->dirnotify->addnotify(this, cfullpath);
    }

    sync->client->syncactivity = true;

    sync->client->totalLocalNodes++;
    sync->localnodes[type]++;
}

// update treestates back to the root LocalNode, inform app about changes
void LocalNode::treestate(treestate_t newts)
{
    if (!sync)
    {
        LOG_err << "LocalNode::init() was never called";
        assert(false);
        return;
    }

    if (newts != TREESTATE_NONE)
    {
        ts = newts;
    }

    if (ts != dts)
    {
        sync->client->app->syncupdate_treestate(this);
    }

    if (parent && ((newts == TREESTATE_NONE && ts != TREESTATE_NONE)
                   || (ts != dts && (!(ts == TREESTATE_SYNCED && parent->ts == TREESTATE_SYNCED))
                                 && (!(ts == TREESTATE_SYNCING && parent->ts == TREESTATE_SYNCING))
                                 && (!(ts == TREESTATE_PENDING && (parent->ts == TREESTATE_PENDING
                                                                   || parent->ts == TREESTATE_SYNCING))))))
    {
        treestate_t state = TREESTATE_NONE;
        if (newts != TREESTATE_NONE && ts == TREESTATE_SYNCING)
        {
            state = TREESTATE_SYNCING;
        }
        else
        {
            state = parent->checkstate();
        }

        parent->treestate(state);
    }

    dts = ts;
}

treestate_t LocalNode::checkstate()
{
    if (type == FILENODE)
        return ts;

    treestate_t state = TREESTATE_SYNCED;
    for (localnode_map::iterator it = children.begin(); it != children.end(); it++)
    {
        if (it->second->ts == TREESTATE_SYNCING)
        {
            state = TREESTATE_SYNCING;
            break;
        }

        if (it->second->ts == TREESTATE_PENDING && ts == TREESTATE_SYNCED)
        {
            state = TREESTATE_PENDING;
        }
    }
    return state;
}

void LocalNode::setnode(Node* cnode)
{
    if (node && (node != cnode) && node->localnode)
    {
        node->localnode = NULL;
    }

    deleted = false;

    node = cnode;

    if (node)
    {
        node->localnode = this;
    }
}

void LocalNode::setnotseen(int newnotseen)
{
    if (!sync)
    {
        LOG_err << "LocalNode::init() was never called";
        assert(false);
        return;
    }

    if (!newnotseen)
    {
        if (notseen)
        {
            sync->client->localsyncnotseen.erase(notseen_it);
        }

        notseen = 0;
        scanseqno = sync->scanseqno;
    }
    else
    {
        if (!notseen)
        {
            notseen_it = sync->client->localsyncnotseen.insert(this).first;
        }

        notseen = newnotseen;
    }
}

// set fsid - assume that an existing assignment of the same fsid is no longer current and revoke
void LocalNode::setfsid(handle newfsid, handlelocalnode_map& fsidnodes)
{
    if (!sync)
    {
        LOG_err << "LocalNode::init() was never called";
        assert(false);
        return;
    }

    if (fsid_it != fsidnodes.end())
    {
        if (newfsid == fsid)
        {
            return;
        }

        fsidnodes.erase(fsid_it);
    }

    fsid = newfsid;

    pair<handlelocalnode_map::iterator, bool> r = fsidnodes.insert(std::make_pair(fsid, this));

    fsid_it = r.first;

    if (!r.second)
    {
        // remove previous fsid assignment (the node is likely about to be deleted)
        fsid_it->second->fsid_it = fsidnodes.end();
        fsid_it->second = this;
    }
}

LocalNode::~LocalNode()
{
    if (!sync)
    {
        LOG_err << "LocalNode::init() was never called";
        assert(false);
        return;
    }

    if (sync->state == SYNC_ACTIVE || sync->state == SYNC_INITIALSCAN)
    {
        sync->statecachedel(this);

        if (type == FOLDERNODE)
        {
            sync->client->app->syncupdate_local_folder_deletion(sync, this);
        }
        else
        {
            sync->client->app->syncupdate_local_file_deletion(sync, this);
        }
    }

    setnotseen(0);

    if (newnode)
    {
        newnode->localnode = NULL;
    }

    if (sync->dirnotify.get())
    {
        // deactivate corresponding notifyq records
        for (int q = DirNotify::RETRY; q >= DirNotify::EXTRA; q--)
        {
            for (notify_deque::iterator it = sync->dirnotify->notifyq[q].begin(); it != sync->dirnotify->notifyq[q].end(); it++)
            {
                if ((*it).localnode == this)
                {
                    (*it).localnode = (LocalNode*)~0;
                }
            }
        }
    }
    
    // remove from fsidnode map, if present
    if (fsid_it != sync->client->fsidnode.end())
    {
        sync->client->fsidnode.erase(fsid_it);
    }

    sync->client->totalLocalNodes--;
    sync->localnodes[type]--;

    if (type == FILENODE && size > 0)
    {
        sync->localbytes -= size;
    }

    if (type == FOLDERNODE)
    {
        if (sync->dirnotify.get())
        {
            sync->dirnotify->delnotify(this);
        }
    }

    // remove parent association
    if (parent)
    {
        setnameparent(NULL, NULL);
    }

    for (localnode_map::iterator it = children.begin(); it != children.end(); )
    {
        delete it++->second;
    }

    if (node)
    {
        // move associated node to SyncDebris unless the sync is currently
        // shutting down
        if (sync->state < SYNC_INITIALSCAN)
        {
            node->localnode = NULL;
        }
        else // sync is active
        {
            if (!sync->getConfig().isUpSync())
            {
                node->setSyncable(false);
            }
            sync->client->movetosyncdebris(node, sync->inshare);
        }
    }

    if (slocalname)
    {
        delete slocalname;
        slocalname = NULL;
    }
}

void LocalNode::getlocalpath(string* path, bool sdisable, const std::string* localseparator) const
{
    if (!sync)
    {
        LOG_err << "LocalNode::init() was never called";
        assert(false);
        return;
    }

    const LocalNode* l = this;

    path->erase();

    while (l)
    {
        // use short name, if available (less likely to overflow MAXPATH,
        // perhaps faster?) and sdisable not set
        if (!sdisable && l->slocalname)
        {
            path->insert(0, *(l->slocalname));
        }
        else
        {
            path->insert(0, l->localname);
        }

        if ((l = l->parent))
        {
            path->insert(0, localseparator ? *localseparator : sync->client->fsaccess->localseparator);
        }

        if (sdisable)
        {
            sdisable = false;
        }
    }
}

string LocalNode::localnodedisplaypath(FileSystemAccess& fsa) const
{
    string local;
    string path;
    getlocalpath(&local, true);
    fsa.local2path(&local, &path);
    return path;
}

void LocalNode::getlocalsubpath(string* path) const
{
    if (!sync)
    {
        LOG_err << "LocalNode::init() was never called";
        assert(false);
        return;
    }

    const LocalNode* l = this;

    path->erase();

    for (;;)
    {
        path->insert(0, l->localname);

        if (!(l = l->parent) || !l->parent)
        {
            break;
        }

        path->insert(0, sync->client->fsaccess->localseparator);
    }
}

// locate child by localname or slocalname
LocalNode* LocalNode::childbyname(string* localname)
{
    localnode_map::iterator it;

    if (!localname || ((it = children.find(localname)) == children.end() && (it = schildren.find(localname)) == schildren.end()))
    {
        return NULL;
    }

    return it->second;
}

void LocalNode::prepare()
{
    getlocalpath(&transfer->localfilename, true);

    // is this transfer in progress? update file's filename.
    if (transfer->slot && transfer->slot->fa && transfer->slot->fa->nonblocking_localname.size())
    {
        transfer->slot->fa->updatelocalname(&transfer->localfilename);
    }

    treestate(TREESTATE_SYNCING);
}

// complete a sync upload: complete to //bin if a newer node exists (which
// would have been caused by a race condition)
void LocalNode::completed(Transfer* t, LocalNode*)
{
    // complete to rubbish for later retrieval if the parent node does not
    // exist or is newer
    if (!parent || !parent->node || (node && mtime < node->mtime))
    {
        h = t->client->rootnodes[RUBBISHNODE - ROOTNODE];
    }
    else
    {
        // otherwise, overwrite node if it already exists and complete in its
        // place
        h = parent->node->nodehandle;
    }

    File::completed(t, this);
}

// serialize/unserialize the following LocalNode properties:
// - type/size
// - fsid
// - parent LocalNode's dbid
// - corresponding Node handle
// - local name
// - fingerprint crc/mtime (filenodes only)
bool LocalNode::serialize(string* d)
{
    m_off_t s = type ? -type : size;

    d->append((const char*)&s, sizeof s);

    d->append((const char*)&fsid, sizeof fsid);

    uint32_t id = parent ? parent->dbid : 0;

    d->append((const char*)&id, sizeof id);

    handle h = node ? node->nodehandle : UNDEF;

    d->append((const char*)&h, MegaClient::NODEHANDLE);

    unsigned short ll = (unsigned short)localname.size();

    d->append((char*)&ll, sizeof ll);
    d->append(localname.data(), ll);

    if (type == FILENODE)
    {
        d->append((const char*)crc.data(), sizeof crc);

        byte buf[sizeof mtime+1];

        d->append((const char*)buf, Serialize64::serialize(buf, mtime));
    }

    const char syncable = mSyncable ? 1 : 0;
    d->append(&syncable, sizeof(syncable));

    d->append("\0\0\0\0\0\0\0", 8); // Use these bytes for extensions

    return true;
}

LocalNode* LocalNode::unserialize(Sync* sync, const string* d)
{
    if (d->size() < sizeof(m_off_t)         // type/size combo
                  + sizeof(handle)          // fsid
                  + sizeof(uint32_t)        // parent dbid
                  + MegaClient::NODEHANDLE  // handle
                  + sizeof(short))          // localname length
    {
        LOG_err << "LocalNode unserialization failed - short data";
        return NULL;
    }

    const char* ptr = d->data();
    const char* end = ptr + d->size();

    nodetype_t type;
    m_off_t size = MemAccess::get<m_off_t>(ptr);
    ptr += sizeof(m_off_t);

    if (size < 0 && size >= -FOLDERNODE)
    {
        // will any compiler optimize this to a const assignment?
        type = (nodetype_t)-size;
        size = 0;
    }
    else
    {
        type = FILENODE;
    }

    handle fsid = MemAccess::get<handle>(ptr);
    ptr += sizeof fsid;

    uint32_t parent_dbid = MemAccess::get<uint32_t>(ptr);
    ptr += sizeof parent_dbid;

    handle h = 0;
    memcpy((char*)&h, ptr, MegaClient::NODEHANDLE);
    ptr += MegaClient::NODEHANDLE;

    unsigned short localnamelen = MemAccess::get<unsigned short>(ptr);
    ptr += sizeof localnamelen;

    if (ptr + localnamelen > end)
    {
        LOG_err << "LocalNode unserialization failed - name too long";
        return NULL;
    }

    const char* localname = ptr;
    ptr += localnamelen;
    uint64_t mtime = 0;
    int32_t crc[4];
    memset(crc, 0, sizeof crc);

    if (type == FILENODE)
    {
        if (ptr + 4 * sizeof(int32_t) > end + 1)
        {
            LOG_err << "LocalNode unserialization failed - short fingerprint";
            return NULL;
        }

        memcpy(crc, ptr, sizeof crc);
        ptr += sizeof crc;

        int mtimeSize;
        if ((mtimeSize = Serialize64::unserialize((byte*)ptr, static_cast<int>(end - ptr), &mtime)) < 0)
        {
            LOG_err << "LocalNode unserialization failed - malformed fingerprint mtime";
            return NULL;
        }
        else
        {
            ptr += mtimeSize;
        }
    }

    char syncable = 1;
    if (ptr < end)
    {
        if (ptr + sizeof(syncable) + 8 > end)
        {
            LOG_err << "LocalNode unserialization failed - syncable flag";
            return NULL;
        }

        syncable = MemAccess::get<char>(ptr);
        ptr += sizeof(syncable);

        // skip extension bytes
        for (int i = 8; i--;)
        {
            if (ptr + (unsigned char)*ptr < end)
            {
                ptr += (unsigned char)*ptr + 1;
            }
        }
    }

    assert(ptr == end);

    LocalNode* l = new LocalNode();

    l->type = type;
    l->size = size;

    l->parent_dbid = parent_dbid;

    l->fsid = fsid;

    l->localname.assign(localname, localnamelen);
    l->slocalname = nullptr;
    l->name.assign(localname, localnamelen);
    sync->client->fsaccess->local2name(&l->name);

    memcpy(l->crc.data(), crc, sizeof crc);
    l->mtime = mtime;
    l->isvalid = true;

    l->node = sync->client->nodebyhandle(h);
    l->parent = nullptr;
    l->sync = sync;
    l->mSyncable = syncable == 1;

    // FIXME: serialize/unserialize
    l->created = false;
    l->reported = false;
    l->checked = h != UNDEF; // TODO: Is this a bug? h will never be UNDEF

    return l;
}

#endif

void Fingerprints::newnode(Node* n)
{
    if (n->type == FILENODE)
    {
        n->fingerprint_it = mFingerprints.end();
    }
}

void Fingerprints::add(Node* n)
{
    if (n->type == FILENODE)
    {
        n->fingerprint_it = mFingerprints.insert(n);
        mSumSizes += n->size;
    }
}

void Fingerprints::remove(Node* n)
{
    if (n->type == FILENODE && n->fingerprint_it != mFingerprints.end())
    {
        mSumSizes -= n->size;
        mFingerprints.erase(n->fingerprint_it);
        n->fingerprint_it = mFingerprints.end();
    }
}

void Fingerprints::clear()
{
    mFingerprints.clear();
    mSumSizes = 0;
}

m_off_t Fingerprints::getSumSizes()
{
    return mSumSizes;
}

Node* Fingerprints::nodebyfingerprint(FileFingerprint* fingerprint)
{
    fingerprint_set::iterator it = mFingerprints.find(fingerprint);
    return it == mFingerprints.end() ? nullptr : static_cast<Node*>(*it);
}

node_vector *Fingerprints::nodesbyfingerprint(FileFingerprint* fingerprint)
{
    node_vector *nodes = new node_vector();
    auto p = mFingerprints.equal_range(fingerprint);
    for (iterator it = p.first; it != p.second; ++it)
    {
        nodes->push_back(static_cast<Node*>(*it));
    }
    return nodes;
}

} // namespace<|MERGE_RESOLUTION|>--- conflicted
+++ resolved
@@ -1005,20 +1005,7 @@
 
 bool Node::isSyncable() const
 {
-<<<<<<< HEAD
-    const auto syncPath = client->unsyncables->syncPath(nodehandle);
-    if (syncPath)
-    {
-        if (localnode && localnode != (LocalNode*)~0)
-        {
-            return *syncPath == localnode->sync->localroot->localname;
-        }
-        return false;
-    }
-    return true;
-=======
     return !client->unsyncables->containsNode(nodehandle);
->>>>>>> 59a67793
 }
 #endif
 
