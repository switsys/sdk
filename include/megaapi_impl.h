--- conflicted
+++ resolved
@@ -154,14 +154,9 @@
         virtual bool isExpired();
         virtual bool isTakenDown();
         virtual std::string* getAuth();
-<<<<<<< HEAD
-        virtual bool isOutShare();
-        virtual bool hasPublicLink();
-=======
         virtual bool isShared();
         virtual bool isOutShare();
         virtual bool isInShare();
->>>>>>> c188beb4
 
 #ifdef ENABLE_SYNC
         virtual bool isSyncDeleted();
@@ -186,13 +181,6 @@
 		int tag;
 
         int changed;
-<<<<<<< HEAD
-        bool thumbnailAvailable;
-        bool previewAvailable;
-        bool isPublicNode;
-        bool outShares;
-        bool publicLink;
-=======
         struct {
             bool thumbnailAvailable : 1;
             bool previewAvailable : 1;
@@ -201,7 +189,6 @@
             bool inShare : 1;
         };
         PublicLink *plink;
->>>>>>> c188beb4
 
 #ifdef ENABLE_SYNC
         bool syncdeleted;
@@ -998,6 +985,7 @@
         char *exportMasterKey();
 
         void changePassword(const char *oldPassword, const char *newPassword, MegaRequestListener *listener = NULL);
+        void addContact(const char* email, MegaRequestListener* listener = NULL);
         void inviteContact(const char* email, const char* message, int action, MegaRequestListener* listener = NULL);
         void replyContactRequest(MegaContactRequest *request, int action, MegaRequestListener* listener = NULL);
         void respondContactRequest();
