/**
 * @file posix/fs.cpp
 * @brief POSIX filesystem/directory access/notification
 *
 * (c) 2013-2014 by Mega Limited, Auckland, New Zealand
 *
 * This file is part of the MEGA SDK - Client Access Engine.
 *
 * Applications using the MEGA API must present a valid application key
 * and comply with the the rules set forth in the Terms of Service.
 *
 * The MEGA SDK is distributed in the hope that it will be useful,
 * but WITHOUT ANY WARRANTY; without even the implied warranty of
 * MERCHANTABILITY or FITNESS FOR A PARTICULAR PURPOSE.
 *
 * @copyright Simplified (2-clause) BSD License.
 *
 * MacOS X fsevents code based on osxbook.com/software/fslogger
 * (requires euid == root or passing an existing /dev/fsevents fd)
 * (c) Amit Singh
 *
 * You should have received a copy of the license along with this
 * program.
 */

#include "mega.h"
#include <sys/utsname.h>
#include <sys/ioctl.h>
#ifdef TARGET_OS_MAC
#include "mega/osx/osxutils.h"
#endif

#ifdef __ANDROID__
#include <jni.h>
extern JavaVM *MEGAjvm;
#endif

#if defined(__MACH__) && !(TARGET_OS_IPHONE)
#include <uuid/uuid.h>
#endif

namespace mega {
using namespace std;

bool PosixFileAccess::mFoundASymlink = false;

#ifdef USE_IOS
    char* PosixFileSystemAccess::appbasepath = NULL;
#endif

#ifdef HAVE_AIO_RT
PosixAsyncIOContext::PosixAsyncIOContext() : AsyncIOContext()
{
    aiocb = NULL;
}

PosixAsyncIOContext::~PosixAsyncIOContext()
{
    LOG_verbose << "Deleting PosixAsyncIOContext";
    finish();
}

void PosixAsyncIOContext::finish()
{
    if (aiocb)
    {
        if (!finished)
        {
            LOG_debug << "Synchronously waiting for async operation";
            AsyncIOContext::finish();
        }
        delete aiocb;
        aiocb = NULL;
    }
    assert(finished);
}
#endif

PosixFileAccess::PosixFileAccess(Waiter *w, int defaultfilepermissions, bool followSymLinks) : FileAccess(w)
{
    fd = -1;
    this->defaultfilepermissions = defaultfilepermissions;

#ifndef HAVE_FDOPENDIR
    dp = NULL;
#endif

    mFollowSymLinks = followSymLinks;
    fsidvalid = false;
}

PosixFileAccess::~PosixFileAccess()
{
#ifndef HAVE_FDOPENDIR
    if (dp)
    {
        closedir(dp);
    }
#endif

    if (fd >= 0)
    {
        close(fd);
    }
}

bool PosixFileAccess::sysstat(m_time_t* mtime, m_off_t* size)
{
    struct stat statbuf;
    retry = false;

#ifdef USE_IOS
    string nonblocking_localname = this->nonblocking_localname;
    if (PosixFileSystemAccess::appbasepath)
    {
        if (nonblocking_localname.size() && nonblocking_localname.at(0) != '/')
        {
            nonblocking_localname.insert(0, PosixFileSystemAccess::appbasepath);
        }
    }
#endif

    type = TYPE_UNKNOWN;
    mIsSymLink = (nonblocking_localname.editStringDirect()->c_str(), &statbuf) == 0
                 && S_ISLNK(statbuf.st_mode);
    if (mIsSymLink && !PosixFileAccess::mFoundASymlink)
    {
        LOG_warn << "Enabling symlink check for syncup";
        PosixFileAccess::mFoundASymlink = true;
    }

    if (!(mFollowSymLinks ? stat(nonblocking_localname.editStringDirect()->c_str(), &statbuf)
                         : lstat(nonblocking_localname.editStringDirect()->c_str(), &statbuf)))
    {
        errorcode = 0;
        if (S_ISDIR(statbuf.st_mode))
        {
            type = FOLDERNODE;
            return false;
        }

        type = FILENODE;
        *size = statbuf.st_size;
        *mtime = statbuf.st_mtime;

        FileSystemAccess::captimestamp(mtime);

        return true;
    }

    errorcode = errno;
    return false;
}

bool PosixFileAccess::sysopen(bool)
{
#ifdef USE_IOS
    string nonblocking_localname = this->nonblocking_localname;
    if (PosixFileSystemAccess::appbasepath)
    {
        if (nonblocking_localname.size() && nonblocking_localname.at(0) != '/')
        {
            nonblocking_localname.insert(0, PosixFileSystemAccess::appbasepath);
        }
    }
#endif

    assert(fd < 0 && "There should be no opened file descriptor at this point");
    if (fd >= 0)
    {
        sysclose();
    }

    assert(mFollowSymLinks); //Notice: symlinks are not considered here for the moment,
    // this is ok: this is not called with mFollowSymLinks = false, but from transfers doio.
    // When fully supporting symlinks, this might need to be reassessed

    return (fd = open(nonblocking_localname.editStringDirect()->c_str(), O_RDONLY)) >= 0;
}

void PosixFileAccess::sysclose()
{
    assert(nonblocking_localname.empty() || fd >= 0);
    if (fd >= 0)
    {
        close(fd);
        fd = -1;
    }
}

bool PosixFileAccess::asyncavailable()
{
#ifdef HAVE_AIO_RT
    #ifdef __APPLE__
        return false;
    #endif

    return true;
#else
    return false;
#endif
}

#ifdef HAVE_AIO_RT
AsyncIOContext *PosixFileAccess::newasynccontext()
{
    return new PosixAsyncIOContext();
}

void PosixFileAccess::asyncopfinished(sigval sigev_value)
{
    PosixAsyncIOContext *context = (PosixAsyncIOContext *)(sigev_value.sival_ptr);
    struct aiocb *aiocbp = context->aiocb;
    int e = aio_error(aiocbp);
    assert (e != EINPROGRESS);
    context->retry = (e == EAGAIN);
    context->failed = (aio_return(aiocbp) < 0);
    if (!context->failed)
    {
        if (context->op == AsyncIOContext::READ && context->pad)
        {
            memset((void *)(((char *)(aiocbp->aio_buf)) + aiocbp->aio_nbytes), 0, context->pad);
            LOG_verbose << "Async read finished OK";
        }
        else
        {
            LOG_verbose << "Async write finished OK";
        }
    }
    else
    {
        LOG_warn << "Async operation finished with error: " << e;
    }

    asyncfscallback userCallback = context->userCallback;
    void *userData = context->userData;
    context->finished = true;
    if (userCallback)
    {
        userCallback(userData);
    }
}
#endif

void PosixFileAccess::asyncsysopen(AsyncIOContext *context)
{
#ifdef HAVE_AIO_RT
    string path;
    path.assign((char *)context->buffer, context->len);
    context->failed = !fopen(&path, context->access & AsyncIOContext::ACCESS_READ,
                             context->access & AsyncIOContext::ACCESS_WRITE);
    context->retry = retry;
    context->finished = true;
    if (context->userCallback)
    {
        context->userCallback(context->userData);
    }
#endif
}

void PosixFileAccess::asyncsysread(AsyncIOContext *context)
{
#ifdef HAVE_AIO_RT
    if (!context)
    {
        return;
    }

    PosixAsyncIOContext *posixContext = dynamic_cast<PosixAsyncIOContext*>(context);
    if (!posixContext)
    {
        context->failed = true;
        context->retry = false;
        context->finished = true;
        if (context->userCallback)
        {
            context->userCallback(context->userData);
        }
        return;
    }

    struct aiocb *aiocbp = new struct aiocb;
    memset(aiocbp, 0, sizeof (struct aiocb));

    aiocbp->aio_fildes = fd;
    aiocbp->aio_buf = (void *)posixContext->buffer;
    aiocbp->aio_nbytes = posixContext->len;
    aiocbp->aio_offset = posixContext->pos;
    aiocbp->aio_sigevent.sigev_notify = SIGEV_THREAD;
    aiocbp->aio_sigevent.sigev_notify_function = asyncopfinished;
    aiocbp->aio_sigevent.sigev_value.sival_ptr = (void *)posixContext;
    posixContext->aiocb = aiocbp;
    if (aio_read(aiocbp))
    {
        posixContext->retry = (errno == EAGAIN);
        posixContext->failed = true;
        posixContext->finished = true;
        posixContext->aiocb = NULL;
        delete aiocbp;

        LOG_warn << "Async read failed at startup:" << errno;
        if (posixContext->userCallback)
        {
            posixContext->userCallback(posixContext->userData);
        }
    }
#endif
}

void PosixFileAccess::asyncsyswrite(AsyncIOContext *context)
{
#ifdef HAVE_AIO_RT
    if (!context)
    {
        return;
    }

    PosixAsyncIOContext *posixContext = dynamic_cast<PosixAsyncIOContext*>(context);
    if (!posixContext)
    {
        context->failed = true;
        context->retry = false;
        context->finished = true;
        if (context->userCallback)
        {
            context->userCallback(context->userData);
        }
        return;
    }

    struct aiocb *aiocbp = new struct aiocb;
    memset(aiocbp, 0, sizeof (struct aiocb));

    aiocbp->aio_fildes = fd;
    aiocbp->aio_buf = (void *)posixContext->buffer;
    aiocbp->aio_nbytes = posixContext->len;
    aiocbp->aio_offset = posixContext->pos;
    aiocbp->aio_sigevent.sigev_notify = SIGEV_THREAD;
    aiocbp->aio_sigevent.sigev_notify_function = asyncopfinished;
    aiocbp->aio_sigevent.sigev_value.sival_ptr = (void *)posixContext;
    posixContext->aiocb = aiocbp;

    if (aio_write(aiocbp))
    {
        posixContext->retry = (errno == EAGAIN);
        posixContext->failed = true;
        posixContext->finished = true;
        posixContext->aiocb = NULL;
        delete aiocbp;

        LOG_warn << "Async write failed at startup: " << errno;
        if (posixContext->userCallback)
        {
            posixContext->userCallback(posixContext->userData);
        }
    }
#endif
}

// update local name
void PosixFileAccess::updatelocalname(LocalPath& name)
{
    if (!nonblocking_localname.empty())
    {
        nonblocking_localname = name;
    }
}

bool PosixFileAccess::sysread(byte* dst, unsigned len, m_off_t pos)
{
    retry = false;
#ifndef __ANDROID__
    return pread(fd, (char*)dst, len, pos) == len;
#else
    lseek64(fd, pos, SEEK_SET);
    return read(fd, (char*)dst, len) == len;
#endif
}

bool PosixFileAccess::fwrite(const byte* data, unsigned len, m_off_t pos)
{
    retry = false;
#ifndef __ANDROID__
    return pwrite(fd, data, len, pos) == len;
#else
    lseek64(fd, pos, SEEK_SET);
    return write(fd, data, len) == len;
#endif
}

int PosixFileAccess::stealFileDescriptor()
{
    int toret = fd;
    fd = -1;
    return toret;
}

bool PosixFileAccess::fopen(LocalPath& f, bool read, bool write, DirAccess* iteratingDir)
{
#ifdef USE_IOS
    string absolutef;
    if (PosixFileSystemAccess::appbasepath)
    {
        if (f->size() && f->at(0) != '/')
        {
            absolutef = PosixFileSystemAccess::appbasepath;
            absolutef.append(*f);
            f = &absolutef;
        }
    }
#endif

    struct stat statbuf;

    retry = false;
    bool statok = false;
    if (iteratingDir) //reuse statbuf from iterator
    {
        statbuf = static_cast<PosixDirAccess *>(iteratingDir)->currentItemStat;
        mIsSymLink = S_ISLNK(statbuf.st_mode) || static_cast<PosixDirAccess *>(iteratingDir)->currentItemFollowedSymlink;
        statok = true;
    }

#ifdef __MACH__
    if (!write)
    {
        char resolved_path[PATH_MAX];
        if (memcmp(f->c_str(), ".", 2) && memcmp(f->c_str(), "..", 3)
                && (statok || !lstat(f->c_str(), &statbuf) )
                && !S_ISLNK(statbuf.st_mode)
                && realpath(f->c_str(), resolved_path) == resolved_path)
        {
            const char *fname;
            size_t fnamesize;
            if ((fname = strrchr(f->c_str(), '/')))
            {
                fname++;
                fnamesize = f->size() - (fname - f->c_str());
            }
            else
            {
                fname =  f->c_str();
                fnamesize = f->size();
            }
            fnamesize++;

            const char *rname;
            size_t rnamesize;
            if ((rname = strrchr(resolved_path, '/')))
            {
                rname++;
            }
            else
            {
                rname = resolved_path;
            }
            rnamesize = strlen(rname) + 1;

            if (rnamesize == fnamesize && memcmp(fname, rname, fnamesize))
            {
                LOG_warn << "fopen failed due to invalid case: " << f->c_str();
                return false;
            }
        }
    }
#endif

#ifndef HAVE_FDOPENDIR
    if (!write)
    {
        // workaround for the very unfortunate platforms that do not implement fdopendir() (MacOS...)
        // (FIXME: can this be done without intruducing a race condition?)
        if ((dp = opendir(f.editStringDirect()->c_str())))
        {
            // stat & check if the directory is still a directory...
            if (stat(f.editStringDirect()->c_str(), &statbuf)
                || !S_ISDIR(statbuf.st_mode))
            {
                return false;
            }

            size = 0;
            mtime = statbuf.st_mtime;
            type = FOLDERNODE;
            fsid = (handle)statbuf.st_ino;
            fsidvalid = true;

            FileSystemAccess::captimestamp(&mtime);

            return true;
        }

        if (errno != ENOTDIR) return false;
    }
#endif

    if (!statok)
    {
<<<<<<< HEAD
         mIsSymLink = lstat(f.editStringDirect()->c_str(), &statbuf) == 0
                      && S_ISLNK(statbuf.st_mode);
=======
        mIsSymLink = !lstat(f->c_str(), &statbuf) && S_ISLNK(statbuf.st_mode);
>>>>>>> 05cfeacc
        if (mIsSymLink && !PosixFileAccess::mFoundASymlink)
        {
            LOG_warn << "Enabling symlink check for syncup.";
            PosixFileAccess::mFoundASymlink = true;
        }

        if (mIsSymLink && !mFollowSymLinks)
        {
            statok = true; //we will use statbuf filled by lstat instead of fstat
        }
    }

    mode_t mode = 0;
    if (write)
    {
        mode = umask(0);
    }

#ifndef O_PATH
#define O_PATH 0
// Notice in systems were O_PATH is not available, open will fail for links with O_NOFOLLOW
#endif

    assert(fd < 0 && "There should be no opened file descriptor at this point");
    sysclose();
    // if mFollowSymLinks is true (open normally: it will open the targeted file/folder),
    // otherwise, get the file descriptor for symlinks in case it is a sync link (notice O_PATH invalidates read/only flags)
    if ((fd = open(f.editStringDirect()->c_str(), (!mFollowSymLinks && mIsSymLink) ? (O_PATH | O_NOFOLLOW) : (write ? (read ? O_RDWR : O_WRONLY | O_CREAT) : O_RDONLY) , defaultfilepermissions)) >= 0 || statok)
    {
        if (write)
        {
            umask(mode);
        }

        if (!statok)
        {
            statok = !fstat(fd, &statbuf);
        }

        if (statok)
        {
            #ifdef __MACH__
                //If creation time equal to kMagicBusyCreationDate
                if(statbuf.st_birthtimespec.tv_sec == -2082844800)
                {
                    LOG_debug << "File is busy: " << f->c_str();
                    retry = true;
                    return false;
                }
            #endif

            type = S_ISDIR(statbuf.st_mode) ? FOLDERNODE : FILENODE;
            size = (type == FILENODE || mIsSymLink) ? statbuf.st_size : 0;
            mtime = statbuf.st_mtime;
            // in the future we might want to add LINKNODE to type and set it here using S_ISLNK
            fsid = (handle)statbuf.st_ino;
            fsidvalid = true;

            FileSystemAccess::captimestamp(&mtime);

            return true;
        }

        close(fd);
    }
    else if (write)
    {
        umask(mode);
    }

    return false;
}

PosixFileSystemAccess::PosixFileSystemAccess(int fseventsfd)
{
    assert(sizeof(off_t) == 8);

    notifyerr = false;
    notifyfailed = true;
    notifyfd = -1;

    defaultfilepermissions = 0600;
    defaultfolderpermissions = 0700;

    localseparator = "/";

#ifdef USE_IOS
    if (!appbasepath)
    {
        string basepath;
        ios_appbasepath(&basepath);
        if (basepath.size())
        {
            basepath.append("/");
            appbasepath = strdup(basepath.c_str());
        }
    }
#endif

#ifdef USE_INOTIFY
    lastcookie = 0;
    lastlocalnode = NULL;
    if ((notifyfd = inotify_init1(IN_NONBLOCK)) >= 0)
    {
        notifyfailed = false;
    }
#endif

#ifdef __MACH__
#if __LP64__
    typedef struct fsevent_clone_args {
       int8_t *event_list;
       int32_t num_events;
       int32_t event_queue_depth;
       int32_t *fd;
    } fsevent_clone_args;
#else
    typedef struct fsevent_clone_args {
       int8_t *event_list;
       int32_t pad1;
       int32_t num_events;
       int32_t event_queue_depth;
       int32_t *fd;
       int32_t pad2;
    } fsevent_clone_args;
#endif

#define FSE_IGNORE 0
#define FSE_REPORT 1
#define FSEVENTS_CLONE _IOW('s', 1, fsevent_clone_args)
#define FSEVENTS_WANT_EXTENDED_INFO _IO('s', 102)

    int fd;
    fsevent_clone_args fca;
    int8_t event_list[] = { // action to take for each event
                              FSE_REPORT,  // FSE_CREATE_FILE,
                              FSE_REPORT,  // FSE_DELETE,
                              FSE_REPORT,  // FSE_STAT_CHANGED,
                              FSE_REPORT,  // FSE_RENAME,
                              FSE_REPORT,  // FSE_CONTENT_MODIFIED,
                              FSE_REPORT,  // FSE_EXCHANGE,
                              FSE_IGNORE,  // FSE_FINDER_INFO_CHANGED,
                              FSE_REPORT,  // FSE_CREATE_DIR,
                              FSE_REPORT,  // FSE_CHOWN,
                              FSE_IGNORE,  // FSE_XATTR_MODIFIED,
                              FSE_IGNORE,  // FSE_XATTR_REMOVED,
                          };

    // for this to succeed, geteuid() must be 0, or an existing /dev/fsevents fd must have
    // been passed to the constructor
    if ((fd = fseventsfd) >= 0 || (fd = open("/dev/fsevents", O_RDONLY)) >= 0)
    {
        fca.event_list = (int8_t*)event_list;
        fca.num_events = sizeof event_list/sizeof(int8_t);
        fca.event_queue_depth = 4096;
        fca.fd = &notifyfd;

        if (ioctl(fd, FSEVENTS_CLONE, (char*)&fca) >= 0)
        {
            close(fd);

            if (ioctl(notifyfd, FSEVENTS_WANT_EXTENDED_INFO, NULL) >= 0)
            {
                notifyfailed = false;
            }
            else
            {
                close(notifyfd);
            }
        }
        else
        {
            close(fd);
        }
    }
#else
    (void)fseventsfd;  // suppress warning
#endif
}

PosixFileSystemAccess::~PosixFileSystemAccess()
{
    if (notifyfd >= 0)
    {
        close(notifyfd);
    }
}

// wake up from filesystem updates
void PosixFileSystemAccess::addevents(Waiter* w, int /*flags*/)
{
    if (notifyfd >= 0)
    {
        PosixWaiter* pw = (PosixWaiter*)w;

        FD_SET(notifyfd, &pw->rfds);
        FD_SET(notifyfd, &pw->ignorefds);

        pw->bumpmaxfd(notifyfd);
    }
}

// read all pending inotify events and queue them for processing
int PosixFileSystemAccess::checkevents(Waiter* w)
{
    int r = 0;
    if (notifyfd < 0)
    {
        return r;
    }
#ifdef ENABLE_SYNC
#ifdef USE_INOTIFY
    PosixWaiter* pw = (PosixWaiter*)w;
    string *ignore;

    if (FD_ISSET(notifyfd, &pw->rfds))
    {
        char buf[sizeof(struct inotify_event) + NAME_MAX + 1];
        int p, l;
        inotify_event* in;
        wdlocalnode_map::iterator it;
        string localpath;

        while ((l = read(notifyfd, buf, sizeof buf)) > 0)
        {
            for (p = 0; p < l; p += offsetof(inotify_event, name) + in->len)
            {
                in = (inotify_event*)(buf + p);

                if (in->mask & (IN_Q_OVERFLOW | IN_UNMOUNT))
                {
                    notifyerr = true;
                }

// this flag was introduced in glibc 2.13 and Linux 2.6.36 (released October 20, 2010)
#ifndef IN_EXCL_UNLINK
#define IN_EXCL_UNLINK 0x04000000
#endif
                if (in->mask & (IN_CREATE | IN_DELETE | IN_MOVED_FROM
                              | IN_MOVED_TO | IN_CLOSE_WRITE | IN_EXCL_UNLINK))
                {
                    //if ((in->mask & (IN_CREATE | IN_ISDIR)) != IN_CREATE) //certain operations (e.g: QFile::copy, Qt 5.11) might produce IN_CREATE with no further IN_CLOSE_WRITE
                    {
                        it = wdnodes.find(in->wd);

                        if (it != wdnodes.end())
                        {
                            if (lastcookie && lastcookie != in->cookie)
                            {
                                ignore = lastlocalnode->sync->dirnotify->ignore.editStringDirect();
                                if (lastname.size() < ignore->size()
                                 || memcmp(lastname.c_str(), ignore->data(), ignore->size())
                                 || (lastname.size() > ignore->size()
                                  && memcmp(lastname.c_str() + ignore->size(), localseparator.c_str(), localseparator.size())))
                                {
                                    // previous IN_MOVED_FROM is not followed by the
                                    // corresponding IN_MOVED_TO, so was actually a deletion
                                    LOG_debug << "Filesystem notification (deletion). Root: " << lastlocalnode->name << "   Path: " << lastname;
                                    lastlocalnode->sync->dirnotify->notify(DirNotify::DIREVENTS,
                                                                           lastlocalnode,
                                                                           LocalPath::fromLocalname(lastname));

                                    r |= Waiter::NEEDEXEC;
                                }
                            }

                            if (in->mask & IN_MOVED_FROM)
                            {
                                // could be followed by the corresponding IN_MOVE_TO or not..
                                // retain in case it's not (in which case it's a deletion)
                                lastcookie = in->cookie;
                                lastlocalnode = it->second;
                                lastname = in->name;
                            }
                            else
                            {
                                lastcookie = 0;

                                ignore = it->second->sync->dirnotify->ignore.editStringDirect();
                                unsigned int insize = strlen(in->name);

                                if (insize < ignore->size()
                                 || memcmp(in->name, ignore->data(), ignore->size())
                                 || (insize > ignore->size()
                                  && memcmp(in->name + ignore->size(), localseparator.c_str(), localseparator.size())))
                                {
                                    LOG_debug << "Filesystem notification. Root: " << it->second->name << "   Path: " << in->name;
                                    it->second->sync->dirnotify->notify(DirNotify::DIREVENTS,
                                                                        it->second,
                                                                        LocalPath::fromLocalname(std::string(in->name, insize)));

                                    r |= Waiter::NEEDEXEC;
                                }
                            }
                        }
                    }
                }
            }
        }

        // this assumes that corresponding IN_MOVED_FROM / IN_MOVED_FROM pairs are never notified separately
        if (lastcookie)
        {
            ignore = lastlocalnode->sync->dirnotify->ignore.editStringDirect();

            if (lastname.size() < ignore->size()
             || memcmp(lastname.c_str(), ignore->data(), ignore->size())
             || (lastname.size() > ignore->size()
              && memcmp(lastname.c_str() + ignore->size(), localseparator.c_str(), localseparator.size())))
            {
                LOG_debug << "Filesystem notification. Root: " << lastlocalnode->name << "   Path: " << lastname;
                lastlocalnode->sync->dirnotify->notify(DirNotify::DIREVENTS,
                                                       lastlocalnode,
                                                       LocalPath::fromLocalname(lastname));

                r |= Waiter::NEEDEXEC;
            }

            lastcookie = 0;
        }
    }
#endif

#ifdef __MACH__
#define FSE_MAX_ARGS 12
#define FSE_MAX_EVENTS 11
#define FSE_ARG_DONE 0xb33f
#define FSE_EVENTS_DROPPED 999
#define FSE_TYPE_MASK 0xfff
#define FSE_ARG_STRING 2
#define FSE_RENAME 3
#define FSE_GET_FLAGS(type) (((type) >> 12) & 15)

    struct kfs_event_arg {
        u_int16_t type;         // argument type
        u_int16_t len;          // size of argument data that follows this field
        union {
            struct vnode *vp;
            char *str;
            void *ptr;
            int32_t int32;
            dev_t dev;
            ino_t ino;
            int32_t mode;
            uid_t uid;
            gid_t gid;
            uint64_t timestamp;
        } data;
    };

    struct kfs_event {
        int32_t type; // event type
        pid_t pid;  // pid of the process that performed the operation
        kfs_event_arg args[FSE_MAX_ARGS]; // event arguments
    };

    // MacOS /dev/fsevents delivers all filesystem events as a unified stream,
    // which we filter
    int pos, avail;
    int off;
    int i, n, s;
    kfs_event* kfse;
    kfs_event_arg* kea;
    char buffer[131072];
    char* paths[2];
    char* path;
    Sync* pathsync[2];
    sync_list::iterator it;
    fd_set rfds;
    timeval tv = { 0 };
    struct stat statbuf;
    static char rsrc[] = "/..namedfork/rsrc";
    static unsigned int rsrcsize = sizeof(rsrc) - 1;

    for (;;)
    {
        FD_ZERO(&rfds);
        FD_SET(notifyfd, &rfds);

        // ensure nonblocking behaviour
        if (select(notifyfd + 1, &rfds, NULL, NULL, &tv) <= 0) break;

        if ((avail = read(notifyfd, buffer, sizeof buffer)) < 0)
        {
            notifyerr = true;
            break;
        }

        for (pos = 0; pos < avail; )
        {
            kfse = (kfs_event*)(buffer + pos);

            pos += sizeof(int32_t) + sizeof(pid_t);

            if (kfse->type == FSE_EVENTS_DROPPED)
            {
                // force a full rescan
                notifyerr = true;
                pos += sizeof(u_int16_t);
                continue;
            }

            n = 0;

            for (kea = kfse->args; pos < avail; kea = (kfs_event_arg*)((char*)kea + off))
            {
                // no more arguments
                if (kea->type == FSE_ARG_DONE)
                {
                    pos += sizeof(u_int16_t);
                    break;
                }

                off = sizeof(kea->type) + sizeof(kea->len) + kea->len;
                pos += off;

                if (kea->type == FSE_ARG_STRING && n < 2)
                {
                    paths[n++] = ((char*)&(kea->data.str))-4;
                }
            }

            // always skip paths that are outside synced fs trees or in a sync-local rubbish folder
            for (i = n; i--; )
            {
                path = paths[i];
                unsigned int psize = strlen(path);

                for (it = client->syncs.begin(); it != client->syncs.end(); it++)
                {
                    int rsize = (*it)->mFsEventsPath.size() ? (*it)->mFsEventsPath.size() : (*it)->localroot->localname.size();
                    int isize = (*it)->dirnotify->ignore.size();

                    if (psize >= rsize
                      && !memcmp((*it)->mFsEventsPath.size() ? (*it)->mFsEventsPath.c_str() : (*it)->localroot->localname.c_str(), path, rsize)    // prefix match
                      && (!path[rsize] || path[rsize] == '/')               // at end: end of path or path separator
                      && (psize <= (rsize + isize)                          // not ignored
                          || (path[rsize + isize + 1] && path[rsize + isize + 1] != '/')
                          || memcmp(path + rsize + 1, (*it)->dirnotify->ignore.c_str(), isize))
                      && (psize < rsrcsize                                  // it isn't a resource fork
                          || memcmp(path + psize - rsrcsize, rsrc, rsrcsize)))
                        {
                            if (!lstat(path, &statbuf) && S_ISLNK(statbuf.st_mode))
                            {
                                LOG_debug << "Link skipped:  " << path;
                                paths[i] = NULL;
                                break;
                            }

                            paths[i] += rsize + 1;
                            pathsync[i] = *it;
                            break;
                        }
                }

                if (it == client->syncs.end())
                {
                    paths[i] = NULL;
                }
            }

            // for rename/move operations, skip source if both paths are synced
            // (to handle rapid a -> b, b -> c without overwriting b).
            if (n == 2 && paths[0] && paths[1] && (kfse->type & FSE_TYPE_MASK) == FSE_RENAME)
            {
                paths[0] = NULL;
            }

            for (i = n; i--; )
            {
                if (paths[i])
                {
                    LOG_debug << "Filesystem notification. Root: " << pathsync[i]->localroot->name << "   Path: " << paths[i];
                    pathsync[i]->dirnotify->notify(DirNotify::DIREVENTS,
                                                   pathsync[i]->localroot.get(),
                                                   paths[i],
                                                   strlen(paths[i]));

                    r |= Waiter::NEEDEXEC;
                }
            }
        }
    }
#endif
#endif
    return r;
}

// generate unique local filename in the same fs as relatedpath
void PosixFileSystemAccess::tmpnamelocal(LocalPath& localname) const
{
    static unsigned tmpindex;
    char buf[128];

    sprintf(buf, ".getxfer.%lu.%u.mega", (unsigned long)getpid(), tmpindex++);

    localname = LocalPath::fromLocalname(buf);
}

void PosixFileSystemAccess::path2local(const string* path, string* local) const
{
#ifdef __MACH__
    path2localMac(path, local);
#else
    *local = *path;
#endif
}

void PosixFileSystemAccess::local2path(const string* local, string* path) const
{
    *path = *local;
    normalize(path);
}

// no legacy DOS garbage here...
bool PosixFileSystemAccess::getsname(LocalPath&, LocalPath&) const
{
    return false;
}

bool PosixFileSystemAccess::renamelocal(LocalPath& oldname, LocalPath& newname, bool override)
{
#ifdef USE_IOS
    string absoluteoldname;
    string absolutenewname;
    if (appbasepath)
    {
        if (oldname->size() && oldname->at(0) != '/')
        {
            absoluteoldname = appbasepath;
            absoluteoldname.append(*oldname);
            oldname = &absoluteoldname;
        }

        if (newname->size() && newname->at(0) != '/')
        {
            absolutenewname = appbasepath;
            absolutenewname.append(*newname);
            newname = &absolutenewname;
        }
    }
#endif
    const char *oldname_str = oldname.editStringDirect()->c_str();
    const char *newname_str = newname.editStringDirect()->c_str();

    bool existingandcare = !override && (0 == access(newname_str, F_OK));
    if (!existingandcare && !rename(oldname_str, newname_str))
    {
        LOG_verbose << "Successfully moved file: " << oldname_str << " to " << newname_str;
        return true;
    }

    target_exists = existingandcare  || errno == EEXIST || errno == EISDIR || errno == ENOTEMPTY || errno == ENOTDIR;
    transient_error = !existingandcare && (errno == ETXTBSY || errno == EBUSY);

    int e = errno;
    if (!skip_errorreport)
    {
        LOG_warn << "Unable to move file: " << oldname_str << " to " << newname_str << ". Error code: " << e;
    }
    return false;
}

bool PosixFileSystemAccess::copylocal(LocalPath& oldname, LocalPath& newname, m_time_t mtime)
{
#ifdef USE_IOS
    string absoluteoldname;
    string absolutenewname;
    if (appbasepath)
    {
        if (oldname->size() && oldname->at(0) != '/')
        {
            absoluteoldname = appbasepath;
            absoluteoldname.append(*oldname);
            oldname = &absoluteoldname;
        }

        if (newname->size() && newname->at(0) != '/')
        {
            absolutenewname = appbasepath;
            absolutenewname.append(*newname);
            newname = &absolutenewname;
        }
    }
#endif

    int sfd, tfd;
    ssize_t t = -1;

#ifdef HAVE_SENDFILE
    // Linux-specific - kernel 2.6.33+ required
    if ((sfd = open(oldname.editStringDirect->c_str(), O_RDONLY | O_DIRECT)) >= 0)
    {
        LOG_verbose << "Copying via sendfile";
        mode_t mode = umask(0);
        if ((tfd = open(newname.editStringDirect()->c_str(), O_WRONLY | O_CREAT | O_TRUNC | O_DIRECT, defaultfilepermissions)) >= 0)
        {
            umask(mode);
            while ((t = sendfile(tfd, sfd, NULL, 1024 * 1024 * 1024)) > 0);
#else
    char buf[16384];

    if ((sfd = open(oldname.editStringDirect()->c_str(), O_RDONLY)) >= 0)
    {
        LOG_verbose << "Copying via read/write";
        mode_t mode = umask(0);
        if ((tfd = open(newname.editStringDirect()->c_str(), O_WRONLY | O_CREAT | O_TRUNC, defaultfilepermissions)) >= 0)
        {
            umask(mode);
            while (((t = read(sfd, buf, sizeof buf)) > 0) && write(tfd, buf, t) == t);
#endif
            close(tfd);
        }
        else
        {
            umask(mode);
            target_exists = errno == EEXIST;
            transient_error = errno == ETXTBSY || errno == EBUSY;

            int e = errno;
            LOG_warn << "Unable to copy file. Error code: " << e;
        }

        close(sfd);
    }

    if (!t)
    {
#ifdef ENABLE_SYNC
        t = !setmtimelocal(newname, mtime);
#else
        // fails in setmtimelocal are allowed in non sync clients.
        setmtimelocal(newname, mtime);
#endif
    }
    else
    {
        int e = errno;
        LOG_debug << "Unable to copy file: " << oldname.editStringDirect()->c_str() << " to " << newname.editStringDirect()->c_str() << ". Error code: " << e;
    }

    return !t;
}

bool PosixFileSystemAccess::unlinklocal(LocalPath& name)
{
#ifdef USE_IOS
    string absolutename;
    if (appbasepath)
    {
        if (name->size() && name->at(0) != '/')
        {
            absolutename = appbasepath;
            absolutename.append(*name);
            name = &absolutename;
        }
    }
#endif

    if (!unlink(name.editStringDirect()->c_str()))
    {
            return true;
    }

    transient_error = errno == ETXTBSY || errno == EBUSY;

    return false;
}

// delete all files, folders and symlinks contained in the specified folder
// (does not recurse into mounted devices)
void PosixFileSystemAccess::emptydirlocal(LocalPath& name, dev_t basedev)
{
#ifdef USE_IOS
    string absolutename;
    if (appbasepath)
    {
        if (name->size() && name->at(0) != '/')
        {
            absolutename = appbasepath;
            absolutename.append(*name);
            name = &absolutename;
        }
    }
#endif

    DIR* dp;
    dirent* d;
    int removed;
    struct stat statbuf;
    size_t t;

    if (!basedev)
    {
        if (lstat(name.editStringDirect()->c_str(), &statbuf)
            || !S_ISDIR(statbuf.st_mode)
            || S_ISLNK(statbuf.st_mode))
        {
            return;
        }
        
        basedev = statbuf.st_dev;
    }

    if ((dp = opendir(name.editStringDirect()->c_str())))
    {
        for (;;)
        {
            removed = 0;

            while ((d = readdir(dp)))
            {
                if (d->d_type != DT_DIR
                 || *d->d_name != '.'
                 || (d->d_name[1] && (d->d_name[1] != '.' || d->d_name[2])))
                {
                    ScopedLengthRestore restore(name);
                    PosixFileSystemAccess pfsa;

                    name.separatorAppend(LocalPath::fromLocalname(d->d_name), pfsa, true);

                    if (!lstat(name.editStringDirect()->c_str(), &statbuf))
                    {
                        if (!S_ISLNK(statbuf.st_mode) && S_ISDIR(statbuf.st_mode) && statbuf.st_dev == basedev)
                        {
                            emptydirlocal(name, basedev);
                            removed |= !rmdir(name.editStringDirect()->c_str());
                        }
                        else
                        {
                            removed |= !unlink(name.editStringDirect()->c_str());
                        }
                    }
                }
            }

            if (!removed)
            {
                break;
            }

            rewinddir(dp);
        }

        closedir(dp);
    }
}

int PosixFileSystemAccess::getdefaultfilepermissions()
{
    return defaultfilepermissions;
}

void PosixFileSystemAccess::setdefaultfilepermissions(int permissions)
{
    defaultfilepermissions = permissions | 0600;
}

int PosixFileSystemAccess::getdefaultfolderpermissions()
{
    return defaultfolderpermissions;
}

void PosixFileSystemAccess::setdefaultfolderpermissions(int permissions)
{
    defaultfolderpermissions = permissions | 0700;
}

bool PosixFileSystemAccess::rmdirlocal(LocalPath& name)
{
#ifdef USE_IOS
    string absolutename;
    if (appbasepath)
    {
        if (name->size() && name->at(0) != '/')
        {
            absolutename = appbasepath;
            absolutename.append(*name);
            name = &absolutename;
        }
    }
#endif

    emptydirlocal(name);

    if (!rmdir(name.editStringDirect()->c_str()))
    {
        return true;
    }

    transient_error = errno == ETXTBSY || errno == EBUSY;

    return false;
}

bool PosixFileSystemAccess::mkdirlocal(LocalPath& name, bool)
{
#ifdef USE_IOS
    string absolutename;
    if (appbasepath)
    {
        if (name->size() && name->at(0) != '/')
        {
            absolutename = appbasepath;
            absolutename.append(*name);
            name = &absolutename;
        }
    }
#endif

    mode_t mode = umask(0);
    bool r = !mkdir(name.editStringDirect()->c_str(), defaultfolderpermissions);
    umask(mode);

    if (!r)
    {
        target_exists = errno == EEXIST;
        if (target_exists)
        {
            LOG_debug << "Error creating local directory: " << name.editStringDirect()->c_str() << " errno: " << errno;
        }
        else
        {
            LOG_err << "Error creating local directory: " << name.editStringDirect()->c_str() << " errno: " << errno;
        }
        transient_error = errno == ETXTBSY || errno == EBUSY;
    }

    return r;
}

bool PosixFileSystemAccess::setmtimelocal(LocalPath& name, m_time_t mtime)
{
#ifdef USE_IOS
    string absolutename;
    if (appbasepath)
    {
        if (name->size() && name->at(0) != '/')
        {
            absolutename = appbasepath;
            absolutename.append(*name);
            name = &absolutename;
        }
    }
#endif

    struct utimbuf times = { (time_t)mtime, (time_t)mtime };

    bool success = !utime(name.editStringDirect()->c_str(), &times);
    if (!success)
    {
        LOG_err << "Error setting mtime: " << *name.editStringDirect() <<" mtime: "<< mtime << " errno: " << errno;
        transient_error = errno == ETXTBSY || errno == EBUSY;
    }

    return success;
}

bool PosixFileSystemAccess::chdirlocal(LocalPath& name) const
{
#ifdef USE_IOS
    string absolutename;
    if (appbasepath)
    {
        if (name->size() && name->at(0) != '/')
        {
            absolutename = appbasepath;
            absolutename.append(*name);
            name = &absolutename;
        }
    }
#endif

    return !chdir(name.editStringDirect()->c_str());
}

size_t PosixFileSystemAccess::lastpartlocal(const string* localname) const
{
    const char* ptr = localname->data();

    if ((ptr = strrchr(ptr, '/')))
    {
        return ptr - localname->data() + 1;
    }

    return 0;
}

// return lowercased ASCII file extension, including the . separator
bool PosixFileSystemAccess::getextension(const LocalPath& filename, char* extension, size_t size) const
{
    const std::string* str = filename.editStringDirect();
    const char* ptr = str->data() + str->size();
    char c;
    int i, j;

    size = std::min(size - 1, str->size());

    for (i = 0; i < size; i++)
    {
        if (*--ptr == '.')
        {
            for (j = 0; j <= i; j++)
            {
                if (*ptr < '.' || *ptr > 'z') return false;

                c = *(ptr++);

                // tolower()
                if (c >= 'A' && c <= 'Z') c |= ' ';

                extension[j] = c;
            }

            extension[j] = 0;

            return true;
        }
    }

    return false;
}

bool PosixFileSystemAccess::expanselocalpath(LocalPath& pathArg, LocalPath& absolutepathArg)
{
    std::string* path = pathArg.editStringDirect();
    std::string* absolutepath = absolutepathArg.editStringDirect();

    ostringstream os;
    if (path->at(0) == '/')
    {
        *absolutepath = *path;
        char canonical[PATH_MAX];
        if (realpath(absolutepath->c_str(),canonical) != NULL)
        {
            absolutepath->assign(canonical);
        }
        return true;
    }
    else
    {
        char cCurrentPath[PATH_MAX];
        if (!getcwd(cCurrentPath, sizeof(cCurrentPath)))
        {
            *absolutepath = *path;
            return false;
        }

        *absolutepath = cCurrentPath;
        absolutepath->append("/");
        absolutepath->append(*path);

        char canonical[PATH_MAX];
        if (realpath(absolutepath->c_str(),canonical) != NULL)
        {
            absolutepath->assign(canonical);
        }

        return true;
    }
}

#ifdef __linux__
string &ltrimEtcProperty(string &s, const char &c)
{
    size_t pos = s.find_first_not_of(c);
    s = s.substr(pos == string::npos ? s.length() : pos, s.length());
    return s;
}

string &rtrimEtcProperty(string &s, const char &c)
{
    size_t pos = s.find_last_not_of(c);
    if (pos != string::npos)
    {
        pos++;
    }
    s = s.substr(0, pos);
    return s;
}

string &trimEtcproperty(string &what)
{
    rtrimEtcProperty(what,' ');
    ltrimEtcProperty(what,' ');
    if (what.size() > 1)
    {
        if (what[0] == '\'' || what[0] == '"')
        {
            rtrimEtcProperty(what, what[0]);
            ltrimEtcProperty(what, what[0]);
        }
    }
    return what;
}

string getPropertyFromEtcFile(const char *configFile, const char *propertyName)
{
    ifstream infile(configFile);
    string line;

    while (getline(infile, line))
    {
        if (line.length() > 0 && line[0] != '#')
        {
            if (!strlen(propertyName)) //if empty return first line
            {
                return trimEtcproperty(line);
            }
            string key, value;
            size_t pos = line.find("=");
            if (pos != string::npos && ((pos + 1) < line.size()))
            {
                key = line.substr(0, pos);
                rtrimEtcProperty(key, ' ');

                if (!strcmp(key.c_str(), propertyName))
                {
                    value = line.substr(pos + 1);
                    return trimEtcproperty(value);
                }
            }
        }
    }

    return string();
}

string getDistro()
{
    string distro;
    distro = getPropertyFromEtcFile("/etc/lsb-release", "DISTRIB_ID");
    if (!distro.size())
    {
        distro = getPropertyFromEtcFile("/etc/os-release", "ID");
    }
    if (!distro.size())
    {
        distro = getPropertyFromEtcFile("/etc/redhat-release", "");
    }
    if (!distro.size())
    {
        distro = getPropertyFromEtcFile("/etc/debian-release", "");
    }
    if (distro.size() > 20)
    {
        distro = distro.substr(0, 20);
    }
    transform(distro.begin(), distro.end(), distro.begin(), ::tolower);
    return distro;
}

string getDistroVersion()
{
    string version;
    version = getPropertyFromEtcFile("/etc/lsb-release", "DISTRIB_RELEASE");
    if (!version.size())
    {
        version = getPropertyFromEtcFile("/etc/os-release", "VERSION_ID");
    }
    if (version.size() > 10)
    {
        version = version.substr(0, 10);
    }
    transform(version.begin(), version.end(), version.begin(), ::tolower);
    return version;
}
#endif

void PosixFileSystemAccess::osversion(string* u, bool /*includeArchExtraInfo*/) const
{
#ifdef __linux__
    string distro = getDistro();
    if (distro.size())
    {
        u->append(distro);
        string distroversion = getDistroVersion();
        if (distroversion.size())
        {
            u->append(" ");
            u->append(distroversion);
            u->append("/");
        }
        else
        {
            u->append("/");
        }
    }
#endif

    utsname uts;

    if (!uname(&uts))
    {
        u->append(uts.sysname);
        u->append(" ");
        u->append(uts.release);
        u->append(" ");
        u->append(uts.machine);
    }
}

void PosixFileSystemAccess::statsid(string *id) const
{
#ifdef __ANDROID__
    if (!MEGAjvm)
    {
        LOG_err << "No JVM found";
        return;
    }

    try
    {
        JNIEnv *env;
        MEGAjvm->AttachCurrentThread(&env, NULL);
        jclass appGlobalsClass = env->FindClass("android/app/AppGlobals");
        if (!appGlobalsClass)
        {
            env->ExceptionClear();
            LOG_err << "Failed to get android/app/AppGlobals";
            MEGAjvm->DetachCurrentThread();
            return;
        }

        jmethodID getInitialApplicationMID = env->GetStaticMethodID(appGlobalsClass,"getInitialApplication","()Landroid/app/Application;");
        if (!getInitialApplicationMID)
        {
            env->ExceptionClear();
            LOG_err << "Failed to get getInitialApplication()";
            MEGAjvm->DetachCurrentThread();
            return;
        }

        jobject context = env->CallStaticObjectMethod(appGlobalsClass, getInitialApplicationMID);
        if (!context)
        {
            LOG_err << "Failed to get context";
            MEGAjvm->DetachCurrentThread();
            return;
        }

        jclass contextClass = env->GetObjectClass(context);
        if (!contextClass)
        {
            LOG_err << "Failed to get context class";
            MEGAjvm->DetachCurrentThread();
            return;
        }

        jmethodID getContentResolverMID = env->GetMethodID(contextClass, "getContentResolver", "()Landroid/content/ContentResolver;");
        if (!getContentResolverMID)
        {
            env->ExceptionClear();
            LOG_err << "Failed to get getContentResolver()";
            MEGAjvm->DetachCurrentThread();
            return;
        }

        jobject contentResolver = env->CallObjectMethod(context, getContentResolverMID);
        if (!contentResolver)
        {
            LOG_err << "Failed to get ContentResolver";
            MEGAjvm->DetachCurrentThread();
            return;
        }

        jclass settingsSecureClass = env->FindClass("android/provider/Settings$Secure");
        if (!settingsSecureClass)
        {
            env->ExceptionClear();
            LOG_err << "Failed to get Settings.Secure class";
            MEGAjvm->DetachCurrentThread();
            return;
        }

        jmethodID getStringMID = env->GetStaticMethodID(settingsSecureClass, "getString", "(Landroid/content/ContentResolver;Ljava/lang/String;)Ljava/lang/String;");
        if (!getStringMID)
        {
            env->ExceptionClear();
            LOG_err << "Failed to get getString()";
            MEGAjvm->DetachCurrentThread();
            return;
        }

        jstring idStr = (jstring) env->NewStringUTF("android_id");
        if (!idStr)
        {
            LOG_err << "Failed to get idStr";
            MEGAjvm->DetachCurrentThread();
            return;
        }

        jstring androidId = (jstring) env->CallStaticObjectMethod(settingsSecureClass, getStringMID, contentResolver, idStr);
        if (!androidId)
        {
            LOG_err << "Failed to get android_id";
            env->DeleteLocalRef(idStr);
            MEGAjvm->DetachCurrentThread();
            return;
        }

        const char *androidIdString = env->GetStringUTFChars(androidId, NULL);
        if (!androidIdString)
        {
            LOG_err << "Failed to get android_id bytes";
            env->DeleteLocalRef(idStr);
            MEGAjvm->DetachCurrentThread();
            return;
        }

        id->append(androidIdString);
        env->DeleteLocalRef(idStr);
        env->ReleaseStringUTFChars(androidId, androidIdString);
        MEGAjvm->DetachCurrentThread();
    }
    catch (...)
    {
        try
        {
            MEGAjvm->DetachCurrentThread();
        }
        catch (...) { }
    }
#elif TARGET_OS_IPHONE
#ifdef USE_IOS
    ios_statsid(id);
#endif
#elif defined(__MACH__)
    uuid_t uuid;
    struct timespec wait = {1, 0};
    if (gethostuuid(uuid, &wait))
    {
        return;
    }

    char uuid_str[37];
    uuid_unparse(uuid, uuid_str);
    id->append(uuid_str);
#else
    int fd = open("/etc/machine-id", O_RDONLY);
    if (fd < 0)
    {
        fd = open("/var/lib/dbus/machine-id", O_RDONLY);
        if (fd < 0)
        {
            return;
        }
    }

    char buff[512];
    int len = read(fd, buff, 512);
    close(fd);

    if (len <= 0)
    {
        return;
    }

    if (buff[len - 1] == '\n')
    {
        len--;
    }

    if (len > 0)
    {
        id->append(buff, len);
    }
#endif
}

PosixDirNotify::PosixDirNotify(LocalPath& localbasepath, const LocalPath& ignore)
  : DirNotify(localbasepath, ignore)
{
#ifdef USE_INOTIFY
    setFailed(0, "");
#endif

#ifdef __MACH__
    setFailed(0, "");
#endif

    fsaccess = NULL;
}

void PosixDirNotify::addnotify(LocalNode* l, string* path)
{
#ifdef ENABLE_SYNC
#ifdef USE_INOTIFY
    int wd;

    wd = inotify_add_watch(fsaccess->notifyfd, path->c_str(),
                           IN_CREATE | IN_DELETE | IN_MOVED_FROM | IN_MOVED_TO
                           | IN_CLOSE_WRITE | IN_EXCL_UNLINK | IN_ONLYDIR);

    if (wd >= 0)
    {
        l->dirnotifytag = (handle)wd;
        fsaccess->wdnodes[wd] = l;
    }
    else
    {
        LOG_warn << "Unable to addnotify path: " <<  path->c_str() << ". Error code: " << errno;
    }
#endif
#endif
}

void PosixDirNotify::delnotify(LocalNode* l)
{
#ifdef ENABLE_SYNC
#ifdef USE_INOTIFY
    if (fsaccess->wdnodes.erase((int)(long)l->dirnotifytag))
    {
        inotify_rm_watch(fsaccess->notifyfd, (int)l->dirnotifytag);
    }
#endif
#endif
}

fsfp_t PosixDirNotify::fsfingerprint() const
{
    struct statfs statfsbuf;

    // FIXME: statfs() does not really do what we want.
    if (statfs(localbasepath.editStringDirect()->c_str(), &statfsbuf)) 
    {
        return 0;
    }

    return *(fsfp_t*)&statfsbuf.f_fsid + 1;
}

bool PosixDirNotify::fsstableids() const
{
    struct statfs statfsbuf;

    if (statfs(localbasepath.editStringDirect()->c_str(), &statfsbuf))
    {
        LOG_err << "Failed to get filesystem type. Error code: " << errno;
        return true;
    }

    LOG_info << "Filesystem type: " << statfsbuf.f_type;

#ifdef __APPLE__
    return statfsbuf.f_type != 0x1c // FAT32
        && statfsbuf.f_type != 0x1d; // exFAT
#else
    return statfsbuf.f_type != 0x4d44 // FAT
        && statfsbuf.f_type != 0x65735546; // FUSE
#endif
}

std::unique_ptr<FileAccess> PosixFileSystemAccess::newfileaccess(bool followSymLinks)
{
    return std::unique_ptr<FileAccess>{new PosixFileAccess{waiter, defaultfilepermissions, followSymLinks}};
}

DirAccess* PosixFileSystemAccess::newdiraccess()
{
    return new PosixDirAccess();
}

<<<<<<< HEAD
DirNotify* PosixFileSystemAccess::newdirnotify(LocalPath& localpath, LocalPath& ignore)
=======
DirNotify* PosixFileSystemAccess::newdirnotify(string* localpath, string* ignore, Waiter*)
>>>>>>> 05cfeacc
{
    PosixDirNotify* dirnotify = new PosixDirNotify(localpath, ignore);

    dirnotify->fsaccess = this;

    return dirnotify;
}

bool PosixDirAccess::dopen(LocalPath* path, FileAccess* f, bool doglob)
{
#ifdef USE_IOS
    string absolutepath;
    if (PosixFileSystemAccess::appbasepath)
    {
        if (path->size() && path->at(0) != '/')
        {
            absolutepath = PosixFileSystemAccess::appbasepath;
            absolutepath.append(*path);
            path = &absolutepath;
        }
    }
#endif

    if (doglob)
    {
        if (glob(path->editStringDirect()->c_str(), GLOB_NOSORT, NULL, &globbuf))
        {
            return false;
        }

        globbing = true;
        globindex = 0;

        return true;
    }

    if (f)
    {
#ifdef HAVE_FDOPENDIR
        dp = fdopendir(((PosixFileAccess*)f)->stealFileDescriptor());
#else
        dp = ((PosixFileAccess*)f)->dp;
        ((PosixFileAccess*)f)->dp = NULL;
#endif
    }
    else
    {
        dp = opendir(path->editStringDirect()->c_str());
    }

    return dp != NULL;
}

bool PosixDirAccess::dnext(LocalPath& path, LocalPath& name, bool followsymlinks, nodetype_t* type)
{
#ifdef USE_IOS
    string absolutepath;
    if (PosixFileSystemAccess::appbasepath)
    {
        if (path->size() && path->at(0) != '/')
        {
            absolutepath = PosixFileSystemAccess::appbasepath;
            absolutepath.append(*path);
            path = &absolutepath;
        }
    }
#endif

    if (globbing)
    {
        struct stat &statbuf = currentItemStat;

        while (globindex < globbuf.gl_pathc)
        {
            if (followsymlinks ? !stat(globbuf.gl_pathv[globindex], &statbuf) : !lstat(globbuf.gl_pathv[globindex], &currentItemStat))
            {
                if (S_ISREG(statbuf.st_mode) || S_ISDIR(statbuf.st_mode)) // this evaluates false for symlinks
                //if (statbuf.st_mode & (S_IFREG | S_IFDIR)) //TODO: use this when symlinks are supported
                {
                    name = LocalPath::fromLocalname(globbuf.gl_pathv[globindex]);
                    *type = (statbuf.st_mode & S_IFREG) ? FILENODE : FOLDERNODE;

                    globindex++;
                    return true;
                }
            }
            globindex++;
        }

        return false;
    }

    dirent* d;
    struct stat &statbuf = currentItemStat;
    PosixFileSystemAccess pfsa;

    while ((d = readdir(dp)))
    {
        ScopedLengthRestore restore(path);

        if (*d->d_name != '.' || (d->d_name[1] && (d->d_name[1] != '.' || d->d_name[2])))
        {
            path.separatorAppend(LocalPath::fromLocalname(d->d_name), pfsa, true);

            bool statOk = !lstat(path.editStringDirect()->c_str(), &statbuf);
            if (followsymlinks && statOk && S_ISLNK(statbuf.st_mode))
            {
                currentItemFollowedSymlink = true;
                statOk = !stat(path.editStringDirect()->c_str(), &statbuf);
            }
            else
            {
                currentItemFollowedSymlink = false;
            }

            if (statOk)
            {
                if (S_ISREG(statbuf.st_mode) || S_ISDIR(statbuf.st_mode)) // this evalves false for symlinks
                //if (statbuf.st_mode & (S_IFREG | S_IFDIR)) //TODO: use this when symlinks are supported
                {
                    name = LocalPath::fromLocalname(d->d_name);

                    if (type)
                    {
                        *type = S_ISREG(statbuf.st_mode) ? FILENODE : FOLDERNODE;
                    }

                    return true;
                }
            }
        }
    }

    return false;
}

PosixDirAccess::PosixDirAccess()
{
    dp = NULL;
    globbing = false;
    memset(&globbuf, 0, sizeof(glob_t));
    globindex = 0;
}

PosixDirAccess::~PosixDirAccess()
{
    if (dp)
    {
        closedir(dp);
    }

    if (globbing)
    {
        globfree(&globbuf);
    }
}
} // namespace<|MERGE_RESOLUTION|>--- conflicted
+++ resolved
@@ -496,12 +496,8 @@
 
     if (!statok)
     {
-<<<<<<< HEAD
          mIsSymLink = lstat(f.editStringDirect()->c_str(), &statbuf) == 0
                       && S_ISLNK(statbuf.st_mode);
-=======
-        mIsSymLink = !lstat(f->c_str(), &statbuf) && S_ISLNK(statbuf.st_mode);
->>>>>>> 05cfeacc
         if (mIsSymLink && !PosixFileAccess::mFoundASymlink)
         {
             LOG_warn << "Enabling symlink check for syncup.";
@@ -1865,11 +1861,7 @@
     return new PosixDirAccess();
 }
 
-<<<<<<< HEAD
-DirNotify* PosixFileSystemAccess::newdirnotify(LocalPath& localpath, LocalPath& ignore)
-=======
-DirNotify* PosixFileSystemAccess::newdirnotify(string* localpath, string* ignore, Waiter*)
->>>>>>> 05cfeacc
+DirNotify* PosixFileSystemAccess::newdirnotify(LocalPath& localpath, LocalPath& ignore, Waiter*)
 {
     PosixDirNotify* dirnotify = new PosixDirNotify(localpath, ignore);
 
