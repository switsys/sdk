--- conflicted
+++ resolved
@@ -436,11 +436,7 @@
 }
 
 // determines whether remote node should be synced
-<<<<<<< HEAD
-bool DemoApp::sync_syncable(pnode_t n)
-=======
-bool DemoApp::sync_syncable(Sync *, const char *, string *, Node *n)
->>>>>>> 0ec5073f
+bool DemoApp::sync_syncable(Sync *, const char *, string *, pnode_t n)
 {
     return is_syncable(n->displayname());
 }
@@ -848,7 +844,7 @@
         handle h = client->getrootpublicfolder();
         if (h != UNDEF)
         {
-            Node *n = client->nodebyhandle(h);
+            pnode_t n = client->nodebyhandle(h);
             if (n && (n->attrs.map.find('n') == n->attrs.map.end()))
             {
                 cout << "File/folder retrieval succeed, but encryption key is wrong." << endl;
@@ -911,7 +907,7 @@
         {
             if (!del)
             {
-                Node *n = client->nodebyhandle(hlink);
+                pnode_t n = client->nodebyhandle(hlink);
                 if (!n)
                 {
                     char buf[sizeof hlink * 4 / 3 + 3];
@@ -982,14 +978,10 @@
     }
 }
 
-<<<<<<< HEAD
-void DemoApp::fa_complete(pnode_t n, fatype type, const char* data, uint32_t len)
-=======
 void DemoApp::fa_complete(handle h, fatype type, const char* data, uint32_t len)
->>>>>>> 0ec5073f
 {
     cout << "Got attribute of type " << type << " (" << len << " byte(s))";
-    Node *n = client->nodebyhandle(h);
+    pnode_t n = client->nodebyhandle(h);
     if (n)
     {
         cout << " for " << n->displayname() << endl;
@@ -1193,7 +1185,7 @@
 
     if (clientFolder && !ISUNDEF(clientFolder->rootnodes[0]))
     {
-        Node *n = clientFolder->nodebyhandle(clientFolder->rootnodes[0]);
+        pnode_t n = clientFolder->nodebyhandle(clientFolder->rootnodes[0]);
         if (n)
         {
             cout << "FOLDERLINK on " << n->displayname() << ":" << endl;
@@ -1220,14 +1212,9 @@
     int l = 0;
     const char* bptr = ptr;
     int remote = 0;
-<<<<<<< HEAD
+    int folderlink = 0;
     pnode_t n;
     pnode_t nn;
-=======
-    int folderlink = 0;
-    Node* n;
-    Node* nn;
->>>>>>> 0ec5073f
 
     // split path by / or :
     do {
@@ -2407,10 +2394,10 @@
 
                                 if (!client->versions_disabled && tn && n->type == FILENODE)
                                 {
-                                    Node *ovn = client->childnodebyname(tn, sname.c_str(), true);
+                                    pnode_t ovn = client->childnodebyname(tn, sname.c_str(), true);
                                     if (ovn)
                                     {
-                                        if (n->isvalid && ovn->isvalid && *(FileFingerprint*)n == *(FileFingerprint*)ovn)
+                                        if (n->isvalid && ovn->isvalid && *(FileFingerprint*)n.get() == *(FileFingerprint*)ovn.get())
                                         {
                                             cout << "Skipping identical node" << endl;
                                             return;
@@ -2606,15 +2593,10 @@
                             string localname;
                             string name;
                             nodetype_t type;
-                            Node* n = NULL;
+                            pnode_t n;
 
                             if (words.size() > 2)
                             {
-<<<<<<< HEAD
-                                pnode_t n;
-
-=======
->>>>>>> 0ec5073f
                                 if ((n = nodebypath(words[2].c_str(), &targetuser, &newname)))
                                 {
                                     target = n->nodehandle;
@@ -2651,10 +2633,10 @@
                                             FileFingerprint fp;
                                             fp.genfingerprint(fa);
 
-                                            Node *previousNode = client->childnodebyname(n, name.c_str(), true);
+                                            pnode_t previousNode = client->childnodebyname(n, name.c_str(), true);
                                             if (previousNode && previousNode->type == type)
                                             {
-                                                if (fp.isvalid && previousNode->isvalid && fp == *((FileFingerprint *)previousNode))
+                                                if (fp.isvalid && previousNode->isvalid && fp == *((FileFingerprint *)previousNode.get()))
                                                 {
                                                     cout << "Identical file already exist. Skipping transfer of " << name << endl;
                                                     delete fa;
@@ -3974,18 +3956,12 @@
                     {
                         if (words.size() > 1)
                         {
-<<<<<<< HEAD
-                            pnode_t n;
-                            int del = 0;
-                            int ets = 0;
-=======
                             hlink = UNDEF;
                             del = ets = 0;
 
-                            Node* n;
+                            pnode_t n;
                             int deltmp = 0;
                             int etstmp = 0;
->>>>>>> 0ec5073f
 
                             if ((n = nodebypath(words[1].c_str())))
                             {
@@ -4958,7 +4934,7 @@
         attr_map::iterator it = attrs.map.find('n');
         if (it != attrs.map.end())
         {
-            Node *ovn = client->childnodebyname(n, it->second.c_str(), true);
+            pnode_t ovn = client->childnodebyname(n, it->second.c_str(), true);
             if (ovn)
             {
                 attr_map::iterator it2 = attrs.map.find('c');
@@ -4968,7 +4944,7 @@
                     if (ffp.unserializefingerprint(&it2->second))
                     {
                         ffp.size = size;
-                        if (ffp.isvalid && ovn->isvalid && ffp == *(FileFingerprint*)ovn)
+                        if (ffp.isvalid && ovn->isvalid && ffp == *(FileFingerprint*)ovn.get())
                         {
                             cout << "Success. (identical node skipped)" << endl;
                             pdf_to_import = false;
@@ -5524,7 +5500,7 @@
         handle h = clientFolder->getrootpublicfolder();
         if (h != UNDEF)
         {
-            Node *n = clientFolder->nodebyhandle(h);
+            pnode_t n = clientFolder->nodebyhandle(h);
             if (n && (n->attrs.map.find('n') == n->attrs.map.end()))
             {
                 cout << "File/folder retrieval succeed, but encryption key is wrong." << endl;
@@ -5545,7 +5521,7 @@
     }
 }
 
-void DemoAppFolder::nodes_updated(Node **n, int count)
+void DemoAppFolder::nodes_updated(pnode_t *n, int count)
 {
     int c[2][6] = { { 0 } };
 
@@ -5559,18 +5535,12 @@
                 n++;
             }
         }
-    }
-    else
-    {
-        for (node_map::iterator it = clientFolder->nodes.begin(); it != clientFolder->nodes.end(); it++)
-        {
-            if (it->second->type < 6)
-            {
-                c[1][it->second->type]++;
-            }
-        }
-    }
-
-    cout << "The folder link contains ";
-    nodestats(c[1], "");
-}
+
+        cout << "The folder link contains ";
+        nodestats(c[1], "");
+    }
+    else    // from fetchnodes
+    {
+        cout << "The folder link contains " << count << " nodes" << endl;
+    }
+}