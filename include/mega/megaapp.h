--- conflicted
+++ resolved
@@ -164,10 +164,9 @@
     // clean rubbish bin result
     virtual void cleanrubbishbin_result(error) { }
 
-<<<<<<< HEAD
     virtual void getnumchildfiles_result(int, int, error) {}
     virtual void getnumchildfolders_result(int, int, error) {}
-=======
+
 #ifdef ENABLE_CHAT
     // chat-related command's result
     virtual void chatcreate_result(TextChat *, error) { }
@@ -180,7 +179,6 @@
 
     virtual void chats_updated(textchat_vector *) { }
 #endif
->>>>>>> b0c2704a
 
     // global transfer queue updates (separate signaling towards the queued objects)
     virtual void transfer_added(Transfer*) { }
