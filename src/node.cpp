--- conflicted
+++ resolved
@@ -1122,18 +1122,6 @@
     if (parent)
     {
         child_it = parent->children.insert(parent->children.end(), this);
-<<<<<<< HEAD
-
-#ifdef ENABLE_SYNC
-        if (parent->type == FILENODE && !isSyncable())
-        {
-            // if child (old version) is not syncable then parent must follow suit (new version)
-            parent->setSyncable(false);
-            setSyncable(true); // set old version back to default
-        }
-#endif
-=======
->>>>>>> 37dab982
     }
 
     Node* newancestor = firstancestor();
