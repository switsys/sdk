/**
 * @file node.cpp
 * @brief Classes for accessing local and remote nodes
 *
 * (c) 2013-2014 by Mega Limited, Auckland, New Zealand
 *
 * This file is part of the MEGA SDK - Client Access Engine.
 *
 * Applications using the MEGA API must present a valid application key
 * and comply with the the rules set forth in the Terms of Service.
 *
 * The MEGA SDK is distributed in the hope that it will be useful,
 * but WITHOUT ANY WARRANTY; without even the implied warranty of
 * MERCHANTABILITY or FITNESS FOR A PARTICULAR PURPOSE.
 *
 * @copyright Simplified (2-clause) BSD License.
 *
 * You should have received a copy of the license along with this
 * program.
 */

#include "mega/node.h"
#include "mega/megaclient.h"
#include "mega/megaapp.h"
#include "mega/share.h"
#include "mega/serialize64.h"
#include "mega/base64.h"
#include "mega/sync.h"
#include "mega/transfer.h"
#include "mega/transferslot.h"
#include "mega/logging.h"

namespace mega {

Node::Node(MegaClient* cclient, node_vector* dp, handle h, handle ph,
           nodetype_t t, m_off_t s, handle u, const char* fa, m_time_t ts)
{
    client = cclient;
    outshares = NULL;
    pendingshares = NULL;
    tag = 0;
    appdata = NULL;

    nodehandle = h;
    parenthandle = ph;

    parent = NULL;

#ifdef ENABLE_SYNC
    localnode = NULL;
    syncget = NULL;

    syncdeleted = SYNCDEL_NONE;
    todebris_it = client->todebris.end();
    tounlink_it = client->tounlink.end();
#endif

    type = t;

    size = s;
    owner = u;

    copystring(&fileattrstring, fa);

    ctime = ts;

    inshare = NULL;
    sharekey = NULL;
    foreignkey = false;

    plink = NULL;

    memset(&changed, 0, sizeof changed);

    Node* p;

    client->nodes[h] = this;

    // folder link access: first returned record defines root node and
    // identity
    if (ISUNDEF(*client->rootnodes))
    {
        *client->rootnodes = h;
    }

    if (t >= ROOTNODE && t <= RUBBISHNODE)
    {
        client->rootnodes[t - ROOTNODE] = h;
    }

    // set parent linkage or queue for delayed parent linkage in case of
    // out-of-order delivery
    if ((p = client->nodebyhandle(ph)))
    {
        setparent(p);
    }
    else
    {
        dp->push_back(this);
    }

    client->mFingerprints.newnode(this);
}

Node::~Node()
{
    if (keyApplied())
    {
        client->mAppliedKeyNodeCount--;
        assert(client->mAppliedKeyNodeCount >= 0);
    }

    // abort pending direct reads
    client->preadabort(this);

    // remove node's fingerprint from hash
    if (!client->mOptimizePurgeNodes)
    {
        client->mFingerprints.remove(this);
    }

#ifdef ENABLE_SYNC
    // remove from todebris node_set
    if (todebris_it != client->todebris.end())
    {
        client->todebris.erase(todebris_it);
    }

    // remove from tounlink node_set
    if (tounlink_it != client->tounlink.end())
    {
        client->tounlink.erase(tounlink_it);
    }
#endif

    if (outshares)
    {
        // delete outshares, including pointers from users for this node
        for (share_map::iterator it = outshares->begin(); it != outshares->end(); it++)
        {
            delete it->second;
        }
        delete outshares;
    }

    if (pendingshares)
    {
        // delete pending shares
        for (share_map::iterator it = pendingshares->begin(); it != pendingshares->end(); it++)
        {
            delete it->second;
        }
        delete pendingshares;
    }


    if (!client->mOptimizePurgeNodes)
    {
        // remove from parent's children
        if (parent)
        {
            parent->children.erase(child_it);
        }

        Node* fa = firstancestor();
        handle ancestor = fa->nodehandle;
        if (ancestor == client->rootnodes[0] || ancestor == client->rootnodes[1] || ancestor == client->rootnodes[2] || fa->inshare)
        {
            client->mNodeCounters[firstancestor()->nodehandle] -= subnodeCounts();
        }

        if (inshare)
        {
            client->mNodeCounters.erase(nodehandle);
        }

        // delete child-parent associations (normally not used, as nodes are
        // deleted bottom-up)
        for (node_list::iterator it = children.begin(); it != children.end(); it++)
        {
            (*it)->parent = NULL;
        }
    }

    if (plink)
    {
        client->mPublicLinks.erase(nodehandle);
    }

    delete plink;
    delete inshare;
    delete sharekey;

#ifdef ENABLE_SYNC
    // sync: remove reference from local filesystem node
    if (localnode)
    {
        localnode->deleted = true;
        localnode->node = NULL;
    }

    // in case this node is currently being transferred for syncing: abort transfer
    delete syncget;
#endif
}

void Node::setkeyfromjson(const char* k)
{
    if (keyApplied()) --client->mAppliedKeyNodeCount;
    Node::copystring(&nodekeydata, k);
    if (keyApplied()) ++client->mAppliedKeyNodeCount;
    assert(client->mAppliedKeyNodeCount >= 0);
}

// update node key and decrypt attributes
void Node::setkey(const byte* newkey)
{
    if (newkey)
    {
        if (keyApplied()) --client->mAppliedKeyNodeCount;
        nodekeydata.assign(reinterpret_cast<const char*>(newkey), (type == FILENODE) ? FILENODEKEYLENGTH : FOLDERNODEKEYLENGTH);
        if (keyApplied()) ++client->mAppliedKeyNodeCount;
        assert(client->mAppliedKeyNodeCount >= 0);
    }

    setattr();
}

// parse serialized node and return Node object - updates nodes hash and parent
// mismatch vector
Node* Node::unserialize(MegaClient* client, const string* d, node_vector* dp)
{
    handle h, ph;
    nodetype_t t;
    m_off_t s;
    handle u;
    const byte* k = NULL;
    const char* fa;
    m_time_t ts;
    const byte* skey;
    const char* ptr = d->data();
    const char* end = ptr + d->size();
    unsigned short ll;
    Node* n;
    int i;
    char isExported = '\0';
    char hasLinkCreationTs = '\0';

    if (ptr + sizeof s + 2 * MegaClient::NODEHANDLE + MegaClient::USERHANDLE + 2 * sizeof ts + sizeof ll > end)
    {
        return NULL;
    }

    s = MemAccess::get<m_off_t>(ptr);
    ptr += sizeof s;

    if (s < 0 && s >= -RUBBISHNODE)
    {
        t = (nodetype_t)-s;
    }
    else
    {
        t = FILENODE;
    }

    h = 0;
    memcpy((char*)&h, ptr, MegaClient::NODEHANDLE);
    ptr += MegaClient::NODEHANDLE;

    ph = 0;
    memcpy((char*)&ph, ptr, MegaClient::NODEHANDLE);
    ptr += MegaClient::NODEHANDLE;

    if (!ph)
    {
        ph = UNDEF;
    }

    u = 0;
    memcpy((char*)&u, ptr, MegaClient::USERHANDLE);
    ptr += MegaClient::USERHANDLE;

    // FIME: use m_time_t / Serialize64 instead
    ptr += sizeof(time_t);

    ts = (uint32_t)MemAccess::get<time_t>(ptr);
    ptr += sizeof(time_t);

    if ((t == FILENODE) || (t == FOLDERNODE))
    {
        int keylen = ((t == FILENODE) ? FILENODEKEYLENGTH : FOLDERNODEKEYLENGTH);

        if (ptr + keylen + 8 + sizeof(short) > end)
        {
            return NULL;
        }

        k = (const byte*)ptr;
        ptr += keylen;
    }

    if (t == FILENODE)
    {
        ll = MemAccess::get<unsigned short>(ptr);
        ptr += sizeof ll;

        if (ptr + ll > end)
        {
            return NULL;
        }

        fa = ptr;
        ptr += ll;
    }
    else
    {
        fa = NULL;
    }

    if (ptr + sizeof isExported + sizeof hasLinkCreationTs > end)
    {
        return NULL;
    }

    isExported = MemAccess::get<char>(ptr);
    ptr += sizeof(isExported);

    hasLinkCreationTs = MemAccess::get<char>(ptr);
    ptr += sizeof(hasLinkCreationTs);

    for (i = 6; i--;)
    {
        if (ptr + (unsigned char)*ptr < end)
        {
            ptr += (unsigned char)*ptr + 1;
        }
    }

    if (ptr + sizeof(short) > end)
    {
        return NULL;
    }

    short numshares = MemAccess::get<short>(ptr);
    ptr += sizeof(numshares);

    if (numshares)
    {
        if (ptr + SymmCipher::KEYLENGTH > end)
        {
            return NULL;
        }

        skey = (const byte*)ptr;
        ptr += SymmCipher::KEYLENGTH;
    }
    else
    {
        skey = NULL;
    }

    n = new Node(client, dp, h, ph, t, s, u, fa, ts);

    if (k)
    {
        n->setkey(k);
    }

    // read inshare, outshares, or pending shares
    while (numshares)   // inshares: -1, outshare/s: num_shares
    {
        int direction = (numshares > 0) ? -1 : 0;
        NewShare *newShare = Share::unserialize(direction, h, skey, &ptr, end);
        if (!newShare)
        {
            LOG_err << "Failed to unserialize Share";
            break;
        }

        client->newshares.push_back(newShare);
        if (numshares > 0)  // outshare/s
        {
            numshares--;
        }
        else    // inshare
        {
            break;
        }
    }

    ptr = n->attrs.unserialize(ptr, end);
    if (!ptr)
    {
        delete n;
        return NULL;
    }

    // It's needed to re-normalize node names because
    // the updated version of utf8proc doesn't provide
    // exactly the same output as the previous one that
    // we were using
    attr_map::iterator it = n->attrs.map.find('n');
    if (it != n->attrs.map.end())
    {
        client->fsaccess->normalize(&(it->second));
    }

    PublicLink *plink = NULL;
    if (isExported)
    {
        if (ptr + MegaClient::NODEHANDLE + sizeof(m_time_t) + sizeof(bool) > end)
        {
            delete n;
            return NULL;
        }

        handle ph = 0;
        memcpy((char*)&ph, ptr, MegaClient::NODEHANDLE);
        ptr += MegaClient::NODEHANDLE;
        m_time_t ets = MemAccess::get<m_time_t>(ptr);
        ptr += sizeof(ets);
        bool takendown = MemAccess::get<bool>(ptr);
        ptr += sizeof(takendown);

        m_time_t cts = 0;
        if (hasLinkCreationTs)
        {
            cts = MemAccess::get<m_time_t>(ptr);
            ptr += sizeof(cts);
        }

        plink = new PublicLink(ph, cts, ets, takendown);
        client->mPublicLinks[n->nodehandle] = plink->ph;
    }
    n->plink = plink;

    n->setfingerprint();

    if (ptr == end)
    {
        return n;
    }
    else
    {
        delete n;
        return NULL;
    }
}

// serialize node - nodes with pending or RSA keys are unsupported
bool Node::serialize(string* d)
{
    // do not serialize encrypted nodes
    if (attrstring)
    {
        LOG_warn << "Trying to serialize an encrypted node";

        //Last attempt to decrypt the node
        applykey();
        setattr();

        if (attrstring)
        {
            LOG_warn << "Skipping undecryptable node";
            return false;
        }
    }

    switch (type)
    {
        case FILENODE:
            if ((int)nodekeydata.size() != FILENODEKEYLENGTH)
            {
                return false;
            }
            break;

        case FOLDERNODE:
            if ((int)nodekeydata.size() != FOLDERNODEKEYLENGTH)
            {
                return false;
            }
            break;

        default:
            if (nodekeydata.size())
            {
                return false;
            }
    }

    unsigned short ll;
    short numshares;
    m_off_t s;

    s = type ? -type : size;

    d->append((char*)&s, sizeof s);

    d->append((char*)&nodehandle, MegaClient::NODEHANDLE);

    if (parent)
    {
        d->append((char*)&parent->nodehandle, MegaClient::NODEHANDLE);
    }
    else
    {
        d->append("\0\0\0\0\0", MegaClient::NODEHANDLE);
    }

    d->append((char*)&owner, MegaClient::USERHANDLE);

    // FIXME: use Serialize64
    time_t ts = 0;  // we don't want to break backward compatibiltiy by changing the size (where m_time_t differs)
    d->append((char*)&ts, sizeof(ts));

    ts = (time_t)ctime; 
    d->append((char*)&ts, sizeof(ts));

    d->append(nodekeydata);

    if (type == FILENODE)
    {
        ll = static_cast<unsigned short>(fileattrstring.size() + 1);
        d->append((char*)&ll, sizeof ll);
        d->append(fileattrstring.c_str(), ll);
    }

    char isExported = plink ? 1 : 0;
    d->append((char*)&isExported, 1);

    char hasLinkCreationTs = plink ? 1 : 0;
    d->append((char*)&hasLinkCreationTs, 1);

    d->append("\0\0\0\0\0", 6); // Use these bytes for extensions

    if (inshare)
    {
        numshares = -1;
    }
    else
    {
        numshares = 0;
        if (outshares)
        {
            numshares += (short)outshares->size();
        }
        if (pendingshares)
        {
            numshares += (short)pendingshares->size();
        }
    }

    d->append((char*)&numshares, sizeof numshares);

    if (numshares)
    {
        d->append((char*)sharekey->key, SymmCipher::KEYLENGTH);

        if (inshare)
        {
            inshare->serialize(d);
        }
        else
        {
            if (outshares)
            {
                for (share_map::iterator it = outshares->begin(); it != outshares->end(); it++)
                {
                    it->second->serialize(d);
                }
            }
            if (pendingshares)
            {
                for (share_map::iterator it = pendingshares->begin(); it != pendingshares->end(); it++)
                {
                    it->second->serialize(d);
                }
            }
        }
    }

    attrs.serialize(d);

    if (isExported)
    {
        d->append((char*) &plink->ph, MegaClient::NODEHANDLE);
        d->append((char*) &plink->ets, sizeof(plink->ets));
        d->append((char*) &plink->takendown, sizeof(plink->takendown));
        if (hasLinkCreationTs)
        {
            d->append((char*) &plink->cts, sizeof(plink->cts));
        }
    }

    return true;
}

// copy remainder of quoted string (no unescaping, use for base64 data only)
void Node::copystring(string* s, const char* p)
{
    if (p)
    {
        const char* pp;

        if ((pp = strchr(p, '"')))
        {
            s->assign(p, pp - p);
        }
        else
        {
            *s = p;
        }
    }
    else
    {
        s->clear();
    }
}

// decrypt attrstring and check magic number prefix
byte* Node::decryptattr(SymmCipher* key, const char* attrstring, size_t attrstrlen)
{
    if (attrstrlen)
    {
        int l = int(attrstrlen * 3 / 4 + 3);
        byte* buf = new byte[l];

        l = Base64::atob(attrstring, buf, l);

        if (!(l & (SymmCipher::BLOCKSIZE - 1)))
        {
            key->cbc_decrypt(buf, l);

            if (!memcmp(buf, "MEGA{\"", 6))
            {
                return buf;
            }
        }

        delete[] buf;
    }

    return NULL;
}

void Node::parseattr(byte *bufattr, AttrMap &attrs, m_off_t size, m_time_t &mtime , string &fileName, string &fingerprint, FileFingerprint &ffp)
{
    JSON json;
    nameid name;
    string *t;

    json.begin((char*)bufattr + 5);
    while ((name = json.getnameid()) != EOO && json.storeobject((t = &attrs.map[name])))
    {
        JSON::unescape(t);
    }

    attr_map::iterator it = attrs.map.find('n');   // filename
    if (it == attrs.map.end())
    {
        fileName = "CRYPTO_ERROR";
    }
    else if (it->second.empty())
    {
        fileName = "BLANK";
    }

    it = attrs.map.find('c');   // checksum
    if (it != attrs.map.end())
    {
        if (ffp.unserializefingerprint(&it->second))
        {
            ffp.size = size;
            mtime = ffp.mtime;

            char bsize[sizeof(size) + 1];
            int l = Serialize64::serialize((byte *)bsize, size);
            char *buf = new char[l * 4 / 3 + 4];
            char ssize = static_cast<char>('A' + Base64::btoa((const byte *)bsize, l, buf));

            string result(1, ssize);
            result.append(buf);
            result.append(it->second);
            delete [] buf;

            fingerprint = result;
        }
    }
}

// return temporary SymmCipher for this nodekey
SymmCipher* Node::nodecipher()
{
    if (client->tmpnodecipher.setkey(&nodekeydata))
    {
        return &client->tmpnodecipher;
    }

    return NULL;
}

// decrypt attributes and build attribute hash
void Node::setattr()
{
    byte* buf;
    SymmCipher* cipher;

    if (attrstring && (cipher = nodecipher()) && (buf = decryptattr(cipher, attrstring->c_str(), attrstring->size())))
    {
        JSON json;
        nameid name;
        string* t;

        attrs.map.clear();
        json.begin((char*)buf + 5);

        while ((name = json.getnameid()) != EOO && json.storeobject((t = &attrs.map[name])))
        {
            JSON::unescape(t);

            if (name == 'n')
            {
                client->fsaccess->normalize(t);
            }
        }

        setfingerprint();

        delete[] buf;

        attrstring.reset();
    }
}

// if present, configure FileFingerprint from attributes
// otherwise, the file's fingerprint is derived from the file's mtime/size/key
void Node::setfingerprint()
{
    if (type == FILENODE && nodekeydata.size() >= sizeof crc)
    {
        client->mFingerprints.remove(this);

        attr_map::iterator it = attrs.map.find('c');

        if (it != attrs.map.end())
        {
            if (!unserializefingerprint(&it->second))
            {
                LOG_warn << "Invalid fingerprint";
            }
        }

        // if we lack a valid FileFingerprint for this file, use file's key,
        // size and client timestamp instead
        if (!isvalid)
        {
            memcpy(crc.data(), nodekeydata.data(), sizeof crc);
            mtime = ctime;
        }

        client->mFingerprints.add(this);
    }
}

// return file/folder name or special status strings
const char* Node::displayname() const
{
    // not yet decrypted
    if (attrstring)
    {
        LOG_debug << "NO_KEY " << type << " " << size << " " << Base64Str<MegaClient::NODEHANDLE>(nodehandle);
#ifdef ENABLE_SYNC
        if (localnode)
        {
            LOG_debug << "Local name: " << localnode->name;
        }
#endif
        return "NO_KEY";
    }

    attr_map::const_iterator it;

    it = attrs.map.find('n');

    if (it == attrs.map.end())
    {
        if (type < ROOTNODE || type > RUBBISHNODE)
        {
            LOG_debug << "CRYPTO_ERROR " << type << " " << size << " " << nodehandle;
#ifdef ENABLE_SYNC
            if (localnode)
            {
                LOG_debug << "Local name: " << localnode->name;
            }
#endif
        }
        return "CRYPTO_ERROR";
    }

    if (!it->second.size())
    {
        LOG_debug << "BLANK " << type << " " << size << " " << nodehandle;
#ifdef ENABLE_SYNC
        if (localnode)
        {
            LOG_debug << "Local name: " << localnode->name;
        }
#endif
        return "BLANK";
    }

    return it->second.c_str();
}

string Node::displaypath() const
{
    // factored from nearly identical functions in megapi_impl and megacli
    string path;
    const Node* n = this;
    for (; n; n = n->parent)
    {
        switch (n->type)
        {
        case FOLDERNODE:
            path.insert(0, n->displayname());

            if (n->inshare)
            {
                path.insert(0, ":");
                if (n->inshare->user)
                {
                    path.insert(0, n->inshare->user->email);
                }
                else
                {
                    path.insert(0, "UNKNOWN");
                }
                return path;
            }
            break;

        case INCOMINGNODE:
            path.insert(0, "//in");
            return path;

        case ROOTNODE:
            return path.empty() ? "/" : path;

        case RUBBISHNODE:
            path.insert(0, "//bin");
            return path;

        case TYPE_UNKNOWN:
        case FILENODE:
            path.insert(0, n->displayname());
        }
        path.insert(0, "/");
    }
    return path;
}

// returns position of file attribute or 0 if not present
int Node::hasfileattribute(fatype t) const
{
    return Node::hasfileattribute(&fileattrstring, t);
}

int Node::hasfileattribute(const string *fileattrstring, fatype t)
{
    char buf[24];

    sprintf(buf, ":%u*", t);
    return static_cast<int>(fileattrstring->find(buf) + 1);
}

// attempt to apply node key - sets nodekey to a raw key if successful
bool Node::applykey()
{
    if (type > FOLDERNODE)
    {
        //Root nodes contain an empty attrstring
        attrstring.reset();
    }

    if (keyApplied() || !nodekeydata.size())
    {
        return false;
    }

    int l = -1;
    size_t t = 0;
    handle h;
    const char* k = NULL;
    SymmCipher* sc = &client->key;
    handle me = client->loggedin() ? client->me : *client->rootnodes;

    while ((t = nodekeydata.find_first_of(':', t)) != string::npos)
    {
        // compound key: locate suitable subkey (always symmetric)
        h = 0;

        l = Base64::atob(nodekeydata.c_str() + (nodekeydata.find_last_of('/', t) + 1), (byte*)&h, sizeof h);
        t++;

        if (l == MegaClient::USERHANDLE)
        {
            // this is a user handle - reject if it's not me
            if (h != me)
            {
                continue;
            }
        }
        else
        {
            // look for share key if not folder access with folder master key
            if (h != me)
            {
                Node* n;

                // this is a share node handle - check if we have node and the
                // share key
                if (!(n = client->nodebyhandle(h)) || !n->sharekey)
                {
                    continue;
                }

                sc = n->sharekey;

                // this key will be rewritten when the node leaves the outbound share
                foreignkey = true;
            }
        }

        k = nodekeydata.c_str() + t;
        break;
    }

    // no: found => personal key, use directly
    // otherwise, no suitable key available yet - bail (it might arrive soon)
    if (!k)
    {
        if (l < 0)
        {
            k = nodekeydata.c_str();
        }
        else
        {
            return false;
        }
    }

    byte key[FILENODEKEYLENGTH];
    unsigned keylength = (type == FILENODE) ? FILENODEKEYLENGTH : FOLDERNODEKEYLENGTH;

    if (client->decryptkey(k, key, keylength, sc, 0, nodehandle))
    {
        client->mAppliedKeyNodeCount++;
        nodekeydata.assign((const char*)key, keylength);
        setattr();
    }

    assert(keyApplied());
    return true;
}

NodeCounter Node::subnodeCounts() const
{
    NodeCounter nc;
    for (Node *child : children)
    {
        nc += child->subnodeCounts();
    }
    if (type == FILENODE)
    {
        nc.files += 1;
        nc.storage += size;
        if (parent && parent->type == FILENODE)
        {
            nc.versions += 1;
            nc.versionStorage += size;
        }
    }
    else if (type == FOLDERNODE)
    {
        nc.folders += 1;
    }
    return nc;
}

// returns whether node was moved
bool Node::setparent(Node* p)
{
    if (p == parent)
    {
        return false;
    }

    NodeCounter nc;
    bool gotnc = false;

    Node *originalancestor = firstancestor();
    handle oah = originalancestor->nodehandle;
    if (oah == client->rootnodes[0] || oah == client->rootnodes[1] || oah == client->rootnodes[2] || originalancestor->inshare)
    {
        nc = subnodeCounts();
        gotnc = true;

        // nodes moving from cloud drive to rubbish for example, or between inshares from the same user.
        client->mNodeCounters[oah] -= nc;
    }

    if (parent)
    {
        parent->children.erase(child_it);
    }

#ifdef ENABLE_SYNC
    Node *oldparent = parent;
#endif

    parent = p;

    if (parent)
    {
        child_it = parent->children.insert(parent->children.end(), this);
    }

    Node* newancestor = firstancestor();
    handle nah = newancestor->nodehandle;
    if (nah == client->rootnodes[0] || nah == client->rootnodes[1] || nah == client->rootnodes[2] || newancestor->inshare)
    {
        if (!gotnc)
        {
            nc = subnodeCounts();
        }

        client->mNodeCounters[nah] += nc;
    }

#ifdef ENABLE_SYNC
    // if we are moving an entire sync, don't cancel GET transfers
    if (!localnode || localnode->parent)
    {
        // if the new location is not synced, cancel all GET transfers
        while (p)
        {
            if (p->localnode)
            {
                break;
            }

            p = p->parent;
        }

        if (!p || p->type == FILENODE)
        {
            TreeProcDelSyncGet tdsg;
            client->proctree(this, &tdsg);
        }
    }

    if (oldparent && oldparent->localnode)
    {
        oldparent->localnode->treestate(oldparent->localnode->checkstate());
    }
#endif

    return true;
}

Node* Node::firstancestor()
{
    Node* n = this;
    while (n->parent != NULL)
    {
        n = n->parent;
    }
    return n;
}

// returns 1 if n is under p, 0 otherwise
bool Node::isbelow(Node* p) const
{
    const Node* n = this;

    for (;;)
    {
        if (!n)
        {
            return false;
        }

        if (n == p)
        {
            return true;
        }

        n = n->parent;
    }
}

void Node::setpubliclink(handle ph, m_time_t cts, m_time_t ets, bool takendown)
{
    if (!plink) // creation
    {
        assert(client->mPublicLinks.find(nodehandle) == client->mPublicLinks.end());
        plink = new PublicLink(ph, cts, ets, takendown);
    }
    else            // update
    {
        assert(client->mPublicLinks.find(nodehandle) != client->mPublicLinks.end());
        plink->ph = ph;
        plink->cts = cts;
        plink->ets = ets;
        plink->takendown = takendown;
    }
    client->mPublicLinks[nodehandle] = ph;
}

PublicLink::PublicLink(handle ph, m_time_t cts, m_time_t ets, bool takendown)
{
    this->ph = ph;
    this->cts = cts;
    this->ets = ets;
    this->takendown = takendown;
}

PublicLink::PublicLink(PublicLink *plink)
{
    this->ph = plink->ph;
    this->cts = plink->cts;
    this->ets = plink->ets;
    this->takendown = plink->takendown;
}

bool PublicLink::isExpired()
{
    if (!ets)       // permanent link: ets=0
        return false;

    m_time_t t = m_time();
    return ets < t;
}

#ifdef ENABLE_SYNC
// set, change or remove LocalNode's parent and name/localname/slocalname.
// newlocalpath must be a full path and must not point to an empty string.
// no shortname allowed as the last path component.
<<<<<<< HEAD
void LocalNode::setnameparent(LocalNode* newparent, LocalPath* newlocalpath, bool updatecache)
=======
void LocalNode::setnameparent(LocalNode* newparent, string* newlocalpath, std::unique_ptr<string> newshortname)
>>>>>>> 05cfeacc
{
    if (!sync)
    {
        LOG_err << "LocalNode::init() was never called";
        assert(false);
        return;
    }

    bool newnode = localname.empty();
    Node* todelete = NULL;
    int nc = 0;
    Sync* oldsync = NULL;

    if (parent)
    {
        // remove existing child linkage
        parent->children.erase(&localname);

        if (slocalname)
        {
            parent->schildren.erase(slocalname.get());
            slocalname.reset();
        }
    }

    if (newlocalpath)
    {
        // extract name component from localpath, check for rename unless newnode
        size_t p = newlocalpath->getLeafnameByteIndex(*sync->client->fsaccess);

        // has the name changed?
        if (!newlocalpath->backEqual(p, localname))
        {
            // set new name
<<<<<<< HEAD
            localname = newlocalpath->subpathFrom(p);
            name = localname.toName(*sync->client->fsaccess);
=======
            localname.assign(newlocalpath->data() + p, newlocalpath->size() - p);

            name = localname;
            sync->client->fsaccess->local2name(&name, newlocalpath);
>>>>>>> 05cfeacc

            if (node)
            {
                if (name != node->attrs.map['n'])
                {
                    if (node->type == FILENODE)
                    {
                        treestate(TREESTATE_SYNCING);
                    }
                    else
                    {
                        sync->client->app->syncupdate_treestate(this);
                    }

                    string prevname = node->attrs.map['n'];
                    int creqtag = sync->client->reqtag;

                    // set new name
                    node->attrs.map['n'] = name;
                    sync->client->reqtag = sync->tag;
                    sync->client->setattr(node, prevname.c_str());
                    sync->client->reqtag = creqtag;
                }
            }
        }
    }

    if (parent && parent != newparent && !sync->client->destructorRunning)
    {
        treestate(TREESTATE_NONE);
    }

    if (newparent)
    {
        if (newparent != parent)
        {
            parent = newparent;

            if (!newnode && node)
            {
                assert(parent->node);
                
                int creqtag = sync->client->reqtag;
                sync->client->reqtag = sync->tag;
                LOG_debug << "Moving node: " << node->displayname() << " to " << parent->node->displayname();
                if (sync->client->rename(node, parent->node, SYNCDEL_NONE, node->parent ? node->parent->nodehandle : UNDEF) == API_EACCESS
                        && sync != parent->sync)
                {
                    LOG_debug << "Rename not permitted. Using node copy/delete";

                    // save for deletion
                    todelete = node;
                }
                sync->client->reqtag = creqtag;

                if (type == FILENODE)
                {
                    ts = TREESTATE_SYNCING;
                }
            }

            if (sync != parent->sync)
            {
                LOG_debug << "Moving files between different syncs";
                oldsync = sync;
            }

            if (todelete || oldsync)
            {
                // prepare localnodes for a sync change or/and a copy operation
                LocalTreeProcMove tp(parent->sync, todelete != NULL);
                sync->client->proclocaltree(this, &tp);
                nc = tp.nc;
            }
        }

        // (we don't construct a UTF-8 or sname for the root path)
        parent->children[&localname] = this;

        if (newshortname && *newshortname != localname)
        {
<<<<<<< HEAD
            slocalname = new LocalPath();
        }
        if (sync->client->fsaccess->getsname(*newlocalpath, *slocalname) && !(*slocalname == localname))
        {
            parent->schildren[slocalname] = this;
=======
            slocalname = std::move(newshortname);
            parent->schildren[slocalname.get()] = this;
>>>>>>> 05cfeacc
        }
        else
        {
            slocalname.reset();
        }

        treestate(TREESTATE_NONE);

        if (todelete)
        {
            // complete the copy/delete operation
            dstime nds = NEVER;
            sync->client->syncup(parent, &nds);

            // check if nodes can be immediately created
            bool immediatecreation = (int) sync->client->synccreate.size() == nc;

            sync->client->syncupdate();

            // try to keep nodes in syncdebris if they can't be immediately created
            // to avoid uploads
            sync->client->movetosyncdebris(todelete, immediatecreation || oldsync->inshare);
        }

        if (oldsync)
        {
            // update local cache if there is a sync change
            oldsync->cachenodes();
            sync->cachenodes();
        }
    }

    if (newlocalpath)
    {
        LocalTreeProcUpdateTransfers tput;
        sync->client->proclocaltree(this, &tput);
    }
}

// delay uploads by 1.1 s to prevent server flooding while a file is still being written
void LocalNode::bumpnagleds()
{
    if (!sync)
    {
        LOG_err << "LocalNode::init() was never called";
        assert(false);
        return;
    }

    nagleds = sync->client->waiter->ds + 11;
}

LocalNode::LocalNode()
: deleted{false}
, created{false}
, reported{false}
, checked{false}
{}

// initialize fresh LocalNode object - must be called exactly once
<<<<<<< HEAD
void LocalNode::init(Sync* csync, nodetype_t ctype, LocalNode* cparent, LocalPath& cfullpath)
=======
void LocalNode::init(Sync* csync, nodetype_t ctype, LocalNode* cparent, string* cfullpath, std::unique_ptr<string> shortname)
>>>>>>> 05cfeacc
{
    sync = csync;
    parent = NULL;
    node = NULL;
    notseen = 0;
    deleted = false;
    created = false;
    reported = false;
    syncxfer = true;
    newnode.reset();
    parent_dbid = 0;
    slocalname = NULL;

    ts = TREESTATE_NONE;
    dts = TREESTATE_NONE;

    type = ctype;
    syncid = sync->client->nextsyncid();

    bumpnagleds();

    if (cparent)
    {
<<<<<<< HEAD
        setnameparent(cparent, &cfullpath, false);
    }
    else
    {
        localname = cfullpath;
        name = localname.toPath(*sync->client->fsaccess);
=======
        setnameparent(cparent, cfullpath, std::move(shortname));
    }
    else
    {
        localname = *cfullpath;
        slocalname.reset(shortname && *shortname != localname ? shortname.release() : nullptr);
        sync->client->fsaccess->local2path(&localname, &name);
>>>>>>> 05cfeacc
    }

    scanseqno = sync->scanseqno;

    // mark fsid as not valid
    fsid_it = sync->client->fsidnode.end();

    // enable folder notification
    if (type == FOLDERNODE)
    {
        sync->dirnotify->addnotify(this, cfullpath.editStringDirect());
    }

    sync->client->syncactivity = true;

    sync->client->totalLocalNodes++;
    sync->localnodes[type]++;
}

// update treestates back to the root LocalNode, inform app about changes
void LocalNode::treestate(treestate_t newts)
{
    if (!sync)
    {
        LOG_err << "LocalNode::init() was never called";
        assert(false);
        return;
    }

    if (newts != TREESTATE_NONE)
    {
        ts = newts;
    }

    if (ts != dts)
    {
        sync->client->app->syncupdate_treestate(this);
    }

    if (parent && ((newts == TREESTATE_NONE && ts != TREESTATE_NONE)
                   || (ts != dts && (!(ts == TREESTATE_SYNCED && parent->ts == TREESTATE_SYNCED))
                                 && (!(ts == TREESTATE_SYNCING && parent->ts == TREESTATE_SYNCING))
                                 && (!(ts == TREESTATE_PENDING && (parent->ts == TREESTATE_PENDING
                                                                   || parent->ts == TREESTATE_SYNCING))))))
    {
        treestate_t state = TREESTATE_NONE;
        if (newts != TREESTATE_NONE && ts == TREESTATE_SYNCING)
        {
            state = TREESTATE_SYNCING;
        }
        else
        {
            state = parent->checkstate();
        }

        parent->treestate(state);
    }

    dts = ts;
}

treestate_t LocalNode::checkstate()
{
    if (type == FILENODE)
        return ts;

    treestate_t state = TREESTATE_SYNCED;
    for (localnode_map::iterator it = children.begin(); it != children.end(); it++)
    {
        if (it->second->ts == TREESTATE_SYNCING)
        {
            state = TREESTATE_SYNCING;
            break;
        }

        if (it->second->ts == TREESTATE_PENDING && ts == TREESTATE_SYNCED)
        {
            state = TREESTATE_PENDING;
        }
    }
    return state;
}

void LocalNode::setnode(Node* cnode)
{
    if (node && (node != cnode) && node->localnode)
    {
        node->localnode = NULL;
    }

    deleted = false;

    node = cnode;

    if (node)
    {
        node->localnode = this;
    }
}

void LocalNode::setnotseen(int newnotseen)
{
    if (!sync)
    {
        LOG_err << "LocalNode::init() was never called";
        assert(false);
        return;
    }

    if (!newnotseen)
    {
        if (notseen)
        {
            sync->client->localsyncnotseen.erase(notseen_it);
        }

        notseen = 0;
        scanseqno = sync->scanseqno;
    }
    else
    {
        if (!notseen)
        {
            notseen_it = sync->client->localsyncnotseen.insert(this).first;
        }

        notseen = newnotseen;
    }
}

// set fsid - assume that an existing assignment of the same fsid is no longer current and revoke
void LocalNode::setfsid(handle newfsid, handlelocalnode_map& fsidnodes)
{
    if (!sync)
    {
        LOG_err << "LocalNode::init() was never called";
        assert(false);
        return;
    }

    if (fsid_it != fsidnodes.end())
    {
        if (newfsid == fsid)
        {
            return;
        }

        fsidnodes.erase(fsid_it);
    }

    fsid = newfsid;

    pair<handlelocalnode_map::iterator, bool> r = fsidnodes.insert(std::make_pair(fsid, this));

    fsid_it = r.first;

    if (!r.second)
    {
        // remove previous fsid assignment (the node is likely about to be deleted)
        fsid_it->second->fsid_it = fsidnodes.end();
        fsid_it->second = this;
    }
}

LocalNode::~LocalNode()
{
    if (!sync)
    {
        LOG_err << "LocalNode::init() was never called";
        assert(false);
        return;
    }

    if (sync->state == SYNC_ACTIVE || sync->state == SYNC_INITIALSCAN)
    {
        sync->statecachedel(this);

        if (type == FOLDERNODE)
        {
            sync->client->app->syncupdate_local_folder_deletion(sync, this);
        }
        else
        {
            sync->client->app->syncupdate_local_file_deletion(sync, this);
        }
    }

    setnotseen(0);

    newnode.reset();

    if (sync->dirnotify.get())
    {
        // deactivate corresponding notifyq records
        for (int q = DirNotify::RETRY; q >= DirNotify::EXTRA; q--)
        {
            sync->dirnotify->notifyq[q].replaceLocalNodePointers(this, (LocalNode*)~0);
        }
    }
    
    // remove from fsidnode map, if present
    if (fsid_it != sync->client->fsidnode.end())
    {
        sync->client->fsidnode.erase(fsid_it);
    }

    sync->client->totalLocalNodes--;
    sync->localnodes[type]--;

    if (type == FILENODE && size > 0)
    {
        sync->localbytes -= size;
    }

    if (type == FOLDERNODE)
    {
        if (sync->dirnotify.get())
        {
            sync->dirnotify->delnotify(this);
        }
    }

    // remove parent association
    if (parent)
    {
<<<<<<< HEAD
        setnameparent(NULL, NULL, false);
=======
        setnameparent(NULL, NULL, NULL);
>>>>>>> 05cfeacc
    }

    for (localnode_map::iterator it = children.begin(); it != children.end(); )
    {
        delete it++->second;
    }

    if (node)
    {
        // move associated node to SyncDebris unless the sync is currently
        // shutting down
        if (sync->state < SYNC_INITIALSCAN)
        {
            node->localnode = NULL;
        }
        else
        {
            sync->client->movetosyncdebris(node, sync->inshare);
        }
    }

    slocalname.reset();
}

LocalPath LocalNode::getLocalPath(bool sdisable) const
{
    LocalPath lp;
    getLocalPath(lp, sdisable);
    return lp;
}

void LocalNode::getLocalPath(LocalPath& reuse, bool sdisable) const
{
    getlocalpath(reuse.editStringDirect(), sdisable);
}

void LocalNode::getlocalpath(string* path, bool sdisable, const std::string* localseparator) const
{
    if (!sync)
    {
        LOG_err << "LocalNode::init() was never called";
        assert(false);
        return;
    }

    const LocalNode* l = this;

    path->erase();

    while (l)
    {
        assert(!l->parent || l->parent->sync == sync);

        // use short name, if available (less likely to overflow MAXPATH,
<<<<<<< HEAD
        // perhaps faster?) and sdisable not set
        if (!sdisable && l->slocalname->editStringDirect())
=======
        // perhaps faster?) and sdisable not set.  Use localname from the sync root though, as it has the absolute path.
        if (!sdisable && l->slocalname && l->parent)
>>>>>>> 05cfeacc
        {
            path->insert(0, *(l->slocalname->editStringDirect()));
        }
        else
        {
            path->insert(0, *l->localname.editStringDirect());
        }

        if ((l = l->parent))
        {
            path->insert(0, localseparator ? *localseparator : sync->client->fsaccess->localseparator);
        }

        if (sdisable)
        {
            sdisable = false;
        }
    }
}

string LocalNode::localnodedisplaypath(FileSystemAccess& fsa) const
{
    string local;
    string path;
    getlocalpath(&local, true);
    fsa.local2path(&local, &path);
    return path;
}

// locate child by localname or slocalname
LocalNode* LocalNode::childbyname(LocalPath* localname)
{
    localnode_map::iterator it;

    if (!localname || ((it = children.find(localname)) == children.end() && (it = schildren.find(localname)) == schildren.end()))
    {
        return NULL;
    }

    return it->second;
}

void LocalNode::prepare()
{
    getlocalpath(transfer->localfilename.editStringDirect(), true);

    // is this transfer in progress? update file's filename.
    if (transfer->slot && transfer->slot->fa && !transfer->slot->fa->nonblocking_localname.empty())
    {
        transfer->slot->fa->updatelocalname(transfer->localfilename);
    }

    treestate(TREESTATE_SYNCING);
}

// complete a sync upload: complete to //bin if a newer node exists (which
// would have been caused by a race condition)
void LocalNode::completed(Transfer* t, LocalNode*)
{
    // complete to rubbish for later retrieval if the parent node does not
    // exist or is newer
    if (!parent || !parent->node || (node && mtime < node->mtime))
    {
        h = t->client->rootnodes[RUBBISHNODE - ROOTNODE];
    }
    else
    {
        // otherwise, overwrite node if it already exists and complete in its
        // place
        h = parent->node->nodehandle;
    }

    File::completed(t, this);
}

// serialize/unserialize the following LocalNode properties:
// - type/size
// - fsid
// - parent LocalNode's dbid
// - corresponding Node handle
// - local name
// - fingerprint crc/mtime (filenodes only)
bool LocalNode::serialize(string* d)
{
<<<<<<< HEAD
    m_off_t s = type ? -type : size;

    d->append((const char*)&s, sizeof s);

    d->append((const char*)&fsid, sizeof fsid);

    uint32_t id = parent ? parent->dbid : 0;

    d->append((const char*)&id, sizeof id);

    handle h = node ? node->nodehandle : UNDEF;

    d->append((const char*)&h, MegaClient::NODEHANDLE);

    unsigned short ll = (unsigned short)localname.editStringDirect()->size();

    d->append((char*)&ll, sizeof ll);
    d->append(localname.editStringDirect()->data(), ll);

=======
    CacheableWriter w(*d);
    w.serializei64(type ? -type : size);
    w.serializehandle(fsid);
    w.serializeu32(parent ? parent->dbid : 0);
    w.serializenodehandle(node ? node->nodehandle : UNDEF);
    w.serializestring(localname);
>>>>>>> 05cfeacc
    if (type == FILENODE)
    {
        w.serializebinary((byte*)crc.data(), sizeof(crc));
        w.serializecompressed64(mtime);
    }
    w.serializebyte(mSyncable);
    w.serializeexpansionflags(1);  // first flag indicates we are storing slocalname.  Storing it is much, much faster than looking it up on startup.
    w.serializepstr(slocalname.get());
    return true;
}

LocalNode* LocalNode::unserialize(Sync* sync, const string* d)
{
    if (d->size() < sizeof(m_off_t)         // type/size combo
                  + sizeof(handle)          // fsid
                  + sizeof(uint32_t)        // parent dbid
                  + MegaClient::NODEHANDLE  // handle
                  + sizeof(short))          // localname length
    {
        LOG_err << "LocalNode unserialization failed - short data";
        return NULL;
    }

    CacheableReader r(*d);

    nodetype_t type;
    m_off_t size;
    
    if (!r.unserializei64(size)) return nullptr;

    if (size < 0 && size >= -FOLDERNODE)
    {
        // will any compiler optimize this to a const assignment?
        type = (nodetype_t)-size;
        size = 0;
    }
    else
    {
        type = FILENODE;
    }

    handle fsid;
    uint32_t parent_dbid;
    handle h = 0;
    string localname, shortname;
    uint64_t mtime = 0;
    int32_t crc[4];
    memset(crc, 0, sizeof crc);
    byte syncable = 1;
    unsigned char expansionflags[8] = { 0 };

    if (!r.unserializehandle(fsid) ||
        !r.unserializeu32(parent_dbid) || 
        !r.unserializenodehandle(h) ||
        !r.unserializestring(localname) ||
        (type == FILENODE && !r.unserializebinary((byte*)crc, sizeof(crc))) ||
        (type == FILENODE && !r.unserializecompressed64(mtime)) ||
        (r.hasdataleft() && !r.unserializebyte(syncable)) ||
        (r.hasdataleft() && !r.unserializeexpansionflags(expansionflags, 1)) ||
        (expansionflags[0] && !r.unserializecstr(shortname, false)))
    {
        LOG_err << "LocalNode unserialization failed at field " << r.fieldnum;
        return nullptr;
    }
    assert(!r.hasdataleft());

    LocalNode* l = new LocalNode();

    l->type = type;
    l->size = size;

    l->parent_dbid = parent_dbid;

    l->fsid = fsid;
    l->fsid_it = sync->client->fsidnode.end();

<<<<<<< HEAD
    l->localname.editStringDirect()->assign(localname, localnamelen);
    l->slocalname = nullptr;
    l->name.assign(localname, localnamelen);
    sync->client->fsaccess->local2name(&l->name);
=======
    l->localname = std::move(localname);
    l->slocalname.reset(shortname.empty() ? nullptr : new string(std::move(shortname)));
    l->slocalname_in_db = 0 != expansionflags[0];
    l->name = l->localname;
    sync->client->fsaccess->local2name(&l->name, &sync->localdebris);
>>>>>>> 05cfeacc

    memcpy(l->crc.data(), crc, sizeof crc);
    l->mtime = mtime;
    l->isvalid = true;

    l->node = sync->client->nodebyhandle(h);
    l->parent = nullptr;
    l->sync = sync;
    l->mSyncable = syncable == 1;

    // FIXME: serialize/unserialize
    l->created = false;
    l->reported = false;
    l->checked = h != UNDEF; // TODO: Is this a bug? h will never be UNDEF

    return l;
}

#endif

void Fingerprints::newnode(Node* n)
{
    if (n->type == FILENODE)
    {
        n->fingerprint_it = mFingerprints.end();
    }
}

void Fingerprints::add(Node* n)
{
    if (n->type == FILENODE)
    {
        n->fingerprint_it = mFingerprints.insert(n);
        mSumSizes += n->size;
    }
}

void Fingerprints::remove(Node* n)
{
    if (n->type == FILENODE && n->fingerprint_it != mFingerprints.end())
    {
        mSumSizes -= n->size;
        mFingerprints.erase(n->fingerprint_it);
        n->fingerprint_it = mFingerprints.end();
    }
}

void Fingerprints::clear()
{
    mFingerprints.clear();
    mSumSizes = 0;
}

m_off_t Fingerprints::getSumSizes()
{
    return mSumSizes;
}

Node* Fingerprints::nodebyfingerprint(FileFingerprint* fingerprint)
{
    fingerprint_set::iterator it = mFingerprints.find(fingerprint);
    return it == mFingerprints.end() ? nullptr : static_cast<Node*>(*it);
}

node_vector *Fingerprints::nodesbyfingerprint(FileFingerprint* fingerprint)
{
    node_vector *nodes = new node_vector();
    auto p = mFingerprints.equal_range(fingerprint);
    for (iterator it = p.first; it != p.second; ++it)
    {
        nodes->push_back(static_cast<Node*>(*it));
    }
    return nodes;
}

} // namespace<|MERGE_RESOLUTION|>--- conflicted
+++ resolved
@@ -1147,11 +1147,7 @@
 // set, change or remove LocalNode's parent and name/localname/slocalname.
 // newlocalpath must be a full path and must not point to an empty string.
 // no shortname allowed as the last path component.
-<<<<<<< HEAD
-void LocalNode::setnameparent(LocalNode* newparent, LocalPath* newlocalpath, bool updatecache)
-=======
-void LocalNode::setnameparent(LocalNode* newparent, string* newlocalpath, std::unique_ptr<string> newshortname)
->>>>>>> 05cfeacc
+void LocalNode::setnameparent(LocalNode* newparent, LocalPath* newlocalpath, std::unique_ptr<LocalPath> newshortname)
 {
     if (!sync)
     {
@@ -1186,15 +1182,8 @@
         if (!newlocalpath->backEqual(p, localname))
         {
             // set new name
-<<<<<<< HEAD
             localname = newlocalpath->subpathFrom(p);
             name = localname.toName(*sync->client->fsaccess);
-=======
-            localname.assign(newlocalpath->data() + p, newlocalpath->size() - p);
-
-            name = localname;
-            sync->client->fsaccess->local2name(&name, newlocalpath);
->>>>>>> 05cfeacc
 
             if (node)
             {
@@ -1276,16 +1265,8 @@
 
         if (newshortname && *newshortname != localname)
         {
-<<<<<<< HEAD
-            slocalname = new LocalPath();
-        }
-        if (sync->client->fsaccess->getsname(*newlocalpath, *slocalname) && !(*slocalname == localname))
-        {
-            parent->schildren[slocalname] = this;
-=======
             slocalname = std::move(newshortname);
             parent->schildren[slocalname.get()] = this;
->>>>>>> 05cfeacc
         }
         else
         {
@@ -1346,11 +1327,7 @@
 {}
 
 // initialize fresh LocalNode object - must be called exactly once
-<<<<<<< HEAD
-void LocalNode::init(Sync* csync, nodetype_t ctype, LocalNode* cparent, LocalPath& cfullpath)
-=======
-void LocalNode::init(Sync* csync, nodetype_t ctype, LocalNode* cparent, string* cfullpath, std::unique_ptr<string> shortname)
->>>>>>> 05cfeacc
+void LocalNode::init(Sync* csync, nodetype_t ctype, LocalNode* cparent, LocalPath& cfullpath, std::unique_ptr<LocalPath> shortname)
 {
     sync = csync;
     parent = NULL;
@@ -1374,22 +1351,13 @@
 
     if (cparent)
     {
-<<<<<<< HEAD
-        setnameparent(cparent, &cfullpath, false);
+        setnameparent(cparent, &cfullpath, std::move(shortname));
     }
     else
     {
         localname = cfullpath;
+        slocalname.reset(shortname && *shortname != localname ? shortname.release() : nullptr);
         name = localname.toPath(*sync->client->fsaccess);
-=======
-        setnameparent(cparent, cfullpath, std::move(shortname));
-    }
-    else
-    {
-        localname = *cfullpath;
-        slocalname.reset(shortname && *shortname != localname ? shortname.release() : nullptr);
-        sync->client->fsaccess->local2path(&localname, &name);
->>>>>>> 05cfeacc
     }
 
     scanseqno = sync->scanseqno;
@@ -1615,11 +1583,7 @@
     // remove parent association
     if (parent)
     {
-<<<<<<< HEAD
-        setnameparent(NULL, NULL, false);
-=======
         setnameparent(NULL, NULL, NULL);
->>>>>>> 05cfeacc
     }
 
     for (localnode_map::iterator it = children.begin(); it != children.end(); )
@@ -1674,13 +1638,8 @@
         assert(!l->parent || l->parent->sync == sync);
 
         // use short name, if available (less likely to overflow MAXPATH,
-<<<<<<< HEAD
-        // perhaps faster?) and sdisable not set
-        if (!sdisable && l->slocalname->editStringDirect())
-=======
         // perhaps faster?) and sdisable not set.  Use localname from the sync root though, as it has the absolute path.
         if (!sdisable && l->slocalname && l->parent)
->>>>>>> 05cfeacc
         {
             path->insert(0, *(l->slocalname->editStringDirect()));
         }
@@ -1765,34 +1724,12 @@
 // - fingerprint crc/mtime (filenodes only)
 bool LocalNode::serialize(string* d)
 {
-<<<<<<< HEAD
-    m_off_t s = type ? -type : size;
-
-    d->append((const char*)&s, sizeof s);
-
-    d->append((const char*)&fsid, sizeof fsid);
-
-    uint32_t id = parent ? parent->dbid : 0;
-
-    d->append((const char*)&id, sizeof id);
-
-    handle h = node ? node->nodehandle : UNDEF;
-
-    d->append((const char*)&h, MegaClient::NODEHANDLE);
-
-    unsigned short ll = (unsigned short)localname.editStringDirect()->size();
-
-    d->append((char*)&ll, sizeof ll);
-    d->append(localname.editStringDirect()->data(), ll);
-
-=======
     CacheableWriter w(*d);
     w.serializei64(type ? -type : size);
     w.serializehandle(fsid);
     w.serializeu32(parent ? parent->dbid : 0);
     w.serializenodehandle(node ? node->nodehandle : UNDEF);
-    w.serializestring(localname);
->>>>>>> 05cfeacc
+    w.serializestring(*localname.editStringDirect());
     if (type == FILENODE)
     {
         w.serializebinary((byte*)crc.data(), sizeof(crc));
@@ -1800,7 +1737,7 @@
     }
     w.serializebyte(mSyncable);
     w.serializeexpansionflags(1);  // first flag indicates we are storing slocalname.  Storing it is much, much faster than looking it up on startup.
-    w.serializepstr(slocalname.get());
+    w.serializepstr(slocalname ? slocalname->editStringDirect() : nullptr);
     return true;
 }
 
@@ -1869,18 +1806,10 @@
     l->fsid = fsid;
     l->fsid_it = sync->client->fsidnode.end();
 
-<<<<<<< HEAD
-    l->localname.editStringDirect()->assign(localname, localnamelen);
-    l->slocalname = nullptr;
-    l->name.assign(localname, localnamelen);
-    sync->client->fsaccess->local2name(&l->name);
-=======
-    l->localname = std::move(localname);
-    l->slocalname.reset(shortname.empty() ? nullptr : new string(std::move(shortname)));
+    l->localname = LocalPath(std::move(localname));
+    l->slocalname.reset(shortname.empty() ? nullptr : new LocalPath(std::move(shortname)));
     l->slocalname_in_db = 0 != expansionflags[0];
-    l->name = l->localname;
-    sync->client->fsaccess->local2name(&l->name, &sync->localdebris);
->>>>>>> 05cfeacc
+    l->name = l->localname.toName(*sync->client->fsaccess);
 
     memcpy(l->crc.data(), crc, sizeof crc);
     l->mtime = mtime;
