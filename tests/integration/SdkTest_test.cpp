/**
 * @file tests/sdk_test.cpp
 * @brief Mega SDK test file
 *
 * (c) 2015 by Mega Limited, Wellsford, New Zealand
 *
 * This file is part of the MEGA SDK - Client Access Engine.
 *
 * Applications using the MEGA API must present a valid application key
 * and comply with the the rules set forth in the Terms of Service.
 *
 * The MEGA SDK is distributed in the hope that it will be useful,
 * but WITHOUT ANY WARRANTY; without even the implied warranty of
 * MERCHANTABILITY or FITNESS FOR A PARTICULAR PURPOSE.
 *
 * @copyright Simplified (2-clause) BSD License.
 *
 * You should have received a copy of the license along with this
 * program.
 */

#include "test.h"
#include "SdkTest_test.h"
#include "mega/testhooks.h"
#include "megaapi_impl.h"
#include <algorithm>

#ifdef WIN32
#include <filesystem>
namespace fs = ::std::filesystem;
#else
#include <experimental/filesystem>
namespace fs = ::std::experimental::filesystem;
#endif

using namespace std;

MegaFileSystemAccess fileSystemAccess;

#ifdef _WIN32
#if (__cplusplus >= 201700L)
namespace fs = std::filesystem;
#else
namespace fs = std::experimental::filesystem;
#endif
#endif

#ifdef _WIN32
DWORD ThreadId()
{
    return GetCurrentThreadId();
}
#else
pthread_t ThreadId()
{
    return pthread_self();
}
#endif



const char* cwd()
{
    // for windows and linux
    static char path[1024];
    const char* ret;
    #ifdef _WIN32
    ret = _getcwd(path, sizeof path);
    #else
    ret = getcwd(path, sizeof path);
    #endif
    assert(ret);
    return ret;
}

bool fileexists(const std::string& fn)
{
#ifdef _WIN32
    return fs::exists(fn);
#else
    struct stat   buffer;
    return (stat(fn.c_str(), &buffer) == 0);
#endif
}

void copyFile(std::string& from, std::string& to)
{
    std::string f = from, t = to;
    fileSystemAccess.path2local(&from, &f);
    fileSystemAccess.path2local(&to, &t);
    fileSystemAccess.copylocal(&f, &t, m_time());
}

std::string megaApiCacheFolder(int index)
{
    std::string p(cwd());
#ifdef _WIN32
    p += "\\";
#else
    p += "/";
#endif
    p += "sdk_test_mega_cache_" + to_string(index);

    if (!fileexists(p))
    {

#ifdef _WIN32
        #ifndef NDEBUG
        bool success =
        #endif
        fs::create_directory(p);
        assert(success);
#else
        mkdir(p.c_str(), S_IRWXU);
        assert(fileexists(p));
#endif

    }
    return p;
}


void WaitMillisec(unsigned n)
{
#ifdef _WIN32
    Sleep(n);
#else
    usleep(n * 1000);
#endif
}

bool WaitFor(std::function<bool()>&& f, unsigned millisec)
{
    unsigned waited = 0;
    for (;;)
    {
        if (f()) return true;
        if (waited >= millisec) return false;
        WaitMillisec(100);
        waited += 100;
    }
}


enum { USERALERT_ARRIVAL_MILLISEC = 1000 };

#ifdef _WIN32
#include "mega/autocomplete.h"
#include <filesystem>
#define getcwd _getcwd
void usleep(int n) 
{
    Sleep(n / 1000);
}
#endif

// helper functions and struct/classes 
namespace
{

    bool buildLocalFolders(fs::path targetfolder, const string& prefix, int n, int recurselevel, int filesperfolder)
    {
        fs::path p = targetfolder / fs::u8path(prefix);
        if (!fs::create_directory(p))
            return false;

        for (int i = 0; i < filesperfolder; ++i)
        {
            string filename = "file" + to_string(i) + "_" + prefix;
            fs::path fp = p / fs::u8path(filename);
#if (__cplusplus >= 201700L)
            ofstream fs(fp/*, ios::binary*/);
#else
            ofstream fs(fp.u8string()/*, ios::binary*/);
#endif
            fs << filename;
        }

        if (recurselevel > 0)
        {
            for (int i = 0; i < n; ++i)
            {
                if (!buildLocalFolders(p, prefix + "_" + to_string(i), n, recurselevel - 1, filesperfolder))
                    return false;
            }
        }

        return true;
    }

}


void SdkTest::SetUp()
{
    // do some initialization
    if (megaApi.size() < 2)
    {
        megaApi.resize(2);
        mApi.resize(2);
    }
    char *buf = getenv("MEGA_EMAIL");
    if (buf)
        mApi[0].email.assign(buf);
    ASSERT_LT((size_t)0, mApi[0].email.length()) << "Set your username at the environment variable $MEGA_EMAIL";

    buf = getenv("MEGA_PWD");
    if (buf)
        mApi[0].pwd.assign(buf);
    ASSERT_LT((size_t)0, mApi[0].pwd.length()) << "Set your password at the environment variable $MEGA_PWD";

    gTestingInvalidArgs = false;

    if (megaApi[0].get() == NULL)
    {
        megaApi[0].reset(new MegaApi(APP_KEY.c_str(), megaApiCacheFolder(0).c_str(), USER_AGENT.c_str()));
        mApi[0].megaApi = megaApi[0].get();

        megaApi[0]->setLoggingName("0");
        megaApi[0]->addListener(this);

        LOG_info << "___ Initializing test (SetUp()) ___";

        ASSERT_NO_FATAL_FAILURE( login(0) );
        ASSERT_NO_FATAL_FAILURE( fetchnodes(0) );
    }
}

void SdkTest::TearDown()
{
    // do some cleanup

    gTestingInvalidArgs = false;

    deleteFile(UPFILE);
    deleteFile(DOWNFILE);
    deleteFile(PUBLICFILE);
    deleteFile(AVATARDST);

    releaseMegaApi(1);
    releaseMegaApi(2);

    if (megaApi[0])
    {        
        LOG_info << "___ Cleaning up test (TearDown()) ___";

        // Remove nodes in Cloud & Rubbish
        purgeTree(std::unique_ptr<MegaNode>{megaApi[0]->getRootNode()}.get(), false);
        purgeTree(std::unique_ptr<MegaNode>{megaApi[0]->getRubbishNode()}.get(), false);
//        megaApi[0]->cleanRubbishBin();

        // Remove auxiliar contact
        std::unique_ptr<MegaUserList> ul{megaApi[0]->getContacts()};
        for (int i = 0; i < ul->size(); i++)
        {
            removeContact(ul->get(i)->getEmail());
        }

        // Remove pending contact requests
        std::unique_ptr<MegaContactRequestList> crl{megaApi[0]->getOutgoingContactRequests()};
        for (int i = 0; i < crl->size(); i++)
        {
            MegaContactRequest *cr = crl->get(i);
            megaApi[0]->inviteContact(cr->getTargetEmail(), "Removing you", MegaContactRequest::INVITE_ACTION_DELETE);
        }

        releaseMegaApi(0);
    }
}

int SdkTest::getApiIndex(MegaApi* api)
{
    int apiIndex = -1;
    for (int i = int(megaApi.size()); i--; )  if (megaApi[i].get() == api) apiIndex = i;
    if (apiIndex == -1)
    {
        LOG_err << "Instance of MegaApi not recognized";
    }
    return apiIndex;
}

void SdkTest::onRequestFinish(MegaApi *api, MegaRequest *request, MegaError *e)
{
    if (request->getType() == MegaRequest::TYPE_DELETE)
    {
        return;
    }
    int apiIndex = getApiIndex(api);
    if (apiIndex < 0) return;
    mApi[apiIndex].requestFlags[request->getType()] = true;
    mApi[apiIndex].lastError = e->getErrorCode();

    switch(request->getType())
    {
    case MegaRequest::TYPE_CREATE_FOLDER:
        mApi[apiIndex].h = request->getNodeHandle();
        break;

    case MegaRequest::TYPE_COPY:
        mApi[apiIndex].h = request->getNodeHandle();
        break;

    case MegaRequest::TYPE_EXPORT:
        if (mApi[apiIndex].lastError == API_OK)
        {
            mApi[apiIndex].h = request->getNodeHandle();
            if (request->getAccess())
            {
                link.assign(request->getLink());
            }
        }
        break;

    case MegaRequest::TYPE_GET_PUBLIC_NODE:
        if (mApi[apiIndex].lastError == API_OK)
        {
            publicNode = request->getPublicMegaNode();
        }
        break;

    case MegaRequest::TYPE_IMPORT_LINK:
        mApi[apiIndex].h = request->getNodeHandle();
        break;

    case MegaRequest::TYPE_GET_ATTR_USER:
        if ( (mApi[apiIndex].lastError == API_OK) && (request->getParamType() != MegaApi::USER_ATTR_AVATAR) )
        {
            attributeValue = request->getText();
        }

        if (request->getParamType() == MegaApi::USER_ATTR_AVATAR)
        {
            if (mApi[apiIndex].lastError == API_OK)
            {
                attributeValue = "Avatar changed";
            }

            if (mApi[apiIndex].lastError == API_ENOENT)
            {
                attributeValue = "Avatar not found";
            }
        }
        break;

#ifdef ENABLE_CHAT

    case MegaRequest::TYPE_CHAT_CREATE:
        if (mApi[apiIndex].lastError == API_OK)
        {
            MegaTextChat *chat = request->getMegaTextChatList()->get(0)->copy();

            mApi[apiIndex].chatid = chat->getHandle();
            mApi[apiIndex].chats[mApi[apiIndex].chatid].reset(chat);
        }
        break;

    case MegaRequest::TYPE_CHAT_INVITE:
        if (mApi[apiIndex].lastError == API_OK)
        {
            mApi[apiIndex].chatid = request->getNodeHandle();
            if (mApi[apiIndex].chats.find(mApi[apiIndex].chatid) != mApi[apiIndex].chats.end())
            {
                MegaTextChat *chat = mApi[apiIndex].chats[mApi[apiIndex].chatid].get();
                MegaHandle uh = request->getParentHandle();
                int priv = request->getAccess();
                unique_ptr<userpriv_vector> privsbuf{new userpriv_vector};

                const MegaTextChatPeerList *privs = chat->getPeerList();
                if (privs)
                {
                    for (int i = 0; i < privs->size(); i++)
                    {
                        if (privs->getPeerHandle(i) != uh)
                        {
                            privsbuf->push_back(userpriv_pair(privs->getPeerHandle(i), (privilege_t) privs->getPeerPrivilege(i)));
                        }
                    }
                }
                privsbuf->push_back(userpriv_pair(uh, (privilege_t) priv));
                privs = new MegaTextChatPeerListPrivate(privsbuf.get());
                chat->setPeerList(privs);
                delete privs;
            }
            else
            {
                LOG_err << "Trying to remove a peer from unknown chat";
            }
        }
        break;

    case MegaRequest::TYPE_CHAT_REMOVE:
        if (mApi[apiIndex].lastError == API_OK)
        {
            mApi[apiIndex].chatid = request->getNodeHandle();
            if (mApi[apiIndex].chats.find(mApi[apiIndex].chatid) != mApi[apiIndex].chats.end())
            {
                MegaTextChat *chat = mApi[apiIndex].chats[mApi[apiIndex].chatid].get();
                MegaHandle uh = request->getParentHandle();
                std::unique_ptr<userpriv_vector> privsbuf{new userpriv_vector};

                const MegaTextChatPeerList *privs = chat->getPeerList();
                if (privs)
                {
                    for (int i = 0; i < privs->size(); i++)
                    {
                        if (privs->getPeerHandle(i) != uh)
                        {
                            privsbuf->push_back(userpriv_pair(privs->getPeerHandle(i), (privilege_t) privs->getPeerPrivilege(i)));
                        }
                    }
                }
                privs = new MegaTextChatPeerListPrivate(privsbuf.get());
                chat->setPeerList(privs);
                delete privs;
            }
            else
            {
                LOG_err << "Trying to remove a peer from unknown chat";
            }
        }
        break;

    case MegaRequest::TYPE_CHAT_URL:
        if (mApi[apiIndex].lastError == API_OK)
        {
            link.assign(request->getLink());
        }
        break;
#endif

    case MegaRequest::TYPE_CREATE_ACCOUNT:
        if (mApi[apiIndex].lastError == API_OK)
        {
            sid = request->getSessionKey();
        }
        break;

    case MegaRequest::TYPE_FETCH_NODES:
        if (apiIndex == 0)
        {
            megaApi[0]->enableTransferResumption();
        }
        break;

    case MegaRequest::TYPE_GET_REGISTERED_CONTACTS:
        if (mApi[apiIndex].lastError == API_OK)
        {
            stringTable.reset(request->getMegaStringTable()->copy());
        }
        break;

    case MegaRequest::TYPE_GET_COUNTRY_CALLING_CODES:
        if (mApi[apiIndex].lastError == API_OK)
        {
            stringListMap.reset(request->getMegaStringListMap()->copy());
        }
        break;

    }
}

void SdkTest::onTransferFinish(MegaApi* api, MegaTransfer *transfer, MegaError* e)
{
    int apiIndex = getApiIndex(api);
    if (apiIndex < 0) return;

    mApi[apiIndex].transferFlags[transfer->getType()] = true;
    mApi[apiIndex].lastError = e->getErrorCode();

    if (mApi[apiIndex].lastError == MegaError::API_OK)
        mApi[apiIndex].h = transfer->getNodeHandle();
}

void SdkTest::onTransferUpdate(MegaApi *api, MegaTransfer *transfer)
{
    onTransferUpdate_progress = transfer->getTransferredBytes();
    onTransferUpdate_filesize = transfer->getTotalBytes();
}

void SdkTest::onAccountUpdate(MegaApi* api)
{
    int apiIndex = getApiIndex(api);
    if (apiIndex < 0) return;

    mApi[apiIndex].accountUpdated = true;
}

void SdkTest::onUsersUpdate(MegaApi* api, MegaUserList *users)
{
    int apiIndex = getApiIndex(api);
    if (apiIndex < 0) return;

    if (!users)
        return;

    for (int i = 0; i < users->size(); i++)
    {
        MegaUser *u = users->get(i);

        if (u->hasChanged(MegaUser::CHANGE_TYPE_AVATAR)
                || u->hasChanged(MegaUser::CHANGE_TYPE_FIRSTNAME)
                || u->hasChanged(MegaUser::CHANGE_TYPE_LASTNAME))
        {
            mApi[apiIndex].userUpdated = true;
        }
        else
        {
            // Contact is removed from main account
            mApi[apiIndex].requestFlags[MegaRequest::TYPE_REMOVE_CONTACT] = true;
            mApi[apiIndex].userUpdated = true;
        }
    }
}

void SdkTest::onNodesUpdate(MegaApi* api, MegaNodeList *nodes)
{
    int apiIndex = getApiIndex(api);
    if (apiIndex < 0) return;

    mApi[apiIndex].nodeUpdated = true;
}

void SdkTest::onContactRequestsUpdate(MegaApi* api, MegaContactRequestList* requests)
{
    int apiIndex = getApiIndex(api);
    if (apiIndex < 0) return;

    mApi[apiIndex].contactRequestUpdated = true;
}

#ifdef ENABLE_CHAT
void SdkTest::onChatsUpdate(MegaApi *api, MegaTextChatList *chats)
{
    int apiIndex = getApiIndex(api);
    if (apiIndex < 0) return;

    MegaTextChatList *list = NULL;
    if (chats)
    {
        list = chats->copy();
    }
    else
    {
        list = megaApi[apiIndex]->getChatList();
    }
    for (int i = 0; i < list->size(); i++)
    {
        handle chatid = list->get(i)->getHandle();
        if (mApi[apiIndex].chats.find(chatid) != mApi[apiIndex].chats.end())
        {
            mApi[apiIndex].chats[chatid].reset(list->get(i)->copy());
        }
        else
        {
            mApi[apiIndex].chats[chatid].reset(list->get(i)->copy());
        }
    }
    delete list;

    mApi[apiIndex].chatUpdated = true;
}

void SdkTest::createChat(bool group, MegaTextChatPeerList *peers, int timeout)
{
    int apiIndex = 0;
    mApi[apiIndex].requestFlags[MegaRequest::TYPE_CHAT_CREATE] = false;
    megaApi[0]->createChat(group, peers);
    waitForResponse(&mApi[apiIndex].requestFlags[MegaRequest::TYPE_CHAT_CREATE], timeout);
    if (timeout)
    {
        ASSERT_TRUE(mApi[apiIndex].requestFlags[MegaRequest::TYPE_CHAT_CREATE]) << "Chat creation not finished after " << timeout  << " seconds";
    }

    ASSERT_EQ(MegaError::API_OK, mApi[apiIndex].lastError) << "Chat creation failed (error: " << mApi[apiIndex].lastError << ")";
}

#endif

void SdkTest::onEvent(MegaApi*, MegaEvent *event)
{
    std::lock_guard<std::mutex> lock{lastEventMutex};
    lastEvent.reset(event->copy());
}

void SdkTest::login(unsigned int apiIndex, int timeout)
{
    mApi[apiIndex].requestFlags[MegaRequest::TYPE_LOGIN] = false;
    mApi[apiIndex].megaApi->login(mApi[apiIndex].email.data(), mApi[apiIndex].pwd.data());

    ASSERT_TRUE(waitForResponse(&mApi[apiIndex].requestFlags[MegaRequest::TYPE_LOGIN], timeout))
        << "Login failed after " << timeout << " seconds";
    ASSERT_EQ(MegaError::API_OK, mApi[apiIndex].lastError) << "Login failed (error: " << mApi[apiIndex].lastError << ")";
    ASSERT_TRUE(mApi[apiIndex].megaApi->isLoggedIn());
}

void SdkTest::loginBySessionId(unsigned int apiIndex, const std::string& sessionId, int timeout)
{
    mApi[apiIndex].requestFlags[MegaRequest::TYPE_LOGIN] = false;
    mApi[apiIndex].megaApi->fastLogin(sessionId.c_str());

    ASSERT_TRUE(waitForResponse(&mApi[apiIndex].requestFlags[MegaRequest::TYPE_LOGIN], timeout))
        << "Login failed after " << timeout << " seconds";
    ASSERT_EQ(MegaError::API_OK, mApi[apiIndex].lastError) << "Login failed (error: " << mApi[apiIndex].lastError << ")";
    ASSERT_TRUE(mApi[apiIndex].megaApi->isLoggedIn());
}

void SdkTest::fetchnodes(unsigned int apiIndex, int timeout, bool resumeSyncs)
{
    mApi[apiIndex].requestFlags[MegaRequest::TYPE_FETCH_NODES] = false;
    if (resumeSyncs)
    {
        mApi[apiIndex].megaApi->fetchNodesAndResumeSyncs();
    }
    else
    {
        mApi[apiIndex].megaApi->fetchNodes();
    }

    ASSERT_TRUE( waitForResponse(&mApi[apiIndex].requestFlags[MegaRequest::TYPE_FETCH_NODES], timeout) )
            << "Fetchnodes failed after " << timeout  << " seconds";
    ASSERT_EQ(MegaError::API_OK, mApi[apiIndex].lastError) << "Fetchnodes failed (error: " << mApi[apiIndex].lastError << ")";
}

void SdkTest::logout(unsigned int apiIndex, int timeout)
{
    mApi[apiIndex].requestFlags[MegaRequest::TYPE_LOGOUT] = false;
    mApi[apiIndex].megaApi->logout(this);

    EXPECT_TRUE( waitForResponse(&mApi[apiIndex].requestFlags[MegaRequest::TYPE_LOGOUT], timeout) )
            << "Logout failed after " << timeout  << " seconds";

    // if the connection was closed before the response of the request was received, the result is ESID
    if (mApi[apiIndex].lastError == MegaError::API_ESID) mApi[apiIndex].lastError = MegaError::API_OK;

    EXPECT_EQ(MegaError::API_OK, mApi[apiIndex].lastError) << "Logout failed (error: " << mApi[apiIndex].lastError << ")";
}

char* SdkTest::dumpSession()
{
    return megaApi[0]->dumpSession();
}

void SdkTest::locallogout(int timeout)
{
    int apiIndex = 0;
    mApi[apiIndex].requestFlags[MegaRequest::TYPE_LOGOUT] = false;
    megaApi[apiIndex]->localLogout(this);

    EXPECT_TRUE( waitForResponse(&mApi[apiIndex].requestFlags[MegaRequest::TYPE_LOGOUT], timeout) )
            << "Local logout failed after " << timeout  << " seconds";
    ASSERT_EQ(MegaError::API_OK, mApi[apiIndex].lastError) << "Local logout failed (error: " << mApi[apiIndex].lastError << ")";
}

void SdkTest::resumeSession(const char *session, int timeout)
{
    int apiIndex = 0;
    ASSERT_EQ(MegaError::API_OK, synchronousFastLogin(apiIndex, session, this)) << "Resume session failed (error: " << mApi[apiIndex].lastError << ")";
}

void SdkTest::purgeTree(MegaNode *p, bool depthfirst)
{
    int apiIndex = 0;
    std::unique_ptr<MegaNodeList> children{megaApi[0]->getChildren(p)};

    for (int i = 0; i < children->size(); i++)
    {
        MegaNode *n = children->get(i);

        // removing the folder removes the children anyway
        if (depthfirst && n->isFolder())
            purgeTree(n);

        ASSERT_EQ(MegaError::API_OK, synchronousRemove(apiIndex, n)) << "Remove node operation failed (error: " << mApi[apiIndex].lastError << ")";
    }
}

bool SdkTest::waitForResponse(bool *responseReceived, unsigned int timeout)
{
    timeout *= 1000000; // convert to micro-seconds
    unsigned int tWaited = 0;    // microseconds
    bool connRetried = false;
    while(!(*responseReceived))
    {
        WaitMillisec(pollingT / 1000);

        if (timeout)
        {
            tWaited += pollingT;
            if (tWaited >= timeout)
            {
                return false;   // timeout is expired
            }
            // if no response after 2 minutes...
            else if (!connRetried && tWaited > (pollingT * 240))
            {
                megaApi[0]->retryPendingConnections(true);
                if (megaApi[1] && megaApi[1]->isLoggedIn())
                {
                    megaApi[1]->retryPendingConnections(true);
                }
                connRetried = true;
            }
        }
    }

    return true;    // response is received
}

bool SdkTest::synchronousTransfer(unsigned apiIndex, int type, std::function<void()> f, unsigned int timeout)
{
    auto& flag = mApi[apiIndex].transferFlags[type];
    flag = false;
    f();
    auto result = waitForResponse(&flag, timeout);
    EXPECT_TRUE(result) << "Transfer (type " << type << ") failed after " << timeout << " seconds";
    if (!result) mApi[apiIndex].lastError = -999; // local timeout
    return result;
}

bool SdkTest::synchronousRequest(unsigned apiIndex, int type, std::function<void()> f, unsigned int timeout)
{
    auto& flag = mApi[apiIndex].requestFlags[type];
    flag = false;
    f();
    auto result = waitForResponse(&flag, timeout);
    EXPECT_TRUE(result) << "Request (type " << type << ") failed after " << timeout << " seconds";
    if (!result) mApi[apiIndex].lastError = -999;
    return result;
}

void SdkTest::createFile(string filename, bool largeFile)
{
    FILE *fp;
    fp = fopen(filename.c_str(), "w");

    if (fp)
    {
        int limit = 2000;

        // create a file large enough for long upload/download times (5-10MB)
        if (largeFile)
            limit = 1000000 + rand() % 1000000;

        for (int i = 0; i < limit; i++)
        {
            fprintf(fp, "test ");
        }

        fclose(fp);
    }
}

int64_t SdkTest::getFilesize(string filename)
{
    struct stat stat_buf;
    int rc = stat(filename.c_str(), &stat_buf);

    return rc == 0 ? int64_t(stat_buf.st_size) : int64_t(-1);
}

void SdkTest::deleteFile(string filename)
{
    remove(filename.c_str());
}


void SdkTest::getMegaApiAux(unsigned index)
{
    if (index >= megaApi.size())
    {
        megaApi.resize(index + 1);
        mApi.resize(index + 1);
    }
    if (megaApi[index].get() == NULL)
    {
        string strIndex = index > 1 ? to_string(index) : "";
        if (const char *buf = getenv(("MEGA_EMAIL_AUX" + strIndex).c_str()))
        {
            mApi[index].email.assign(buf);
        }
        ASSERT_LT((size_t) 0, mApi[index].email.length()) << "Set auxiliar username at the environment variable $MEGA_EMAIL_AUX" << strIndex;

        if (const char* buf = getenv(("MEGA_PWD_AUX" + strIndex).c_str()))
        {
            mApi[index].pwd.assign(buf);
        }
        ASSERT_LT((size_t) 0, mApi[index].pwd.length()) << "Set the auxiliar password at the environment variable $MEGA_PWD_AUX" << strIndex;

        megaApi[index].reset(new MegaApi(APP_KEY.c_str(), megaApiCacheFolder(index).c_str(), USER_AGENT.c_str()));
        mApi[index].megaApi = megaApi[index].get();

        megaApi[index]->setLoggingName(to_string(index).c_str());
        megaApi[index]->setLogLevel(MegaApi::LOG_LEVEL_DEBUG);
        megaApi[index]->addListener(this);    // TODO: really should be per api

        ASSERT_NO_FATAL_FAILURE( login(index) );
        ASSERT_NO_FATAL_FAILURE( fetchnodes(index) );
    }
}

void SdkTest::releaseMegaApi(unsigned int apiIndex)
{
    if (mApi.size() <= apiIndex)
    {
        return;
    }

    assert(megaApi[apiIndex].get() == mApi[apiIndex].megaApi);
    if (mApi[apiIndex].megaApi)
    {
        if (mApi[apiIndex].megaApi->isLoggedIn())
        {
            ASSERT_NO_FATAL_FAILURE( logout(apiIndex) );
        }

        megaApi[apiIndex].reset();
        mApi[apiIndex].megaApi = NULL;
    }
}

void SdkTest::inviteContact(string email, string message, int action)
{
    int apiIndex = 0;
    ASSERT_EQ(MegaError::API_OK, synchronousInviteContact(apiIndex, email.data(), message.data(), action)) << "Contact invitation failed";
}

void SdkTest::replyContact(MegaContactRequest *cr, int action)
{
    int apiIndex = 1;
    ASSERT_EQ(MegaError::API_OK, synchronousReplyContactRequest(apiIndex, cr, action)) << "Contact reply failed";
}

void SdkTest::removeContact(string email, int timeout)
{
    int apiIndex = 0;
    MegaUser *u = megaApi[apiIndex]->getContact(email.data());
    bool null_pointer = (u == NULL);
    ASSERT_FALSE(null_pointer) << "Cannot find the specified contact (" << email << ")";

    if (u->getVisibility() != MegaUser::VISIBILITY_VISIBLE)
    {
        mApi[apiIndex].userUpdated = true;  // nothing to do
        delete u;
        return;
    }

    ASSERT_EQ(MegaError::API_OK, synchronousRemoveContact(apiIndex, u)) << "Contact deletion failed";

    delete u;
}

void SdkTest::shareFolder(MegaNode *n, const char *email, int action, int timeout)
{
    int apiIndex = 0;
    ASSERT_EQ(MegaError::API_OK, synchronousShare(apiIndex, n, email, action)) << "Folder sharing failed" << endl << "User: " << email << " Action: " << action;
}

void SdkTest::createPublicLink(unsigned apiIndex, MegaNode *n, m_time_t expireDate, int timeout)
{
    mApi[apiIndex].requestFlags[MegaRequest::TYPE_EXPORT] = false;
    
    auto err = synchronousExportNode(apiIndex, n, expireDate);

    if (!expireDate)
    {
        ASSERT_EQ(MegaError::API_OK, err) << "Public link creation failed (error: " << mApi[apiIndex].lastError << ")";
    }
    else
    {
        bool res = MegaError::API_OK != err && err != -999;
        ASSERT_TRUE(res) << "Public link creation with expire time on free account (" << mApi[apiIndex].email << ") succeed, and it mustn't";
    }
}

void SdkTest::importPublicLink(unsigned apiIndex, string link, MegaNode *parent, int timeout)
{
    mApi[apiIndex].requestFlags[MegaRequest::TYPE_IMPORT_LINK] = false;
    mApi[apiIndex].megaApi->importFileLink(link.data(), parent);

    ASSERT_TRUE(waitForResponse(&mApi[apiIndex].requestFlags[MegaRequest::TYPE_IMPORT_LINK], timeout) )
            << "Public link import not finished after " << timeout  << " seconds";
    ASSERT_EQ(MegaError::API_OK, mApi[apiIndex].lastError) << "Public link import failed (error: " << mApi[apiIndex].lastError << ")";
}

void SdkTest::getPublicNode(unsigned apiIndex, string link, int timeout)
{
    mApi[apiIndex].requestFlags[MegaRequest::TYPE_GET_PUBLIC_NODE] = false;
    mApi[apiIndex].megaApi->getPublicNode(link.data());

    ASSERT_TRUE(waitForResponse(&mApi[apiIndex].requestFlags[MegaRequest::TYPE_GET_PUBLIC_NODE], timeout) )
            << "Public link retrieval not finished after " << timeout  << " seconds";
    ASSERT_EQ(MegaError::API_OK, mApi[apiIndex].lastError) << "Public link retrieval failed (error: " << mApi[apiIndex].lastError << ")";
}

void SdkTest::removePublicLink(unsigned apiIndex, MegaNode *n, int timeout)
{
    mApi[apiIndex].requestFlags[MegaRequest::TYPE_EXPORT] = false;
    mApi[apiIndex].megaApi->disableExport(n);

    ASSERT_TRUE( waitForResponse(&mApi[apiIndex].requestFlags[MegaRequest::TYPE_EXPORT], timeout) )
            << "Public link removal not finished after " << timeout  << " seconds";
    ASSERT_EQ(MegaError::API_OK, mApi[apiIndex].lastError) << "Public link removal failed (error: " << mApi[apiIndex].lastError << ")";
}

void SdkTest::getContactRequest(unsigned int apiIndex, bool outgoing, int expectedSize)
{
    MegaContactRequestList *crl;

    if (outgoing)
    {
        crl = mApi[apiIndex].megaApi->getOutgoingContactRequests();
        ASSERT_EQ(expectedSize, crl->size()) << "Too many outgoing contact requests in account " << apiIndex;
        if (expectedSize)
            mApi[apiIndex].cr.reset(crl->get(0)->copy());
    }
    else
    {
        crl = mApi[apiIndex].megaApi->getIncomingContactRequests();
        ASSERT_EQ(expectedSize, crl->size()) << "Too many incoming contact requests in account " << apiIndex;
        if (expectedSize)
            mApi[apiIndex].cr.reset(crl->get(0)->copy());
    }

    delete crl;
}

void SdkTest::createFolder(unsigned int apiIndex, const char *name, MegaNode *n, int timeout)
{
    mApi[apiIndex].requestFlags[MegaRequest::TYPE_CREATE_FOLDER] = false;
    mApi[apiIndex].megaApi->createFolder(name, n);

    ASSERT_TRUE( waitForResponse(&mApi[apiIndex].requestFlags[MegaRequest::TYPE_CREATE_FOLDER], timeout) )
            << "Folder creation failed after " << timeout  << " seconds";
    ASSERT_EQ(MegaError::API_OK, mApi[apiIndex].lastError) << "Cannot create a folder (error: " << mApi[apiIndex].lastError << ")";
}

void SdkTest::getRegisteredContacts(const std::map<std::string, std::string>& contacts)
{
    int apiIndex = 0;

    auto contactsStringMap = std::unique_ptr<MegaStringMap>{MegaStringMap::createInstance()};
    for  (const auto& pair : contacts)
    {
        contactsStringMap->set(pair.first.c_str(), pair.second.c_str());
    }

    ASSERT_EQ(MegaError::API_OK, synchronousGetRegisteredContacts(apiIndex, contactsStringMap.get(), this)) << "Get registered contacts failed";
}

void SdkTest::getCountryCallingCodes(const int timeout)
{
    int apiIndex = 0;
    ASSERT_EQ(MegaError::API_OK, synchronousGetCountryCallingCodes(apiIndex, this)) << "Get country calling codes failed";
}

void SdkTest::setUserAttribute(int type, string value, int timeout)
{
    int apiIndex = 0;
    mApi[apiIndex].requestFlags[MegaRequest::TYPE_SET_ATTR_USER] = false;

    if (type == MegaApi::USER_ATTR_AVATAR)
    {
        megaApi[apiIndex]->setAvatar(value.empty() ? NULL : value.c_str());
    }
    else
    {
        megaApi[apiIndex]->setUserAttribute(type, value.c_str());
    }

    ASSERT_TRUE( waitForResponse(&mApi[apiIndex].requestFlags[MegaRequest::TYPE_SET_ATTR_USER], timeout) )
            << "User attribute setup not finished after " << timeout  << " seconds";
    ASSERT_EQ(MegaError::API_OK, mApi[apiIndex].lastError) << "User attribute setup failed (error: " << mApi[apiIndex].lastError << ")";
}

void SdkTest::getUserAttribute(MegaUser *u, int type, int timeout, int apiIndex)
{
    mApi[apiIndex].requestFlags[MegaRequest::TYPE_GET_ATTR_USER] = false;

    int err;
    if (type == MegaApi::USER_ATTR_AVATAR)
    {
        err = synchronousGetUserAvatar(apiIndex, u, AVATARDST.data());
    }
    else
    {
        err = synchronousGetUserAttribute(apiIndex, u, type);
    }
    bool result = (err == MegaError::API_OK) || (err == MegaError::API_ENOENT);
    ASSERT_TRUE(result) << "User attribute retrieval failed (error: " << err << ")";
}

///////////////////////////__ Tests using SdkTest __//////////////////////////////////

/**
 * @brief TEST_F SdkTestCreateAccount
 *
 * It tests the creation of a new account for a random user.
 *  - Create account and send confirmation link
 *  - Logout and resume the create-account process
 *  - Send the confirmation link to a different email address
 *  - Wait for confirmation of account by a different client
 */
TEST_F(SdkTest, DISABLED_SdkTestCreateAccount)
{
    string email1 = "user@domain.com";
    string pwd = "pwd";
    string email2 = "other-user@domain.com";

    LOG_info << "___TEST Create account___";

    // Create an ephemeral session internally and send a confirmation link to email
    ASSERT_TRUE(synchronousCreateAccount(0, email1.c_str(), pwd.c_str(), "MyFirstname", "MyLastname"))
            << "Account creation has failed after " << maxTimeout << " seconds";
    ASSERT_EQ(MegaError::API_OK, mApi[0].lastError) << "Account creation failed (error: " << mApi[0].lastError << ")";

    // Logout from ephemeral session and resume session
    ASSERT_NO_FATAL_FAILURE( locallogout() );
    ASSERT_TRUE(synchronousResumeCreateAccount(0, sid.c_str()))
            << "Account creation has failed after " << maxTimeout << " seconds";
    ASSERT_EQ(MegaError::API_OK, mApi[0].lastError) << "Account creation failed (error: " << mApi[0].lastError << ")";

    // Send the confirmation link to a different email address
    ASSERT_TRUE(synchronousSendSignupLink(0, email2.c_str(), "MyFirstname", pwd.c_str()))
            << "Send confirmation link to another email failed after " << maxTimeout << " seconds";
    ASSERT_EQ(MegaError::API_OK, mApi[0].lastError) << "Send confirmation link to another email address failed (error: " << mApi[0].lastError << ")";

    // Now, confirm the account by using a different client...

    // ...and wait for the AP notifying the confirmation
    bool *flag = &mApi[0].accountUpdated; *flag = false;
    ASSERT_TRUE( waitForResponse(flag) )
            << "Account confirmation not received after " << maxTimeout << " seconds";
}

bool veryclose(double a, double b)
{
    double diff = b - a;
    double denom = fabs(a) + fabs(b);
    if (denom == 0)
    {
        return diff == 0;
    }
    double ratio = fabs(diff / denom);
    return ratio * 1000000 < 1;
}

/**
 * @brief TEST_F SdkTestNodeAttributes
 *
 *
 */
TEST_F(SdkTest, SdkTestNodeAttributes)
{
    LOG_info << "___TEST Node attributes___";

    std::unique_ptr<MegaNode> rootnode{megaApi[0]->getRootNode()};

    string filename1 = UPFILE;
    createFile(filename1, false);

    ASSERT_EQ(MegaError::API_OK, synchronousStartUpload(0, filename1.data(), rootnode.get())) << "Cannot upload a test file";

    MegaNode *n1 = megaApi[0]->getNodeByHandle(mApi[0].h);
    bool null_pointer = (n1 == NULL);
    ASSERT_FALSE(null_pointer) << "Cannot initialize test scenario (error: " << mApi[0].lastError << ")";


    // ___ Set invalid duration of a node ___

    gTestingInvalidArgs = true;

    ASSERT_EQ(MegaError::API_EARGS, synchronousSetNodeDuration(0, n1, -14)) << "Unexpected error setting invalid node duration";

    gTestingInvalidArgs = false;


    // ___ Set duration of a node ___

    ASSERT_EQ(MegaError::API_OK, synchronousSetNodeDuration(0, n1, 929734)) << "Cannot set node duration";

    delete n1;
    n1 = megaApi[0]->getNodeByHandle(mApi[0].h);
    ASSERT_EQ(929734, n1->getDuration()) << "Duration value does not match";


    // ___ Reset duration of a node ___

    ASSERT_EQ(MegaError::API_OK, synchronousSetNodeDuration(0, n1, -1)) << "Cannot reset node duration";

    delete n1;
    n1 = megaApi[0]->getNodeByHandle(mApi[0].h);
    ASSERT_EQ(-1, n1->getDuration()) << "Duration value does not match";


    // ___ Set invalid coordinates of a node (out of range) ___

    gTestingInvalidArgs = true;

    ASSERT_EQ(MegaError::API_EARGS, synchronousSetNodeCoordinates(0, n1, -1523421.8719987255814, +6349.54)) << "Unexpected error setting invalid node coordinates";


    // ___ Set invalid coordinates of a node (out of range) ___

    ASSERT_EQ(MegaError::API_EARGS, synchronousSetNodeCoordinates(0, n1, -160.8719987255814, +49.54)) << "Unexpected error setting invalid node coordinates";


    // ___ Set invalid coordinates of a node (out of range) ___

    ASSERT_EQ(MegaError::API_EARGS, synchronousSetNodeCoordinates(0, n1, MegaNode::INVALID_COORDINATE, +69.54)) << "Unexpected error trying to reset only one coordinate";

    gTestingInvalidArgs = false;

    // ___ Set coordinates of a node ___

    double lat = -51.8719987255814;
    double lon = +179.54;

    ASSERT_EQ(MegaError::API_OK, synchronousSetNodeCoordinates(0, n1, lat, lon)) << "Cannot set node coordinates";

    delete n1;
    n1 = megaApi[0]->getNodeByHandle(mApi[0].h);

    // do same conversions to lose the same precision
    int buf = int(((lat + 90) / 180) * 0xFFFFFF);
    double res = -90 + 180 * (double) buf / 0xFFFFFF;

    ASSERT_EQ(res, n1->getLatitude()) << "Latitude value does not match";

    buf = int((lon == 180) ? 0 : (lon + 180) / 360 * 0x01000000);
    res = -180 + 360 * (double) buf / 0x01000000;

    ASSERT_EQ(res, n1->getLongitude()) << "Longitude value does not match";


    // ___ Set coordinates of a node to origin (0,0) ___

    lon = 0;
    lat = 0;

    ASSERT_EQ(MegaError::API_OK, synchronousSetNodeCoordinates(0, n1, 0, 0)) << "Cannot set node coordinates";

    delete n1;
    n1 = megaApi[0]->getNodeByHandle(mApi[0].h);

    // do same conversions to lose the same precision
    buf = int(((lat + 90) / 180) * 0xFFFFFF);
    res = -90 + 180 * (double) buf / 0xFFFFFF;

    ASSERT_EQ(res, n1->getLatitude()) << "Latitude value does not match";
    ASSERT_EQ(lon, n1->getLongitude()) << "Longitude value does not match";


    // ___ Set coordinates of a node to border values (90,180) ___

    lat = 90;
    lon = 180;

    ASSERT_EQ(MegaError::API_OK, synchronousSetNodeCoordinates(0, n1, lat, lon)) << "Cannot set node coordinates";

    delete n1;
    n1 = megaApi[0]->getNodeByHandle(mApi[0].h);

    ASSERT_EQ(lat, n1->getLatitude()) << "Latitude value does not match";
    bool value_ok = ((n1->getLongitude() == lon) || (n1->getLongitude() == -lon));
    ASSERT_TRUE(value_ok) << "Longitude value does not match";


    // ___ Set coordinates of a node to border values (-90,-180) ___

    lat = -90;
    lon = -180;

    ASSERT_EQ(MegaError::API_OK, synchronousSetNodeCoordinates(0, n1, lat, lon)) << "Cannot set node coordinates";

    delete n1;
    n1 = megaApi[0]->getNodeByHandle(mApi[0].h);

    ASSERT_EQ(lat, n1->getLatitude()) << "Latitude value does not match";
    value_ok = ((n1->getLongitude() == lon) || (n1->getLongitude() == -lon));
    ASSERT_TRUE(value_ok) << "Longitude value does not match";


    // ___ Reset coordinates of a node ___

    lat = lon = MegaNode::INVALID_COORDINATE;

    synchronousSetNodeCoordinates(0, n1, lat, lon);

    delete n1;
    n1 = megaApi[0]->getNodeByHandle(mApi[0].h);
    ASSERT_EQ(lat, n1->getLatitude()) << "Latitude value does not match";
    ASSERT_EQ(lon, n1->getLongitude()) << "Longitude value does not match";

    
    // ******************    also test shareable / unshareable versions: 
    
    // ___ set the coords  (shareable)
    lat = -51.8719987255814;
    lon = +179.54;
    ASSERT_EQ(MegaError::API_OK, synchronousSetNodeCoordinates(0, n1, lat, lon)) << "Cannot set node coordinates";

    // ___ get a link to the file node
    ASSERT_NO_FATAL_FAILURE(createPublicLink(0, n1));
    // The created link is stored in this->link at onRequestFinish()
    string nodelink = this->link;

    // ___ log in to the other account
    ASSERT_NO_FATAL_FAILURE(getMegaApiAux());    // login + fetchnodes

    // ___ import the link
    ASSERT_NO_FATAL_FAILURE(importPublicLink(1, nodelink, std::unique_ptr<MegaNode>{megaApi[1]->getRootNode()}.get()));
    std::unique_ptr<MegaNode> nimported{megaApi[1]->getNodeByHandle(mApi[1].h)};

    ASSERT_TRUE(veryclose(lat, nimported->getLatitude())) << "Latitude " << n1->getLatitude() << " value does not match " << lat;
    ASSERT_TRUE(veryclose(lon, nimported->getLongitude())) << "Longitude " << n1->getLongitude() << " value does not match " << lon;

    // ___ remove the imported node, for a clean next test
    mApi[1].requestFlags[MegaRequest::TYPE_REMOVE] = false;
    megaApi[1]->remove(nimported.get());
    ASSERT_TRUE(waitForResponse(&mApi[1].requestFlags[MegaRequest::TYPE_REMOVE]))
        << "Remove operation failed after " << maxTimeout << " seconds";
    ASSERT_EQ(MegaError::API_OK, mApi[1].lastError) << "Cannot remove a node (error: " << mApi[1].lastError << ")";


    // ___ again but unshareable this time - totally separate new node - set the coords  (unshareable)

    string filename2 = "a"+UPFILE;
    createFile(filename2, false);
    ASSERT_EQ(MegaError::API_OK, synchronousStartUpload(0, filename2.data(), rootnode.get())) << "Cannot upload a test file";
    MegaNode *n2 = megaApi[0]->getNodeByHandle(mApi[0].h);
    ASSERT_NE(n2, ((void*)NULL)) << "Cannot initialize second node for scenario (error: " << mApi[0].lastError << ")";

    lat = -5 + -51.8719987255814;
    lon = -5 + +179.54;
    mApi[0].requestFlags[MegaRequest::TYPE_SET_ATTR_NODE] = false;
    megaApi[0]->setUnshareableNodeCoordinates(n2, lat, lon);
    waitForResponse(&mApi[0].requestFlags[MegaRequest::TYPE_SET_ATTR_NODE]);
    ASSERT_EQ(MegaError::API_OK, mApi[0].lastError) << "Cannot set unshareable node coordinates (error: " << mApi[0].lastError << ")";

    // ___ confirm this user can read them
    MegaNode* selfread = megaApi[0]->getNodeByHandle(n2->getHandle());
    ASSERT_TRUE(veryclose(lat, selfread->getLatitude())) << "Latitude " << n2->getLatitude() << " value does not match " << lat;
    ASSERT_TRUE(veryclose(lon, selfread->getLongitude())) << "Longitude " << n2->getLongitude() << " value does not match " << lon;

    // ___ get a link to the file node
    this->link.clear();
    ASSERT_NO_FATAL_FAILURE(createPublicLink(0, n2));
    // The created link is stored in this->link at onRequestFinish()
    string nodelink2 = this->link;

    // ___ import the link
    ASSERT_NO_FATAL_FAILURE(importPublicLink(1, nodelink2, std::unique_ptr<MegaNode>{megaApi[1]->getRootNode()}.get()));
    nimported = std::unique_ptr<MegaNode>{megaApi[1]->getNodeByHandle(mApi[1].h)};

    // ___ confirm other user cannot read them
    lat = nimported->getLatitude();
    lon = nimported->getLongitude();
    ASSERT_EQ(MegaNode::INVALID_COORDINATE, lat) << "Latitude value does not match";
    ASSERT_EQ(MegaNode::INVALID_COORDINATE, lon) << "Longitude value does not match";
    delete n1;
}

/**
 * @brief TEST_F SdkTestResumeSession
 *
 * It creates a local cache, logs out of the current session and tries to resume it later.
 */
TEST_F(SdkTest, SdkTestResumeSession)
{
    LOG_info << "___TEST Resume session___";

    unique_ptr<char[]> session(dumpSession());

    ASSERT_NO_FATAL_FAILURE( locallogout() );
    ASSERT_NO_FATAL_FAILURE( resumeSession(session.get()) );
    ASSERT_NO_FATAL_FAILURE( fetchnodes(0) );
}

/**
 * @brief TEST_F SdkTestNodeOperations
 *
 * It performs different operations with nodes, assuming the Cloud folder is empty at the beginning.
 *
 * - Create a new folder
 * - Rename a node
 * - Copy a node
 * - Get child nodes of given node
 * - Get child node by name
 * - Get node by path
 * - Get node by name
 * - Move a node
 * - Get parent node
 * - Move a node to Rubbish bin
 * - Remove a node
 */
TEST_F(SdkTest, SdkTestNodeOperations)
{
    LOG_info <<  "___TEST Node operations___";

    // --- Create a new folder ---

    MegaNode *rootnode = megaApi[0]->getRootNode();
    char name1[64] = "New folder";

    ASSERT_NO_FATAL_FAILURE( createFolder(0, name1, rootnode) );


    // --- Rename a node ---

    MegaNode *n1 = megaApi[0]->getNodeByHandle(mApi[0].h);
    strcpy(name1, "Folder renamed");

    mApi[0].requestFlags[MegaRequest::TYPE_RENAME] = false;
    megaApi[0]->renameNode(n1, name1);
    ASSERT_TRUE( waitForResponse(&mApi[0].requestFlags[MegaRequest::TYPE_RENAME]) )
            << "Rename operation failed after " << maxTimeout << " seconds";
    ASSERT_EQ(MegaError::API_OK, mApi[0].lastError) << "Cannot rename a node (error: " << mApi[0].lastError << ")";


    // --- Copy a node ---

    MegaNode *n2;
    char name2[64] = "Folder copy";

    mApi[0].requestFlags[MegaRequest::TYPE_COPY] = false;
    megaApi[0]->copyNode(n1, rootnode, name2);
    ASSERT_TRUE( waitForResponse(&mApi[0].requestFlags[MegaRequest::TYPE_COPY]) )
            << "Copy operation failed after " << maxTimeout << " seconds";
    ASSERT_EQ(MegaError::API_OK, mApi[0].lastError) << "Cannot create a copy of a node (error: " << mApi[0].lastError << ")";
    n2 = megaApi[0]->getNodeByHandle(mApi[0].h);


    // --- Get child nodes ---

    MegaNodeList *children;
    children = megaApi[0]->getChildren(rootnode);

    EXPECT_EQ(megaApi[0]->getNumChildren(rootnode), children->size()) << "Wrong number of child nodes";
    ASSERT_LE(2, children->size()) << "Wrong number of children nodes found";
    EXPECT_STREQ(name2, children->get(0)->getName()) << "Wrong name of child node"; // "Folder copy"
    EXPECT_STREQ(name1, children->get(1)->getName()) << "Wrong name of child node"; // "Folder rename"

    delete children;


    // --- Get child node by name ---

    MegaNode *n3;
    n3 = megaApi[0]->getChildNode(rootnode, name2);

    bool null_pointer = (n3 == NULL);
    EXPECT_FALSE(null_pointer) << "Child node by name not found";
//    ASSERT_EQ(n2->getHandle(), n3->getHandle());  This test may fail due to multiple nodes with the same name


    // --- Get node by path ---

    char path[128] = "/Folder copy";
    MegaNode *n4;
    n4 = megaApi[0]->getNodeByPath(path);

    null_pointer = (n4 == NULL);
    EXPECT_FALSE(null_pointer) << "Node by path not found";


    // --- Search for a node ---
    MegaNodeList *nlist;
    nlist = megaApi[0]->search(rootnode, "copy");

    ASSERT_EQ(1, nlist->size());
    EXPECT_EQ(n4->getHandle(), nlist->get(0)->getHandle()) << "Search node by pattern failed";

    delete nlist;


    // --- Move a node ---

    mApi[0].requestFlags[MegaRequest::TYPE_MOVE] = false;
    megaApi[0]->moveNode(n1, n2);
    ASSERT_TRUE( waitForResponse(&mApi[0].requestFlags[MegaRequest::TYPE_MOVE]) )
            << "Move operation failed after " << maxTimeout << " seconds";
    ASSERT_EQ(MegaError::API_OK, mApi[0].lastError) << "Cannot move node (error: " << mApi[0].lastError << ")";


    // --- Get parent node ---

    MegaNode *n5;
    n5 = megaApi[0]->getParentNode(n1);

    ASSERT_EQ(n2->getHandle(), n5->getHandle()) << "Wrong parent node";


    // --- Send to Rubbish bin ---

    mApi[0].requestFlags[MegaRequest::TYPE_MOVE] = false;
    megaApi[0]->moveNode(n2, megaApi[0]->getRubbishNode());
    ASSERT_TRUE( waitForResponse(&mApi[0].requestFlags[MegaRequest::TYPE_MOVE]) )
            << "Move operation failed after " << maxTimeout << " seconds";
    ASSERT_EQ(MegaError::API_OK, mApi[0].lastError) << "Cannot move node to Rubbish bin (error: " << mApi[0].lastError << ")";


    // --- Remove a node ---

    mApi[0].requestFlags[MegaRequest::TYPE_REMOVE] = false;
    megaApi[0]->remove(n2);
    ASSERT_TRUE( waitForResponse(&mApi[0].requestFlags[MegaRequest::TYPE_REMOVE]) )
            << "Remove operation failed after " << maxTimeout << " seconds";
    ASSERT_EQ(MegaError::API_OK, mApi[0].lastError) << "Cannot remove a node (error: " << mApi[0].lastError << ")";

    delete rootnode;
    delete n1;
    delete n2;
    delete n3;
    delete n4;
    delete n5;
}

/**
 * @brief TEST_F SdkTestTransfers
 *
 * It performs different operations related to transfers in both directions: up and down.
 *
 * - Starts an upload transfer and cancel it
 * - Starts an upload transfer, pause it, resume it and complete it
 * - Get node by fingerprint
 * - Get size of a node
 * - Download a file
 */
TEST_F(SdkTest, SdkTestTransfers)
{
    LOG_info << "___TEST Transfers___";

    
    LOG_info << cwd();

    MegaNode *rootnode = megaApi[0]->getRootNode();
    string filename1 = UPFILE;
    createFile(filename1);


    // --- Cancel a transfer ---

    mApi[0].requestFlags[MegaRequest::TYPE_CANCEL_TRANSFERS] = false;
    megaApi[0]->startUpload(filename1.data(), rootnode);
    megaApi[0]->cancelTransfers(MegaTransfer::TYPE_UPLOAD);
    ASSERT_TRUE( waitForResponse(&mApi[0].requestFlags[MegaRequest::TYPE_CANCEL_TRANSFERS]) )
            << "Cancellation of transfers failed after " << maxTimeout << " seconds";
    EXPECT_EQ(MegaError::API_OK, mApi[0].lastError) << "Transfer cancellation failed (error: " << mApi[0].lastError << ")";


    // --- Upload a file (part 1) ---

    mApi[0].transferFlags[MegaTransfer::TYPE_UPLOAD] = false;
    megaApi[0]->startUpload(filename1.data(), rootnode);
    // do not wait yet for completion


    // --- Pause a transfer ---

    mApi[0].requestFlags[MegaRequest::TYPE_PAUSE_TRANSFERS] = false;
    megaApi[0]->pauseTransfers(true, MegaTransfer::TYPE_UPLOAD);
    ASSERT_TRUE( waitForResponse(&mApi[0].requestFlags[MegaRequest::TYPE_PAUSE_TRANSFERS]) )
            << "Pause of transfers failed after " << maxTimeout << " seconds";
    EXPECT_EQ(MegaError::API_OK, mApi[0].lastError) << "Cannot pause transfer (error: " << mApi[0].lastError << ")";
    EXPECT_TRUE(megaApi[0]->areTransfersPaused(MegaTransfer::TYPE_UPLOAD)) << "Upload transfer not paused";


    // --- Resume a transfer ---

    mApi[0].requestFlags[MegaRequest::TYPE_PAUSE_TRANSFERS] = false;
    megaApi[0]->pauseTransfers(false, MegaTransfer::TYPE_UPLOAD);
    ASSERT_TRUE( waitForResponse(&mApi[0].requestFlags[MegaRequest::TYPE_PAUSE_TRANSFERS]) )
            << "Resumption of transfers after pause has failed after " << maxTimeout << " seconds";
    EXPECT_EQ(MegaError::API_OK, mApi[0].lastError) << "Cannot resume transfer (error: " << mApi[0].lastError << ")";
    EXPECT_FALSE(megaApi[0]->areTransfersPaused(MegaTransfer::TYPE_UPLOAD)) << "Upload transfer not resumed";


    // --- Upload a file (part 2) ---


    ASSERT_TRUE( waitForResponse(&mApi[0].transferFlags[MegaTransfer::TYPE_UPLOAD], 600) )
            << "Upload transfer failed after " << 600 << " seconds";
    ASSERT_EQ(MegaError::API_OK, mApi[0].lastError) << "Cannot upload file (error: " << mApi[0].lastError << ")";

    MegaNode *n1 = megaApi[0]->getNodeByHandle(mApi[0].h);
    bool null_pointer = (n1 == NULL);

    ASSERT_FALSE(null_pointer) << "Cannot upload file (error: " << mApi[0].lastError << ")";
    ASSERT_STREQ(filename1.data(), n1->getName()) << "Uploaded file with wrong name (error: " << mApi[0].lastError << ")";


    // --- Get node by fingerprint (needs to be a file, not a folder) ---

    std::unique_ptr<char[]> fingerprint{megaApi[0]->getFingerprint(n1)};
    MegaNode *n2 = megaApi[0]->getNodeByFingerprint(fingerprint.get());

    null_pointer = (n2 == NULL);
    EXPECT_FALSE(null_pointer) << "Node by fingerprint not found";
//    ASSERT_EQ(n2->getHandle(), n4->getHandle());  This test may fail due to multiple nodes with the same name

    // --- Get the size of a file ---

    int64_t filesize = getFilesize(filename1);
    int64_t nodesize = megaApi[0]->getSize(n2);
    EXPECT_EQ(filesize, nodesize) << "Wrong size of uploaded file";


    // --- Download a file ---

    string filename2 = "./" + DOWNFILE;

    mApi[0].transferFlags[MegaTransfer::TYPE_DOWNLOAD] = false;
    megaApi[0]->startDownload(n2, filename2.c_str());
    ASSERT_TRUE( waitForResponse(&mApi[0].transferFlags[MegaTransfer::TYPE_DOWNLOAD], 600) )
            << "Download transfer failed after " << maxTimeout << " seconds";
    ASSERT_EQ(MegaError::API_OK, mApi[0].lastError) << "Cannot download the file (error: " << mApi[0].lastError << ")";

    MegaNode *n3 = megaApi[0]->getNodeByHandle(mApi[0].h);
    null_pointer = (n3 == NULL);

    ASSERT_FALSE(null_pointer) << "Cannot download node";
    ASSERT_EQ(n2->getHandle(), n3->getHandle()) << "Cannot download node (error: " << mApi[0].lastError << ")";


    // --- Upload a 0-bytes file ---

    string filename3 = EMPTYFILE;
    FILE *fp = fopen(filename3.c_str(), "w");
    fclose(fp);

    ASSERT_EQ(MegaError::API_OK, synchronousStartUpload(0, filename3.c_str(), rootnode)) << "Cannot upload a test file";

    MegaNode *n4 = megaApi[0]->getNodeByHandle(mApi[0].h);
    null_pointer = (n4 == NULL);

    ASSERT_FALSE(null_pointer) << "Cannot upload file (error: " << mApi[0].lastError << ")";
    ASSERT_STREQ(filename3.data(), n4->getName()) << "Uploaded file with wrong name (error: " << mApi[0].lastError << ")";


    // --- Download a 0-byte file ---

    filename3 = "./" + EMPTYFILE;
    mApi[0].transferFlags[MegaTransfer::TYPE_DOWNLOAD] = false;
    megaApi[0]->startDownload(n4, filename3.c_str());
    ASSERT_TRUE( waitForResponse(&mApi[0].transferFlags[MegaTransfer::TYPE_DOWNLOAD], 600) )
            << "Download 0-byte file failed after " << maxTimeout << " seconds";
    ASSERT_EQ(MegaError::API_OK, mApi[0].lastError) << "Cannot download the file (error: " << mApi[0].lastError << ")";

    MegaNode *n5 = megaApi[0]->getNodeByHandle(mApi[0].h);
    null_pointer = (n5 == NULL);

    ASSERT_FALSE(null_pointer) << "Cannot download node";
    ASSERT_EQ(n4->getHandle(), n5->getHandle()) << "Cannot download node (error: " << mApi[0].lastError << ")";


    delete rootnode;
    delete n1;
    delete n2;
    delete n3;
    delete n4;
    delete n5;
}

/**
 * @brief TEST_F SdkTestContacts
 *
 * Creates an auxiliar 'MegaApi' object to interact with the main MEGA account.
 *
 * - Invite a contact
 * = Ignore the invitation
 * - Delete the invitation
 *
 * - Invite a contact
 * = Deny the invitation
 *
 * - Invite a contact
 * = Accept the invitation
 *
 * - Modify firstname
 * = Check firstname of a contact
 * = Set master key as exported
 * = Get preferred language
 * - Load avatar
 * = Check avatar of a contact
 * - Delete avatar
 * = Check non-existing avatar of a contact
 *
 * - Remove contact
 *
 * TODO:
 * - Invite a contact not registered in MEGA yet (requires validation of account)
 * - Remind an existing invitation (requires 2 weeks wait)
 */
TEST_F(SdkTest, SdkTestContacts)
{
    LOG_info << "___TEST Contacts___";

    ASSERT_NO_FATAL_FAILURE( getMegaApiAux() );    // login + fetchnodes


    // --- Check my email and the email of the contact ---

    EXPECT_STREQ(mApi[0].email.data(), std::unique_ptr<char[]>{megaApi[0]->getMyEmail()}.get());
    EXPECT_STREQ(mApi[1].email.data(), std::unique_ptr<char[]>{megaApi[1]->getMyEmail()}.get());


    // --- Send a new contact request ---

    string message = "Hi contact. This is a testing message";

    mApi[0].contactRequestUpdated = mApi[1].contactRequestUpdated = false;
    ASSERT_NO_FATAL_FAILURE( inviteContact(mApi[1].email, message, MegaContactRequest::INVITE_ACTION_ADD) );
    // if there were too many invitations within a short period of time, the invitation can be rejected by
    // the API with `API_EOVERQUOTA = -17` as counter spamming meassure (+500 invites in the last 50 days)


    // --- Check the sent contact request ---

    ASSERT_TRUE( waitForResponse(&mApi[0].contactRequestUpdated) )   // at the source side (main account)
            << "Contact request update not received after " << maxTimeout << " seconds";

    ASSERT_NO_FATAL_FAILURE( getContactRequest(0, true) );

    ASSERT_STREQ(message.data(), mApi[0].cr->getSourceMessage()) << "Message sent is corrupted";
    ASSERT_STREQ(mApi[0].email.data(), mApi[0].cr->getSourceEmail()) << "Wrong source email";
    ASSERT_STREQ(mApi[1].email.data(), mApi[0].cr->getTargetEmail()) << "Wrong target email";
    ASSERT_EQ(MegaContactRequest::STATUS_UNRESOLVED, mApi[0].cr->getStatus()) << "Wrong contact request status";
    ASSERT_TRUE(mApi[0].cr->isOutgoing()) << "Wrong direction of the contact request";

    mApi[0].cr.reset();


    // --- Check received contact request ---

    ASSERT_TRUE( waitForResponse(&mApi[1].contactRequestUpdated) )   // at the target side (auxiliar account)
            << "Contact request update not received after " << maxTimeout << " seconds";

    ASSERT_NO_FATAL_FAILURE( getContactRequest(1, false) );

    // There isn't message when a user invites the same user too many times, to avoid spamming
    if (mApi[1].cr->getSourceMessage())
    {
        ASSERT_STREQ(message.data(), mApi[1].cr->getSourceMessage()) << "Message received is corrupted";
    }
    ASSERT_STREQ(mApi[0].email.data(), mApi[1].cr->getSourceEmail()) << "Wrong source email";
    ASSERT_STREQ(NULL, mApi[1].cr->getTargetEmail()) << "Wrong target email";    // NULL according to MegaApi documentation
    ASSERT_EQ(MegaContactRequest::STATUS_UNRESOLVED, mApi[1].cr->getStatus()) << "Wrong contact request status";
    ASSERT_FALSE(mApi[1].cr->isOutgoing()) << "Wrong direction of the contact request";

    mApi[1].cr.reset();


    // --- Ignore received contact request ---

    ASSERT_NO_FATAL_FAILURE( getContactRequest(1, false) );

    mApi[1].contactRequestUpdated = false;
    ASSERT_NO_FATAL_FAILURE( replyContact(mApi[1].cr.get(), MegaContactRequest::REPLY_ACTION_IGNORE) );
    ASSERT_TRUE( waitForResponse(&mApi[1].contactRequestUpdated) )   // at the target side (auxiliar account)
            << "Contact request update not received after " << maxTimeout << " seconds";

    // Ignoring a PCR does not generate actionpackets for the account sending the invitation

    mApi[1].cr.reset();

    ASSERT_NO_FATAL_FAILURE( getContactRequest(1, false, 0) );
    mApi[1].cr.reset();


    // --- Cancel the invitation ---

    message = "I don't wanna be your contact anymore";

    mApi[0].contactRequestUpdated = false;
    ASSERT_NO_FATAL_FAILURE( inviteContact(mApi[1].email, message, MegaContactRequest::INVITE_ACTION_DELETE) );
    ASSERT_TRUE( waitForResponse(&mApi[0].contactRequestUpdated) )   // at the target side (auxiliar account), where the deletion is checked
            << "Contact request update not received after " << maxTimeout << " seconds";

    ASSERT_NO_FATAL_FAILURE( getContactRequest(0, true, 0) );
    mApi[0].cr.reset();
    

    // --- Remind a contact invitation (cannot until 2 weeks after invitation/last reminder) ---

//    mApi[1].contactRequestUpdated = false;
//    megaApi->inviteContact(mApi[1].email.data(), message.data(), MegaContactRequest::INVITE_ACTION_REMIND);
//    waitForResponse(&mApi[1].contactRequestUpdated, 0);    // only at auxiliar account, where the deletion is checked

//    ASSERT_TRUE(mApi[1].contactRequestUpdated) << "Contact invitation reminder not received after " << timeout  << " seconds";


    // --- Invite a new contact (again) ---

    mApi[1].contactRequestUpdated = false;
    ASSERT_NO_FATAL_FAILURE( inviteContact(mApi[1].email, message, MegaContactRequest::INVITE_ACTION_ADD) );
    ASSERT_TRUE( waitForResponse(&mApi[1].contactRequestUpdated) )   // at the target side (auxiliar account)
            << "Contact request creation not received after " << maxTimeout << " seconds";


    // --- Deny a contact invitation ---

    ASSERT_NO_FATAL_FAILURE( getContactRequest(1, false) );

    mApi[0].contactRequestUpdated = mApi[1].contactRequestUpdated = false;
    ASSERT_NO_FATAL_FAILURE( replyContact(mApi[1].cr.get(), MegaContactRequest::REPLY_ACTION_DENY) );
    ASSERT_TRUE( waitForResponse(&mApi[1].contactRequestUpdated) )   // at the target side (auxiliar account)
            << "Contact request creation not received after " << maxTimeout << " seconds";
    ASSERT_TRUE( waitForResponse(&mApi[0].contactRequestUpdated) )   // at the source side (main account)
            << "Contact request creation not received after " << maxTimeout << " seconds";

    mApi[1].cr.reset();

    ASSERT_NO_FATAL_FAILURE( getContactRequest(0, true, 0) );
    mApi[0].cr.reset();

    ASSERT_NO_FATAL_FAILURE( getContactRequest(1, false, 0) );
    mApi[1].cr.reset();


    // --- Invite a new contact (again) ---

    mApi[1].contactRequestUpdated = false;
    ASSERT_NO_FATAL_FAILURE( inviteContact(mApi[1].email, message, MegaContactRequest::INVITE_ACTION_ADD) );
    ASSERT_TRUE( waitForResponse(&mApi[1].contactRequestUpdated) )   // at the target side (auxiliar account)
            << "Contact request creation not received after " << maxTimeout << " seconds";


    // --- Accept a contact invitation ---

    ASSERT_NO_FATAL_FAILURE( getContactRequest(1, false) );

    mApi[0].contactRequestUpdated = mApi[1].contactRequestUpdated = false;
    ASSERT_NO_FATAL_FAILURE( replyContact(mApi[1].cr.get(), MegaContactRequest::REPLY_ACTION_ACCEPT) );
    ASSERT_TRUE( waitForResponse(&mApi[0].contactRequestUpdated) )   // at the target side (main account)
            << "Contact request creation not received after " << maxTimeout << " seconds";
    ASSERT_TRUE( waitForResponse(&mApi[1].contactRequestUpdated) )   // at the target side (auxiliar account)
            << "Contact request creation not received after " << maxTimeout << " seconds";

    mApi[1].cr.reset();

    ASSERT_NO_FATAL_FAILURE( getContactRequest(0, true, 0) );
    mApi[0].cr.reset();

    ASSERT_NO_FATAL_FAILURE( getContactRequest(1, false, 0) );
    mApi[1].cr.reset();


    // --- Modify firstname ---

    string firstname = "My firstname";

    mApi[1].userUpdated = false;
    ASSERT_NO_FATAL_FAILURE( setUserAttribute(MegaApi::USER_ATTR_FIRSTNAME, firstname));
    ASSERT_TRUE( waitForResponse(&mApi[1].userUpdated) )   // at the target side (auxiliar account)
            << "User attribute update not received after " << maxTimeout << " seconds";


    // --- Check firstname of a contact

    MegaUser *u = megaApi[0]->getMyUser();

    bool null_pointer = (u == NULL);
    ASSERT_FALSE(null_pointer) << "Cannot find the MegaUser for email: " << mApi[0].email;

    ASSERT_NO_FATAL_FAILURE( getUserAttribute(u, MegaApi::USER_ATTR_FIRSTNAME));
    ASSERT_EQ( firstname, attributeValue) << "Firstname is wrong";

    delete u;


    // --- Set master key already as exported

    u = megaApi[0]->getMyUser();

    mApi[0].requestFlags[MegaRequest::TYPE_SET_ATTR_USER] = false;
    megaApi[0]->masterKeyExported();
    ASSERT_TRUE( waitForResponse(&mApi[0].requestFlags[MegaRequest::TYPE_SET_ATTR_USER]) );

    ASSERT_NO_FATAL_FAILURE( getUserAttribute(u, MegaApi::USER_ATTR_PWD_REMINDER, maxTimeout, 0));
    string pwdReminder = attributeValue;
    size_t offset = pwdReminder.find(':');
    offset += pwdReminder.find(':', offset+1);
    ASSERT_EQ( pwdReminder.at(offset), '1' ) << "Password reminder attribute not updated";

    delete u;


    // --- Get language preference

    u = megaApi[0]->getMyUser();

    string langCode = "es";
    ASSERT_NO_FATAL_FAILURE( setUserAttribute(MegaApi::USER_ATTR_LANGUAGE, langCode));
    ASSERT_NO_FATAL_FAILURE( getUserAttribute(u, MegaApi::USER_ATTR_LANGUAGE, maxTimeout, 0));
    string language = attributeValue;
    ASSERT_TRUE(!strcmp(langCode.c_str(), language.c_str())) << "Language code is wrong";

    delete u;


    // --- Load avatar ---

    ASSERT_TRUE(fileexists(AVATARSRC)) <<  "File " +AVATARSRC+ " is needed in folder " << cwd();

    mApi[1].userUpdated = false;
    ASSERT_NO_FATAL_FAILURE( setUserAttribute(MegaApi::USER_ATTR_AVATAR, AVATARSRC));
    ASSERT_TRUE( waitForResponse(&mApi[1].userUpdated) )   // at the target side (auxiliar account)
            << "User attribute update not received after " << maxTimeout << " seconds";


    // --- Get avatar of a contact ---

    u = megaApi[0]->getMyUser();

    null_pointer = (u == NULL);
    ASSERT_FALSE(null_pointer) << "Cannot find the MegaUser for email: " << mApi[0].email;

    attributeValue = "";

    ASSERT_NO_FATAL_FAILURE( getUserAttribute(u, MegaApi::USER_ATTR_AVATAR));
    ASSERT_STREQ( "Avatar changed", attributeValue.data()) << "Failed to change avatar";

    int64_t filesizeSrc = getFilesize(AVATARSRC);
    int64_t filesizeDst = getFilesize(AVATARDST);
    ASSERT_EQ(filesizeDst, filesizeSrc) << "Received avatar differs from uploaded avatar";

    delete u;


    // --- Delete avatar ---

    mApi[1].userUpdated = false;
    ASSERT_NO_FATAL_FAILURE( setUserAttribute(MegaApi::USER_ATTR_AVATAR, ""));
    ASSERT_TRUE( waitForResponse(&mApi[1].userUpdated) )   // at the target side (auxiliar account)
            << "User attribute update not received after " << maxTimeout << " seconds";


    // --- Get non-existing avatar of a contact ---

    u = megaApi[0]->getMyUser();

    null_pointer = (u == NULL);
    ASSERT_FALSE(null_pointer) << "Cannot find the MegaUser for email: " << mApi[0].email;

    attributeValue = "";

    ASSERT_NO_FATAL_FAILURE( getUserAttribute(u, MegaApi::USER_ATTR_AVATAR));
    ASSERT_STREQ("Avatar not found", attributeValue.data()) << "Failed to remove avatar";

    delete u;


    // --- Delete an existing contact ---

    mApi[0].userUpdated = false;
    ASSERT_NO_FATAL_FAILURE( removeContact(mApi[1].email) );
    ASSERT_TRUE( waitForResponse(&mApi[0].userUpdated) )   // at the target side (main account)
            << "User attribute update not received after " << maxTimeout << " seconds";

    u = megaApi[0]->getContact(mApi[1].email.data());
    null_pointer = (u == NULL);

    ASSERT_FALSE(null_pointer) << "Cannot find the MegaUser for email: " << mApi[1].email;
    ASSERT_EQ(MegaUser::VISIBILITY_HIDDEN, u->getVisibility()) << "New contact is still visible";

    delete u;
}

/**
 * @brief TEST_F SdkTestShares
 *
 * Initialize a test scenario by:
 *
 * - Creating/uploading some folders/files to share
 * - Creating a new contact to share to
 *
 * Performs different operations related to sharing:
 *
 * - Share a folder with an existing contact
 * - Check the correctness of the outgoing share
 * - Check the reception and correctness of the incoming share
 * - Modify the access level
 * - Revoke the access to the share
 * - Share a folder with a non registered email
 * - Check the correctness of the pending outgoing share
 * - Create a file public link
 * - Import a file public link
 * - Get a node from a file public link
 * - Remove a public link
 * - Create a folder public link
 */

bool SdkTest::checkAlert(int apiIndex, const string& title, const string& path)
{
    bool ok = false;
    for (int i = 0; !ok && i < 10; ++i)
    {

        MegaUserAlertList* list = mApi[apiIndex].megaApi->getUserAlerts();
        if (list->size() > 0)
        {
            MegaUserAlert* a = list->get(list->size() - 1);
            ok = title == a->getTitle() && path == a->getPath() && !ISUNDEF(a->getNodeHandle());

            if (!ok && i == 9)
            {
                EXPECT_STREQ(title.c_str(), a->getTitle());
                EXPECT_STREQ(path.c_str(), a->getPath());
                EXPECT_NE(a->getNodeHandle(), UNDEF);
            }
        }
        delete list;

        if (!ok)
        {
            LOG_info << "Waiting some more for the alert";
            WaitMillisec(USERALERT_ARRIVAL_MILLISEC);
        }
    }
    return ok;
}

bool SdkTest::checkAlert(int apiIndex, const string& title, handle h, int n)
{
    bool ok = false;
    for (int i = 0; !ok && i < 10; ++i)
    {

        MegaUserAlertList* list = megaApi[apiIndex]->getUserAlerts();
        if (list->size() > 0)
        {
            MegaUserAlert* a = list->get(list->size() - 1);
            ok = title == a->getTitle() && a->getNodeHandle() == h && a->getNumber(0) == n;

            if (!ok && i == 9)
            {
                EXPECT_STREQ(a->getTitle(), title.c_str());
                EXPECT_EQ(a->getNodeHandle(), h);
                EXPECT_EQ(a->getNumber(0), n); // 0 for number of folders
            }
        }
        delete list;

        if (!ok)
        {
            LOG_info << "Waiting some more for the alert";
            WaitMillisec(USERALERT_ARRIVAL_MILLISEC);
        }
    }
    return ok;
}


TEST_F(SdkTest, SdkTestShares)
{
    LOG_info << "___TEST Shares___";

    MegaShareList *sl;
    MegaShare *s;
    MegaNodeList *nl;
    MegaNode *n;
    MegaNode *n1;

    ASSERT_NO_FATAL_FAILURE( getMegaApiAux() );    // login + fetchnodes


    // Initialize a test scenario : create some folders/files to share

    // Create some nodes to share
    //  |--Shared-folder
    //    |--subfolder
    //    |--file.txt

    std::unique_ptr<MegaNode> rootnode{megaApi[0]->getRootNode()};
    char foldername1[64] = "Shared-folder";
    MegaHandle hfolder1;

    ASSERT_NO_FATAL_FAILURE( createFolder(0, foldername1, rootnode.get()) );

    hfolder1 = mApi[0].h;     // 'h' is set in 'onRequestFinish()'
    n1 = megaApi[0]->getNodeByHandle(hfolder1);

    char foldername2[64] = "subfolder";
    MegaHandle hfolder2;

    ASSERT_NO_FATAL_FAILURE( createFolder(0, foldername2, std::unique_ptr<MegaNode>{megaApi[0]->getNodeByHandle(hfolder1)}.get()) );

    hfolder2 = mApi[0].h;

    MegaHandle hfile1;
    createFile(PUBLICFILE.data(), false);   // not a large file since don't need to test transfers here

    ASSERT_EQ(MegaError::API_OK, synchronousStartUpload(0, PUBLICFILE.data(), std::unique_ptr<MegaNode>{megaApi[0]->getNodeByHandle(hfolder1)}.get())) << "Cannot upload a test file";

    hfile1 = mApi[0].h;


    // --- Download authorized node from another account ---

    MegaNode *nNoAuth = megaApi[0]->getNodeByHandle(hfile1);

    mApi[1].transferFlags[MegaTransfer::TYPE_DOWNLOAD] = false;
    megaApi[1]->startDownload(nNoAuth, "unauthorized_node");
    ASSERT_TRUE( waitForResponse(&mApi[1].transferFlags[MegaTransfer::TYPE_DOWNLOAD], 600) )
            << "Download transfer not finished after " << maxTimeout << " seconds";

    bool hasFailed = (mApi[1].lastError != API_OK);
    ASSERT_TRUE(hasFailed) << "Download of node without authorization successful! (it should fail)";

    MegaNode *nAuth = megaApi[0]->authorizeNode(nNoAuth);

    mApi[1].transferFlags[MegaTransfer::TYPE_DOWNLOAD] = false;
    megaApi[1]->startDownload(nAuth, "authorized_node");
    ASSERT_TRUE( waitForResponse(&mApi[1].transferFlags[MegaTransfer::TYPE_DOWNLOAD], 600) )
            << "Download transfer not finished after " << maxTimeout << " seconds";
    ASSERT_EQ(MegaError::API_OK, mApi[1].lastError) << "Cannot download authorized node (error: " << mApi[1].lastError << ")";

    delete nNoAuth;
    delete nAuth;

    // Initialize a test scenario: create a new contact to share to

    string message = "Hi contact. Let's share some stuff";

    mApi[1].contactRequestUpdated = false;
    ASSERT_NO_FATAL_FAILURE( inviteContact(mApi[1].email, message, MegaContactRequest::INVITE_ACTION_ADD) );
    ASSERT_TRUE( waitForResponse(&mApi[1].contactRequestUpdated) )   // at the target side (auxiliar account)
            << "Contact request creation not received after " << maxTimeout << " seconds";


    ASSERT_NO_FATAL_FAILURE( getContactRequest(1, false) );

    mApi[0].contactRequestUpdated = mApi[1].contactRequestUpdated = false;
    ASSERT_NO_FATAL_FAILURE( replyContact(mApi[1].cr.get(), MegaContactRequest::REPLY_ACTION_ACCEPT) );
    ASSERT_TRUE( waitForResponse(&mApi[1].contactRequestUpdated) )   // at the target side (auxiliar account)
            << "Contact request creation not received after " << maxTimeout << " seconds";
    ASSERT_TRUE( waitForResponse(&mApi[0].contactRequestUpdated) )   // at the source side (main account)
            << "Contact request creation not received after " << maxTimeout << " seconds";

    mApi[1].cr.reset();


    // --- Create a new outgoing share ---

    mApi[0].nodeUpdated = mApi[1].nodeUpdated = false;
    ASSERT_NO_FATAL_FAILURE( shareFolder(n1, mApi[1].email.data(), MegaShare::ACCESS_READ) );
    ASSERT_TRUE( waitForResponse(&mApi[0].nodeUpdated) )   // at the target side (main account)
            << "Node update not received after " << maxTimeout << " seconds";
    ASSERT_TRUE( waitForResponse(&mApi[1].nodeUpdated) )   // at the target side (auxiliar account)
            << "Node update not received after " << maxTimeout << " seconds";


    // --- Check the outgoing share ---

    sl = megaApi[0]->getOutShares();
    ASSERT_EQ(1, sl->size()) << "Outgoing share failed";
    s = sl->get(0);

    n1 = megaApi[0]->getNodeByHandle(hfolder1);    // get an updated version of the node

    ASSERT_EQ(MegaShare::ACCESS_READ, s->getAccess()) << "Wrong access level of outgoing share";
    ASSERT_EQ(hfolder1, s->getNodeHandle()) << "Wrong node handle of outgoing share";
    ASSERT_STREQ(mApi[1].email.data(), s->getUser()) << "Wrong email address of outgoing share";
    ASSERT_TRUE(n1->isShared()) << "Wrong sharing information at outgoing share";
    ASSERT_TRUE(n1->isOutShare()) << "Wrong sharing information at outgoing share";

    delete sl;


    // --- Check the incoming share ---

    sl = megaApi[1]->getInSharesList();
    ASSERT_EQ(1, sl->size()) << "Incoming share not received in auxiliar account";

    nl = megaApi[1]->getInShares(megaApi[1]->getContact(mApi[0].email.data()));
    ASSERT_EQ(1, nl->size()) << "Incoming share not received in auxiliar account";
    n = nl->get(0);

    ASSERT_EQ(hfolder1, n->getHandle()) << "Wrong node handle of incoming share";
    ASSERT_STREQ(foldername1, n->getName()) << "Wrong folder name of incoming share";
    ASSERT_EQ(MegaError::API_OK, megaApi[1]->checkAccess(n, MegaShare::ACCESS_READ).getErrorCode()) << "Wrong access level of incoming share";
    ASSERT_TRUE(n->isInShare()) << "Wrong sharing information at incoming share";
    ASSERT_TRUE(n->isShared()) << "Wrong sharing information at incoming share";

    delete nl;

    // check the corresponding user alert
    ASSERT_TRUE(checkAlert(1, "New shared folder from " + mApi[0].email, mApi[0].email + ":Shared-folder"));

    // add a folder under the share
    char foldernameA[64] = "dummyname1";
    char foldernameB[64] = "dummyname2";
    ASSERT_NO_FATAL_FAILURE(createFolder(0, foldernameA, std::unique_ptr<MegaNode>{megaApi[0]->getNodeByHandle(hfolder2)}.get()));
    ASSERT_NO_FATAL_FAILURE(createFolder(0, foldernameB, std::unique_ptr<MegaNode>{megaApi[0]->getNodeByHandle(hfolder2)}.get()));

    // check the corresponding user alert
    ASSERT_TRUE(checkAlert(1, mApi[0].email + " added 2 folders", std::unique_ptr<MegaNode>{megaApi[0]->getNodeByHandle(hfolder2)}->getHandle(), 2));

    // --- Modify the access level of an outgoing share ---

    mApi[0].nodeUpdated = mApi[1].nodeUpdated = false;
    ASSERT_NO_FATAL_FAILURE( shareFolder(megaApi[0]->getNodeByHandle(hfolder1), mApi[1].email.data(), MegaShare::ACCESS_READWRITE) );
    ASSERT_TRUE( waitForResponse(&mApi[0].nodeUpdated) )   // at the target side (main account)
            << "Node update not received after " << maxTimeout << " seconds";
    ASSERT_TRUE( waitForResponse(&mApi[1].nodeUpdated) )   // at the target side (auxiliar account)
            << "Node update not received after " << maxTimeout << " seconds";

    nl = megaApi[1]->getInShares(megaApi[1]->getContact(mApi[0].email.data()));
    ASSERT_EQ(1, nl->size()) << "Incoming share not received in auxiliar account";
    n = nl->get(0);

    ASSERT_EQ(MegaError::API_OK, megaApi[1]->checkAccess(n, MegaShare::ACCESS_READWRITE).getErrorCode()) << "Wrong access level of incoming share";

    delete nl;


    // --- Revoke access to an outgoing share ---

    mApi[0].nodeUpdated = mApi[1].nodeUpdated = false;
    ASSERT_NO_FATAL_FAILURE( shareFolder(n1, mApi[1].email.data(), MegaShare::ACCESS_UNKNOWN) );
    ASSERT_TRUE( waitForResponse(&mApi[0].nodeUpdated) )   // at the target side (main account)
            << "Node update not received after " << maxTimeout << " seconds";
    ASSERT_TRUE( waitForResponse(&mApi[1].nodeUpdated) )   // at the target side (auxiliar account)
            << "Node update not received after " << maxTimeout << " seconds";

    delete sl;
    sl = megaApi[0]->getOutShares();
    ASSERT_EQ(0, sl->size()) << "Outgoing share revocation failed";
    delete sl;

    nl = megaApi[1]->getInShares(megaApi[1]->getContact(mApi[0].email.data()));
    ASSERT_EQ(0, nl->size()) << "Incoming share revocation failed";
    delete nl;

    // check the corresponding user alert
    {
        MegaUserAlertList* list = megaApi[1]->getUserAlerts();
        ASSERT_TRUE(list->size() > 0);
        MegaUserAlert* a = list->get(list->size() - 1);
        ASSERT_STREQ(a->getTitle(), ("Access to folders shared by " + mApi[0].email + " was removed").c_str());
        ASSERT_STREQ(a->getPath(), (mApi[0].email + ":Shared-folder").c_str());
        ASSERT_NE(a->getNodeHandle(), UNDEF);
        delete list;
    }

    // --- Get pending outgoing shares ---

    char emailfake[64];
    srand(unsigned(time(NULL)));
    sprintf(emailfake, "%d@nonexistingdomain.com", rand()%1000000);
    // carefull, antispam rejects too many tries without response for the same address

    n = megaApi[0]->getNodeByHandle(hfolder2);

    mApi[0].contactRequestUpdated = false;
    mApi[0].nodeUpdated = false;
    ASSERT_NO_FATAL_FAILURE( shareFolder(n, emailfake, MegaShare::ACCESS_FULL) );
    ASSERT_TRUE( waitForResponse(&mApi[0].nodeUpdated) )   // at the target side (main account)
            << "Node update not received after " << maxTimeout << " seconds";
    ASSERT_TRUE( waitForResponse(&mApi[0].contactRequestUpdated) )   // at the target side (main account)
            << "Contact request update not received after " << maxTimeout << " seconds";

    sl = megaApi[0]->getPendingOutShares(n);   delete n;
    ASSERT_EQ(1, sl->size()) << "Pending outgoing share failed";
    s = sl->get(0);
    n = megaApi[0]->getNodeByHandle(s->getNodeHandle());

//    ASSERT_STREQ(emailfake, s->getUser()) << "Wrong email address of outgoing share"; User is not created yet
    ASSERT_FALSE(n->isShared()) << "Node is already shared, must be pending";
    ASSERT_FALSE(n->isOutShare()) << "Node is already shared, must be pending";
    ASSERT_FALSE(n->isInShare()) << "Node is already shared, must be pending";

    delete sl;
    delete n;


    // --- Create a file public link ---

    std::unique_ptr<MegaNode> nfile1{megaApi[0]->getNodeByHandle(hfile1)};

    ASSERT_NO_FATAL_FAILURE( createPublicLink(0, nfile1.get()) );
    // The created link is stored in this->link at onRequestFinish()

    // Get a fresh snapshot of the node and check it's actually exported
    nfile1 = std::unique_ptr<MegaNode>{megaApi[0]->getNodeByHandle(hfile1)};
    ASSERT_TRUE(nfile1->isExported()) << "Node is not exported, must be exported";
    ASSERT_FALSE(nfile1->isTakenDown()) << "Public link is taken down, it mustn't";

    // Regenerate the same link should not trigger a new request
    string oldLink = link;
    link = "";
    nfile1 = std::unique_ptr<MegaNode>{megaApi[0]->getNodeByHandle(hfile1)};
    ASSERT_NO_FATAL_FAILURE( createPublicLink(0, nfile1.get()) );
    ASSERT_STREQ(oldLink.c_str(), link.c_str()) << "Wrong public link after link update";


    // Try to update the expiration time of an existing link (only for PRO accounts are allowed, otherwise -11
    ASSERT_NO_FATAL_FAILURE( createPublicLink(0, nfile1.get(), 1577836800) );     // Wed, 01 Jan 2020 00:00:00 GMT
    nfile1 = std::unique_ptr<MegaNode>{megaApi[0]->getNodeByHandle(hfile1)};
    ASSERT_EQ(0, nfile1->getExpirationTime()) << "Expiration time successfully set, when it shouldn't";
    ASSERT_FALSE(nfile1->isExpired()) << "Public link is expired, it mustn't";


    // --- Import a file public link ---

    ASSERT_NO_FATAL_FAILURE( importPublicLink(0, link, rootnode.get()) );

    MegaNode *nimported = megaApi[0]->getNodeByHandle(mApi[0].h);

    ASSERT_STREQ(nfile1->getName(), nimported->getName()) << "Imported file with wrong name";
    ASSERT_EQ(rootnode->getHandle(), nimported->getParentHandle()) << "Imported file in wrong path";


    // --- Get node from file public link ---

    ASSERT_NO_FATAL_FAILURE( getPublicNode(1, link) );

    ASSERT_TRUE(publicNode->isPublic()) << "Cannot get a node from public link";


    // --- Remove a public link ---

    ASSERT_NO_FATAL_FAILURE( removePublicLink(0, nfile1.get()) );

    nfile1 = std::unique_ptr<MegaNode>{megaApi[0]->getNodeByHandle(mApi[0].h)};
    ASSERT_FALSE(nfile1->isPublic()) << "Public link removal failed (still public)";

    delete nimported;


    // --- Create a folder public link ---

    MegaNode *nfolder1 = megaApi[0]->getNodeByHandle(hfolder1);

    ASSERT_NO_FATAL_FAILURE( createPublicLink(0, nfolder1) );
    // The created link is stored in this->link at onRequestFinish()

    delete nfolder1;

    // Get a fresh snapshot of the node and check it's actually exported
    nfolder1 = megaApi[0]->getNodeByHandle(hfolder1);
    ASSERT_TRUE(nfolder1->isExported()) << "Node is not exported, must be exported";
    ASSERT_FALSE(nfolder1->isTakenDown()) << "Public link is taken down, it mustn't";

    delete nfolder1;

    oldLink = link;
    link = "";
    nfolder1 = megaApi[0]->getNodeByHandle(hfolder1);
    ASSERT_STREQ(oldLink.c_str(), nfolder1->getPublicLink()) << "Wrong public link from MegaNode";

    // Regenerate the same link should not trigger a new request
    ASSERT_NO_FATAL_FAILURE( createPublicLink(0, nfolder1) );
    ASSERT_STREQ(oldLink.c_str(), link.c_str()) << "Wrong public link after link update";

    delete nfolder1;

}


TEST_F(SdkTest, SdkTestShareKeys)
{
    LOG_info << "___TEST ShareKeys___";

    // Three user scenario, with nested shares and new nodes created that need keys to be shared to the other users.
    // User A creates folder and shares it with user B
    // User A creates folders / subfolder and shares it with user C
    // When user C adds files to subfolder, does B receive the keys ?

    ASSERT_NO_FATAL_FAILURE(getMegaApiAux());    // login + fetchnodes
    ASSERT_NO_FATAL_FAILURE(getMegaApiAux(2));    // login + fetchnodes

    unique_ptr<MegaNode> rootnodeA(megaApi[0]->getRootNode());
    unique_ptr<MegaNode> rootnodeB(megaApi[1]->getRootNode());
    unique_ptr<MegaNode> rootnodeC(megaApi[2]->getRootNode());

    ASSERT_TRUE(rootnodeA &&rootnodeB &&rootnodeC);

    ASSERT_NO_FATAL_FAILURE(createFolder(0, "share-folder-A", rootnodeA.get()));
    unique_ptr<MegaNode> shareFolderA(megaApi[0]->getNodeByHandle(mApi[0].h));
    ASSERT_TRUE(!!shareFolderA);

    ASSERT_NO_FATAL_FAILURE(createFolder(0, "sub-folder-A", shareFolderA.get()));
    unique_ptr<MegaNode> subFolderA(megaApi[0]->getNodeByHandle(mApi[0].h));
    ASSERT_TRUE(!!subFolderA);

    // Initialize a test scenario: create a new contact to share to

    ASSERT_EQ(MegaError::API_OK, synchronousInviteContact(0, mApi[1].email.c_str(), "SdkTestShareKeys contact request A to B", MegaContactRequest::INVITE_ACTION_ADD));
    ASSERT_EQ(MegaError::API_OK, synchronousInviteContact(0, mApi[2].email.c_str(), "SdkTestShareKeys contact request A to C", MegaContactRequest::INVITE_ACTION_ADD));

    ASSERT_TRUE(WaitFor([this]() {return unique_ptr<MegaContactRequestList>(megaApi[1]->getIncomingContactRequests())->size() == 1 
                                      && unique_ptr<MegaContactRequestList>(megaApi[2]->getIncomingContactRequests())->size() == 1;}, 60000));
    ASSERT_NO_FATAL_FAILURE(getContactRequest(1, false));
    ASSERT_NO_FATAL_FAILURE(getContactRequest(2, false));
    

    ASSERT_EQ(MegaError::API_OK, synchronousReplyContactRequest(1, mApi[1].cr.get(), MegaContactRequest::REPLY_ACTION_ACCEPT));
    ASSERT_EQ(MegaError::API_OK, synchronousReplyContactRequest(2, mApi[2].cr.get(), MegaContactRequest::REPLY_ACTION_ACCEPT));

    WaitMillisec(3000);

    ASSERT_EQ(MegaError::API_OK, synchronousShare(0, shareFolderA.get(), mApi[1].email.c_str(), MegaShare::ACCESS_READ));
    ASSERT_EQ(MegaError::API_OK, synchronousShare(0, subFolderA.get(), mApi[2].email.c_str(), MegaShare::ACCESS_FULL));

    ASSERT_TRUE(WaitFor([this]() { return unique_ptr<MegaShareList>(megaApi[1]->getInSharesList())->size() == 1
                           && unique_ptr<MegaShareList>(megaApi[2]->getInSharesList())->size() == 1; }, 60000));

    unique_ptr<MegaNodeList> nl1(megaApi[1]->getInShares(megaApi[1]->getContact(mApi[0].email.c_str())));
    unique_ptr<MegaNodeList> nl2(megaApi[2]->getInShares(megaApi[2]->getContact(mApi[0].email.c_str())));
    
    ASSERT_EQ(1, nl1->size());
    ASSERT_EQ(1, nl2->size());

    MegaNode* receivedShareNodeB = nl1->get(0);
    MegaNode* receivedShareNodeC = nl2->get(0);

    ASSERT_NO_FATAL_FAILURE(createFolder(2, "folderByC1", receivedShareNodeC));
    ASSERT_NO_FATAL_FAILURE(createFolder(2, "folderByC2", receivedShareNodeC));

    ASSERT_TRUE(WaitFor([this, &subFolderA]() { unique_ptr<MegaNodeList> aView(megaApi[0]->getChildren(subFolderA.get()));
                                   return aView->size() == 2; }, 60000));

    WaitMillisec(10000);  // make it shorter once we do actually get the keys (seems to need a bug fix)

    // can A see the added folders?    
    
    unique_ptr<MegaNodeList> aView(megaApi[0]->getChildren(subFolderA.get()));
    ASSERT_EQ(2, aView->size());
    ASSERT_STREQ(aView->get(0)->getName(), "folderByC1");
    ASSERT_STREQ(aView->get(1)->getName(), "folderByC2");

    // Can B see the added folders?
    unique_ptr<MegaNodeList> bView(megaApi[1]->getChildren(receivedShareNodeB));
    ASSERT_EQ(1, bView->size());
    ASSERT_STREQ(bView->get(0)->getName(), "sub-folder-A");
    unique_ptr<MegaNodeList> bView2(megaApi[1]->getChildren(bView->get(0)));
    ASSERT_EQ(2, bView2->size());
    ASSERT_STREQ(bView2->get(0)->getName(), "NO_KEY");  // TODO: This is technically not correct but a current side effect of avoiding going back to the servers frequently - to be fixed soon.  For now choose the value that matches production
    ASSERT_STREQ(bView2->get(1)->getName(), "NO_KEY");
}


/**
* @brief TEST_F SdkTestConsoleAutocomplete
*
* Run various tests confirming the console autocomplete will work as expected
*
*/
#ifdef _WIN32

bool cmp(const autocomplete::CompletionState& c, std::vector<std::string>& s)
{
    bool result = true;
    if (c.completions.size() != s.size())
    {
        result = false;
    }
    else
    {
        std::sort(s.begin(), s.end());
        for (size_t i = c.completions.size(); i--; )
        {
            if (c.completions[i].s != s[i])
            {
                result = false;
                break;
            }
        }
    }
    if (!result)
    {
        for (size_t i = 0; i < c.completions.size() || i < s.size(); ++i)
        {
            cout << (i < s.size() ? s[i] : "") << "/" << (i < c.completions.size() ? c.completions[i].s : "") << endl;
        }
    }
    return result;
}

TEST_F(SdkTest, SdkTestConsoleAutocomplete)
{
    using namespace autocomplete;

    {
        std::unique_ptr<Either> p(new Either);
        p->Add(sequence(text("cd")));
        p->Add(sequence(text("lcd")));
        p->Add(sequence(text("ls"), opt(flag("-R"))));
        p->Add(sequence(text("lls"), opt(flag("-R")), param("folder")));
        ACN syntax(std::move(p));

        {
            auto r = autoComplete("", 0, syntax, false);
            std::vector<std::string> e{ "cd", "lcd", "ls", "lls" };
            ASSERT_TRUE(cmp(r, e));
        }

        {
            auto r = autoComplete("l", 1, syntax, false);
            std::vector<std::string> e{ "lcd", "ls", "lls" };
            ASSERT_TRUE(cmp(r, e));
        }

        {
            auto r = autoComplete("ll", 2, syntax, false);
            std::vector<std::string> e{ "lls" };
            ASSERT_TRUE(cmp(r, e));
        }

        {
            auto r = autoComplete("lls", 3, syntax, false);
            std::vector<std::string> e{ "lls" };
            ASSERT_TRUE(cmp(r, e));
        }

        {
            auto r = autoComplete("lls ", 4, syntax, false);
            std::vector<std::string> e{ "<folder>" };
            ASSERT_TRUE(cmp(r, e));
        }

        {
            auto r = autoComplete("lls -", 5, syntax, false);
            std::vector<std::string> e{ "-R" };
            ASSERT_TRUE(cmp(r, e));
        }

        {
            auto r = autoComplete("x", 1, syntax, false);
            std::vector<std::string> e{};
            ASSERT_TRUE(cmp(r, e));
        }

        {
            auto r = autoComplete("x ", 2, syntax, false);
            std::vector<std::string> e{};
            ASSERT_TRUE(cmp(r, e));
        }
    }

    ::mega::handle megaCurDir = UNDEF;

    MegaApiImpl* impl = *((MegaApiImpl**)(((char*)megaApi[0].get()) + sizeof(*megaApi[0].get())) - 1); //megaApi[0]->pImpl;
    MegaClient* client = impl->getMegaClient();


    std::unique_ptr<Either> p(new Either);
    p->Add(sequence(text("cd")));
    p->Add(sequence(text("lcd")));
    p->Add(sequence(text("ls"), opt(flag("-R")), opt(ACN(new MegaFS(true, true, client, &megaCurDir, "")))));
    p->Add(sequence(text("lls"), opt(flag("-R")), opt(ACN(new LocalFS(true, true, "")))));
    ACN syntax(std::move(p));

    error_code e;
    fs::remove_all("test_autocomplete_files", e);

    fs::create_directory("test_autocomplete_files");
    fs::path old_cwd = fs::current_path();
    fs::current_path("test_autocomplete_files");

    fs::create_directory("dir1");
    fs::create_directory("dir1\\sub11");
    fs::create_directory("dir1\\sub12");
    fs::create_directory("dir2");
    fs::create_directory("dir2\\sub21");
    fs::create_directory("dir2\\sub22");
    fs::create_directory("dir2a");
    fs::create_directory("dir2a\\dir space");
    fs::create_directory("dir2a\\dir space\\next");
    fs::create_directory("dir2a\\dir space2");
    fs::create_directory("dir2a\\nospace");

    {
        auto r = autoComplete("ls -R", 5, syntax, false);
        std::vector<std::string> e{"-R"};
        ASSERT_TRUE(cmp(r, e));
    }

    // dos style file completion, local fs
    CompletionTextOut s;

    {
        auto r = autoComplete("lls ", 4, syntax, false);
        std::vector<std::string> e{ "dir1", "dir2", "dir2a" };
        ASSERT_TRUE(cmp(r, e));
        applyCompletion(r, true, 100, s);
        ASSERT_EQ(r.line, "lls dir1");
    }

    {
        auto r = autoComplete("lls di", 6, syntax, false);
        std::vector<std::string> e{ "dir1", "dir2", "dir2a" };
        ASSERT_TRUE(cmp(r, e));
    }

    {
        auto r = autoComplete("lls dir2", 8, syntax, false);
        std::vector<std::string> e{ "dir2", "dir2a" };
        ASSERT_TRUE(cmp(r, e));
    }

    {
        auto r = autoComplete("lls dir2a", 9, syntax, false);
        std::vector<std::string> e{ "dir2a" };
        ASSERT_TRUE(cmp(r, e));
    }

    {
        auto r = autoComplete("lls dir2 something after", 8, syntax, false);
        std::vector<std::string> e{ "dir2", "dir2a" };
        ASSERT_TRUE(cmp(r, e));
    }

    {
        auto r = autoComplete("lls dir2something immeditely after", 8, syntax, false);
        std::vector<std::string> e{ "dir2", "dir2a" };
        ASSERT_TRUE(cmp(r, e));
    }

    {
        auto r = autoComplete("lls dir2\\", 9, syntax, false);
        std::vector<std::string> e{ "dir2\\sub21", "dir2\\sub22" };
        ASSERT_TRUE(cmp(r, e));
    }

    {
        auto r = autoComplete("lls dir2\\.\\", 11, syntax, false);
        std::vector<std::string> e{ "dir2\\.\\sub21", "dir2\\.\\sub22" };
        ASSERT_TRUE(cmp(r, e));
    }

    {
        auto r = autoComplete("lls dir2\\..", 11, syntax, false);
        std::vector<std::string> e{ "dir2\\.." };
        ASSERT_TRUE(cmp(r, e));
    }

    {
        auto r = autoComplete("lls dir2\\..\\", 12, syntax, false);
        std::vector<std::string> e{ "dir2\\..\\dir1", "dir2\\..\\dir2", "dir2\\..\\dir2a" };
        ASSERT_TRUE(cmp(r, e));
        applyCompletion(r, true, 100, s);
        ASSERT_EQ(r.line, "lls dir2\\..\\dir1");
        applyCompletion(r, true, 100, s);
        ASSERT_EQ(r.line, "lls dir2\\..\\dir2");
        applyCompletion(r, true, 100, s);
        ASSERT_EQ(r.line, "lls dir2\\..\\dir2a");
        applyCompletion(r, true, 100, s);
        ASSERT_EQ(r.line, "lls dir2\\..\\dir1");
        applyCompletion(r, false, 100, s);
        ASSERT_EQ(r.line, "lls dir2\\..\\dir2a");
        applyCompletion(r, false, 100, s);
        ASSERT_EQ(r.line, "lls dir2\\..\\dir2");
    }

    {
        auto r = autoComplete("lls dir2a\\", 10, syntax, false);
        applyCompletion(r, false, 100, s);
        ASSERT_EQ(r.line, "lls dir2a\\nospace");
        applyCompletion(r, false, 100, s);
        ASSERT_EQ(r.line, "lls \"dir2a\\dir space2\"");
        applyCompletion(r, false, 100, s);
        ASSERT_EQ(r.line, "lls \"dir2a\\dir space\"");
        applyCompletion(r, false, 100, s);
        ASSERT_EQ(r.line, "lls dir2a\\nospace");
    }

    {
        auto r = autoComplete("lls \"dir\"1\\", 11, syntax, false);
        applyCompletion(r, true, 100, s);
        ASSERT_EQ(r.line, "lls \"dir1\\sub11\"");
    }

    {
        auto r = autoComplete("lls dir1\\\"..\\dir2\\\"", std::string::npos, syntax, false);
        applyCompletion(r, true, 100, s);
        ASSERT_EQ(r.line, "lls \"dir1\\..\\dir2\\sub21\"");
    }

    {
        auto r = autoComplete("lls c:\\prog", std::string::npos, syntax, false);
        applyCompletion(r, true, 100, s);
        ASSERT_EQ(r.line, "lls \"c:\\Program Files\"");
        applyCompletion(r, true, 100, s);
        ASSERT_EQ(r.line, "lls \"c:\\Program Files (x86)\"");
    }

    {
        auto r = autoComplete("lls \"c:\\program files \"", std::string::npos, syntax, false);
        applyCompletion(r, true, 100, s);
        ASSERT_EQ(r.line, "lls \"c:\\Program Files (x86)\"");
    }

    // unix style completions, local fs

    {
        auto r = autoComplete("lls ", 4, syntax, true);
        std::vector<std::string> e{ "dir1\\", "dir2\\", "dir2a\\" };
        ASSERT_TRUE(cmp(r, e));
        applyCompletion(r, true, 100, s);
        ASSERT_EQ(r.line, "lls dir");
    }

    {
        auto r = autoComplete("lls di", 6, syntax, true);
        std::vector<std::string> e{ "dir1\\", "dir2\\", "dir2a\\" };
        ASSERT_TRUE(cmp(r, e));
        applyCompletion(r, true, 100, s);
        ASSERT_EQ(r.line, "lls dir");
    }

    {
        auto r = autoComplete("lls dir2", 8, syntax, true);
        std::vector<std::string> e{ "dir2\\", "dir2a\\" };
        ASSERT_TRUE(cmp(r, e));
        applyCompletion(r, true, 100, s);
        ASSERT_EQ(r.line, "lls dir2");
    }

    {
        auto r = autoComplete("lls dir2a", 9, syntax, true);
        std::vector<std::string> e{ "dir2a\\" };
        ASSERT_TRUE(cmp(r, e));
        applyCompletion(r, true, 100, s);
        ASSERT_EQ(r.line, "lls dir2a\\");
    }

    {
        auto r = autoComplete("lls dir2 something after", 8, syntax, true);
        std::vector<std::string> e{ "dir2\\", "dir2a\\" };
        ASSERT_TRUE(cmp(r, e));
        applyCompletion(r, true, 100, s);
        ASSERT_EQ(r.line, "lls dir2 something after");
    }

    {
        auto r = autoComplete("lls dir2asomething immediately after", 9, syntax, true);
        std::vector<std::string> e{ "dir2a\\" };
        ASSERT_TRUE(cmp(r, e));
        applyCompletion(r, true, 100, s);
        ASSERT_EQ(r.line, "lls dir2a\\something immediately after");
    }

    {
        auto r = autoComplete("lls dir2\\", 9, syntax, true);
        std::vector<std::string> e{ "dir2\\sub21\\", "dir2\\sub22\\" };
        ASSERT_TRUE(cmp(r, e));
        applyCompletion(r, true, 100, s);
        ASSERT_EQ(r.line, "lls dir2\\sub2");
        auto rr = autoComplete("lls dir2\\sub22", 14, syntax, true);
        applyCompletion(rr, true, 100, s);
        ASSERT_EQ(rr.line, "lls dir2\\sub22\\");
    }

    {
        auto r = autoComplete("lls dir2\\.\\", 11, syntax, true);
        std::vector<std::string> e{ "dir2\\.\\sub21\\", "dir2\\.\\sub22\\" };
        ASSERT_TRUE(cmp(r, e));
        applyCompletion(r, true, 100, s);
        ASSERT_EQ(r.line, "lls dir2\\.\\sub2");
    }

    {
        auto r = autoComplete("lls dir2\\..", 11, syntax, true);
        std::vector<std::string> e{ "dir2\\..\\" };
        ASSERT_TRUE(cmp(r, e));
        applyCompletion(r, true, 100, s);
        ASSERT_EQ(r.line, "lls dir2\\..\\");
    }

    {
        auto r = autoComplete("lls dir2\\..\\", 12, syntax, true);
        std::vector<std::string> e{ "dir2\\..\\dir1\\", "dir2\\..\\dir2\\", "dir2\\..\\dir2a\\" };
        ASSERT_TRUE(cmp(r, e));
        applyCompletion(r, true, 100, s);
        ASSERT_EQ(r.line, "lls dir2\\..\\dir");
    }

    {
        auto r = autoComplete("lls dir2\\..\\", 12, syntax, true);
        std::vector<std::string> e{ "dir2\\..\\dir1\\", "dir2\\..\\dir2\\", "dir2\\..\\dir2a\\" };
        ASSERT_TRUE(cmp(r, e));
        applyCompletion(r, true, 100, s);
        ASSERT_EQ(r.line, "lls dir2\\..\\dir");
    }

    {
        auto r = autoComplete("lls dir2a\\d", 11, syntax, true);
        applyCompletion(r, true, 100, s);
        ASSERT_EQ(r.line, "lls \"dir2a\\dir space\"");
        auto rr = autoComplete("lls \"dir2a\\dir space\"\\", std::string::npos, syntax, false);
        applyCompletion(rr, true, 100, s);
        ASSERT_EQ(rr.line, "lls \"dir2a\\dir space\\next\"");
    }

    {
        auto r = autoComplete("lls \"dir\"1\\", std::string::npos, syntax, true);
        applyCompletion(r, true, 100, s);
        ASSERT_EQ(r.line, "lls \"dir1\\sub1\"");
    }

    {
        auto r = autoComplete("lls dir1\\\"..\\dir2\\\"", std::string::npos, syntax, true);
        applyCompletion(r, true, 100, s);
        ASSERT_EQ(r.line, "lls \"dir1\\..\\dir2\\sub2\"");
    }

    {
        auto r = autoComplete("lls c:\\prog", std::string::npos, syntax, true);
        applyCompletion(r, true, 100, s);
        ASSERT_EQ(r.line, "lls c:\\program");
    }

    {
        auto r = autoComplete("lls \"c:\\program files \"", std::string::npos, syntax, true);
        applyCompletion(r, true, 100, s);
        ASSERT_EQ(r.line, "lls \"c:\\program files (x86)\\\"");
    }

    {
        auto r = autoComplete("lls 'c:\\program files '", std::string::npos, syntax, true);
        applyCompletion(r, true, 100, s);
        ASSERT_EQ(r.line, "lls 'c:\\program files (x86)\\'");
    }

    // mega dir setup

    MegaNode *rootnode = megaApi[0]->getRootNode();
    ASSERT_NO_FATAL_FAILURE(createFolder(0, "test_autocomplete_megafs", rootnode));
    MegaNode *n0 = megaApi[0]->getNodeByHandle(mApi[0].h);

    megaCurDir = mApi[0].h;

    ASSERT_NO_FATAL_FAILURE(createFolder(0, "dir1", n0));
    MegaNode *n1 = megaApi[0]->getNodeByHandle(mApi[0].h);
    ASSERT_NO_FATAL_FAILURE(createFolder(0, "sub11", n1));
    ASSERT_NO_FATAL_FAILURE(createFolder(0, "sub12", n1));

    ASSERT_NO_FATAL_FAILURE(createFolder(0, "dir2", n0));
    MegaNode *n2 = megaApi[0]->getNodeByHandle(mApi[0].h);
    ASSERT_NO_FATAL_FAILURE(createFolder(0, "sub21", n2));
    ASSERT_NO_FATAL_FAILURE(createFolder(0, "sub22", n2));

    ASSERT_NO_FATAL_FAILURE(createFolder(0, "dir2a", n0));
    MegaNode *n3 = megaApi[0]->getNodeByHandle(mApi[0].h);
    ASSERT_NO_FATAL_FAILURE(createFolder(0, "dir space", n3));
    MegaNode *n31 = megaApi[0]->getNodeByHandle(mApi[0].h);
    ASSERT_NO_FATAL_FAILURE(createFolder(0, "dir space2", n3));
    ASSERT_NO_FATAL_FAILURE(createFolder(0, "nospace", n3));
    ASSERT_NO_FATAL_FAILURE(createFolder(0, "next", n31));


    // dos style mega FS completions

    {
        auto r = autoComplete("ls ", std::string::npos, syntax, false);
        std::vector<std::string> e{ "dir1", "dir2", "dir2a" };
        ASSERT_TRUE(cmp(r, e));
        applyCompletion(r, true, 100, s);
        ASSERT_EQ(r.line, "ls dir1");
    }

    {
        auto r = autoComplete("ls di", std::string::npos, syntax, false);
        std::vector<std::string> e{ "dir1", "dir2", "dir2a" };
        ASSERT_TRUE(cmp(r, e));
    }

    {
        auto r = autoComplete("ls dir2", std::string::npos, syntax, false);
        std::vector<std::string> e{ "dir2", "dir2a" };
        ASSERT_TRUE(cmp(r, e));
    }

    {
        auto r = autoComplete("ls dir2a", std::string::npos, syntax, false);
        std::vector<std::string> e{ "dir2a" };
        ASSERT_TRUE(cmp(r, e));
    }

    {
        auto r = autoComplete("ls dir2 something after", 7, syntax, false);
        std::vector<std::string> e{ "dir2", "dir2a" };
        ASSERT_TRUE(cmp(r, e));
    }

    {
        auto r = autoComplete("ls dir2something immeditely after", 7, syntax, false);
        std::vector<std::string> e{ "dir2", "dir2a" };
        ASSERT_TRUE(cmp(r, e));
    }

    {
        auto r = autoComplete("ls dir2/", std::string::npos, syntax, false);
        std::vector<std::string> e{ "dir2/sub21", "dir2/sub22" };
        ASSERT_TRUE(cmp(r, e));
    }

    {
        auto r = autoComplete("ls dir2/./", std::string::npos, syntax, false);
        std::vector<std::string> e{ "dir2/./sub21", "dir2/./sub22" };
        ASSERT_TRUE(cmp(r, e));
    }

    {
        auto r = autoComplete("ls dir2/..", std::string::npos, syntax, false);
        std::vector<std::string> e{ "dir2/.." };
        ASSERT_TRUE(cmp(r, e));
    }

    {
        auto r = autoComplete("ls dir2/../", std::string::npos, syntax, false);
        std::vector<std::string> e{ "dir2/../dir1", "dir2/../dir2", "dir2/../dir2a" };
        ASSERT_TRUE(cmp(r, e));
        applyCompletion(r, true, 100, s);
        ASSERT_EQ(r.line, "ls dir2/../dir1");
        applyCompletion(r, true, 100, s);
        ASSERT_EQ(r.line, "ls dir2/../dir2");
        applyCompletion(r, true, 100, s);
        ASSERT_EQ(r.line, "ls dir2/../dir2a");
        applyCompletion(r, true, 100, s);
        ASSERT_EQ(r.line, "ls dir2/../dir1");
        applyCompletion(r, false, 100, s);
        ASSERT_EQ(r.line, "ls dir2/../dir2a");
        applyCompletion(r, false, 100, s);
        ASSERT_EQ(r.line, "ls dir2/../dir2");
    }

    {
        auto r = autoComplete("ls dir2a/", std::string::npos, syntax, false);
        applyCompletion(r, false, 100, s);
        ASSERT_EQ(r.line, "ls dir2a/nospace");
        applyCompletion(r, false, 100, s);
        ASSERT_EQ(r.line, "ls \"dir2a/dir space2\"");
        applyCompletion(r, false, 100, s);
        ASSERT_EQ(r.line, "ls \"dir2a/dir space\"");
        applyCompletion(r, false, 100, s);
        ASSERT_EQ(r.line, "ls dir2a/nospace");
    }

    {
        auto r = autoComplete("ls \"dir\"1/", std::string::npos, syntax, false);
        applyCompletion(r, true, 100, s);
        ASSERT_EQ(r.line, "ls \"dir1/sub11\"");
    }

    {
        auto r = autoComplete("ls dir1/\"../dir2/\"", std::string::npos, syntax, false);
        applyCompletion(r, true, 100, s);
        ASSERT_EQ(r.line, "ls \"dir1/../dir2/sub21\"");
    }

    {
        auto r = autoComplete("ls /test_autocomplete_meg", std::string::npos, syntax, false);
        applyCompletion(r, true, 100, s);
        ASSERT_EQ(r.line, "ls /test_autocomplete_megafs");
    }

    // unix style mega FS completions

    {
        auto r = autoComplete("ls ", std::string::npos, syntax, true);
        std::vector<std::string> e{ "dir1/", "dir2/", "dir2a/" };
        ASSERT_TRUE(cmp(r, e));
        applyCompletion(r, true, 100, s);
        ASSERT_EQ(r.line, "ls dir");
    }

    {
        auto r = autoComplete("ls di", std::string::npos, syntax, true);
        std::vector<std::string> e{ "dir1/", "dir2/", "dir2a/" };
        ASSERT_TRUE(cmp(r, e));
        applyCompletion(r, true, 100, s);
        ASSERT_EQ(r.line, "ls dir");
    }

    {
        auto r = autoComplete("ls dir2", std::string::npos, syntax, true);
        std::vector<std::string> e{ "dir2/", "dir2a/" };
        ASSERT_TRUE(cmp(r, e));
        applyCompletion(r, true, 100, s);
        ASSERT_EQ(r.line, "ls dir2");
    }

    {
        auto r = autoComplete("ls dir2a", std::string::npos, syntax, true);
        std::vector<std::string> e{ "dir2a/" };
        ASSERT_TRUE(cmp(r, e));
        applyCompletion(r, true, 100, s);
        ASSERT_EQ(r.line, "ls dir2a/");
    }

    {
        auto r = autoComplete("ls dir2 something after", 7, syntax, true);
        std::vector<std::string> e{ "dir2/", "dir2a/" };
        ASSERT_TRUE(cmp(r, e));
        applyCompletion(r, true, 100, s);
        ASSERT_EQ(r.line, "ls dir2 something after");
    }

    {
        auto r = autoComplete("ls dir2asomething immediately after", 8, syntax, true);
        std::vector<std::string> e{ "dir2a/" };
        ASSERT_TRUE(cmp(r, e));
        applyCompletion(r, true, 100, s);
        ASSERT_EQ(r.line, "ls dir2a/something immediately after");
    }

    {
        auto r = autoComplete("ls dir2/", std::string::npos, syntax, true);
        std::vector<std::string> e{ "dir2/sub21/", "dir2/sub22/" };
        ASSERT_TRUE(cmp(r, e));
        applyCompletion(r, true, 100, s);
        ASSERT_EQ(r.line, "ls dir2/sub2");
        auto rr = autoComplete("ls dir2/sub22", std::string::npos, syntax, true);
        applyCompletion(rr, true, 100, s);
        ASSERT_EQ(rr.line, "ls dir2/sub22/");
    }

    {
        auto r = autoComplete("ls dir2/./", std::string::npos, syntax, true);
        std::vector<std::string> e{ "dir2/./sub21/", "dir2/./sub22/" };
        ASSERT_TRUE(cmp(r, e));
        applyCompletion(r, true, 100, s);
        ASSERT_EQ(r.line, "ls dir2/./sub2");
    }

    {
        auto r = autoComplete("ls dir2/..", std::string::npos, syntax, true);
        std::vector<std::string> e{ "dir2/../" };
        ASSERT_TRUE(cmp(r, e));
        applyCompletion(r, true, 100, s);
        ASSERT_EQ(r.line, "ls dir2/../");
    }

    {
        auto r = autoComplete("ls dir2/../", std::string::npos, syntax, true);
        std::vector<std::string> e{ "dir2/../dir1/", "dir2/../dir2/", "dir2/../dir2a/" };
        ASSERT_TRUE(cmp(r, e));
        applyCompletion(r, true, 100, s);
        ASSERT_EQ(r.line, "ls dir2/../dir");
    }

    {
        auto r = autoComplete("ls dir2/../", std::string::npos, syntax, true);
        std::vector<std::string> e{ "dir2/../dir1/", "dir2/../dir2/", "dir2/../dir2a/" };
        ASSERT_TRUE(cmp(r, e));
        applyCompletion(r, true, 100, s);
        ASSERT_EQ(r.line, "ls dir2/../dir");
    }

    {
        auto r = autoComplete("ls dir2a/d", std::string::npos, syntax, true);
        applyCompletion(r, true, 100, s);
        ASSERT_EQ(r.line, "ls \"dir2a/dir space\"");
        auto rr = autoComplete("ls \"dir2a/dir space\"/", std::string::npos, syntax, false);
        applyCompletion(rr, true, 100, s);
        ASSERT_EQ(rr.line, "ls \"dir2a/dir space/next\"");
    }

    {
        auto r = autoComplete("ls \"dir\"1/", std::string::npos, syntax, true);
        applyCompletion(r, true, 100, s);
        ASSERT_EQ(r.line, "ls \"dir1/sub1\"");
    }

    {
        auto r = autoComplete("ls dir1/\"../dir2/\"", std::string::npos, syntax, true);
        applyCompletion(r, true, 100, s);
        ASSERT_EQ(r.line, "ls \"dir1/../dir2/sub2\"");
    }

    {
        auto r = autoComplete("ls /test_autocomplete_meg", std::string::npos, syntax, true);
        applyCompletion(r, true, 100, s);
        ASSERT_EQ(r.line, "ls /test_autocomplete_megafs/");
        r = autoComplete(r.line + "dir2a", std::string::npos, syntax, true);
        applyCompletion(r, true, 100, s);
        ASSERT_EQ(r.line, "ls /test_autocomplete_megafs/dir2a/");
        r = autoComplete(r.line + "d", std::string::npos, syntax, true);
        applyCompletion(r, true, 100, s);
        ASSERT_EQ(r.line, "ls \"/test_autocomplete_megafs/dir2a/dir space\"");
    }

    fs::current_path(old_cwd);

}
#endif

#ifdef ENABLE_CHAT

/**
 * @brief TEST_F SdkTestChat
 *
 * Initialize a test scenario by:
 *
 * - Setting a new contact to chat with
 *
 * Performs different operations related to chats:
 *
 * - Fetch the list of available chats
 * - Create a group chat
 * - Remove a peer from the chat
 * - Invite a contact to a chat
 * - Get the user-specific URL for the chat
 * - Update permissions of an existing peer in a chat
 */
TEST_F(SdkTest, SdkTestChat)
{
    LOG_info << "___TEST Chat___";

    ASSERT_NO_FATAL_FAILURE( getMegaApiAux() );    // login + fetchnodes    

    // --- Send a new contact request ---

    string message = "Hi contact. This is a testing message";

    mApi[1].contactRequestUpdated = false;
    ASSERT_NO_FATAL_FAILURE( inviteContact(mApi[1].email, message, MegaContactRequest::INVITE_ACTION_ADD) );
    ASSERT_TRUE( waitForResponse(&mApi[1].contactRequestUpdated) )   // at the target side (auxiliar account)
            << "Contact request update not received after " << maxTimeout << " seconds";    
    // if there were too many invitations within a short period of time, the invitation can be rejected by
    // the API with `API_EOVERQUOTA = -17` as counter spamming meassure (+500 invites in the last 50 days)

    // --- Accept a contact invitation ---

    ASSERT_NO_FATAL_FAILURE( getContactRequest(1, false) );

    mApi[0].contactRequestUpdated = mApi[1].contactRequestUpdated = false;
    ASSERT_NO_FATAL_FAILURE( replyContact(mApi[1].cr.get(), MegaContactRequest::REPLY_ACTION_ACCEPT) );
    ASSERT_TRUE( waitForResponse(&mApi[1].contactRequestUpdated) )   // at the target side (auxiliar account)
            << "Contact request update not received after " << maxTimeout << " seconds";
    ASSERT_TRUE( waitForResponse(&mApi[0].contactRequestUpdated) )   // at the target side (main account)
            << "Contact request update not received after " << maxTimeout << " seconds";

    mApi[1].cr.reset();


    // --- Check list of available chats --- (fetch is done at SetUp())

    size_t numChats = mApi[0].chats.size();      // permanent chats cannot be deleted, so they're kept forever


    // --- Create a group chat ---

    MegaTextChatPeerList *peers;
    handle h;
    bool group;

    h = megaApi[1]->getMyUser()->getHandle();
    peers = MegaTextChatPeerList::createInstance();//new MegaTextChatPeerListPrivate();
    peers->addPeer(h, PRIV_STANDARD);
    group = true;

    mApi[1].chatUpdated = false;
    mApi[0].requestFlags[MegaRequest::TYPE_CHAT_CREATE] = false;
    ASSERT_NO_FATAL_FAILURE( createChat(group, peers) );    
    ASSERT_TRUE( waitForResponse(&mApi[0].requestFlags[MegaRequest::TYPE_CHAT_CREATE]) )
            << "Cannot create a new chat";
    ASSERT_EQ(MegaError::API_OK, mApi[0].lastError) << "Chat creation failed (error: " << mApi[0].lastError << ")";
    ASSERT_TRUE( waitForResponse(&mApi[1].chatUpdated ))   // at the target side (auxiliar account)
            << "Chat update not received after " << maxTimeout << " seconds";

    MegaHandle chatid = mApi[0].chatid;   // set at onRequestFinish() of chat creation request

    delete peers;

    // check the new chat information
    ASSERT_EQ(mApi[0].chats.size(), ++numChats) << "Unexpected received number of chats";
    ASSERT_TRUE(mApi[1].chatUpdated) << "The peer didn't receive notification of the chat creation";


    // --- Remove a peer from the chat ---

    mApi[1].chatUpdated = false;
    mApi[0].requestFlags[MegaRequest::TYPE_CHAT_REMOVE] = false;
    megaApi[0]->removeFromChat(chatid, h);
    ASSERT_TRUE( waitForResponse(&mApi[0].requestFlags[MegaRequest::TYPE_CHAT_REMOVE]) )
            << "Chat remove failed after " << maxTimeout << " seconds";
    ASSERT_EQ(MegaError::API_OK, mApi[0].lastError) << "Removal of chat peer failed (error: " << mApi[0].lastError << ")";
    int numpeers = mApi[0].chats[chatid]->getPeerList() ? mApi[0].chats[chatid]->getPeerList()->size() : 0;
    ASSERT_EQ(numpeers, 0) << "Wrong number of peers in the list of peers";
    ASSERT_TRUE( waitForResponse(&mApi[1].chatUpdated) )   // at the target side (auxiliar account)
            << "Didn't receive notification of the peer removal after " << maxTimeout << " seconds";


    // --- Invite a contact to a chat ---

    mApi[1].chatUpdated = false;
    mApi[0].requestFlags[MegaRequest::TYPE_CHAT_INVITE] = false;
    megaApi[0]->inviteToChat(chatid, h, PRIV_STANDARD);
    ASSERT_TRUE( waitForResponse(&mApi[0].requestFlags[MegaRequest::TYPE_CHAT_INVITE]) )
            << "Chat invitation failed after " << maxTimeout << " seconds";
    ASSERT_EQ(MegaError::API_OK, mApi[0].lastError) << "Invitation of chat peer failed (error: " << mApi[0].lastError << ")";
    numpeers = mApi[0].chats[chatid]->getPeerList() ? mApi[0].chats[chatid]->getPeerList()->size() : 0;
    ASSERT_EQ(numpeers, 1) << "Wrong number of peers in the list of peers";
    ASSERT_TRUE( waitForResponse(&mApi[1].chatUpdated) )   // at the target side (auxiliar account)
            << "The peer didn't receive notification of the invitation after " << maxTimeout << " seconds";


    // --- Get the user-specific URL for the chat ---

    mApi[0].requestFlags[MegaRequest::TYPE_CHAT_URL] = false;
    megaApi[0]->getUrlChat(chatid);
    ASSERT_TRUE( waitForResponse(&mApi[0].requestFlags[MegaRequest::TYPE_CHAT_URL]) )
            << "Retrieval of chat URL failed after " << maxTimeout << " seconds";
    ASSERT_EQ(MegaError::API_OK, mApi[0].lastError) << "Retrieval of chat URL failed (error: " << mApi[0].lastError << ")";


    // --- Update Permissions of an existing peer in the chat

    mApi[1].chatUpdated = false;
    mApi[0].requestFlags[MegaRequest::TYPE_CHAT_UPDATE_PERMISSIONS] = false;
    megaApi[0]->updateChatPermissions(chatid, h, PRIV_RO);
    ASSERT_TRUE( waitForResponse(&mApi[0].requestFlags[MegaRequest::TYPE_CHAT_UPDATE_PERMISSIONS]) )
            << "Update chat permissions failed after " << maxTimeout << " seconds";
    ASSERT_EQ(MegaError::API_OK, mApi[0].lastError) << "Update of chat permissions failed (error: " << mApi[0].lastError << ")";
    ASSERT_TRUE( waitForResponse(&mApi[1].chatUpdated) )   // at the target side (auxiliar account)
            << "The peer didn't receive notification of the invitation after " << maxTimeout << " seconds";

}
#endif

class myMIS : public MegaInputStream
{
public:
    int64_t size;
    ifstream ifs;

    myMIS(const char* filename)
        : ifs(filename, ios::binary)
    {
        ifs.seekg(0, ios::end);
        size = ifs.tellg();
        ifs.seekg(0, ios::beg);
    }
    virtual int64_t getSize() { return size; }

    virtual bool read(char *buffer, size_t size) {
        if (buffer)
        {
            ifs.read(buffer, size);
        }
        else
        {
            ifs.seekg(size, ios::cur);
        }
        return !ifs.fail();
    }
};


TEST_F(SdkTest, SdkTestFingerprint)
{
    LOG_info << "___TEST fingerprint stream/file___";

    int filesizes[] = { 10, 100, 1000, 10000, 100000, 10000000 };
    string expected[] = {
        "DAQoBAMCAQQDAgEEAwAAAAAAAAQAypo7",
        "DAWQjMO2LBXoNwH_agtF8CX73QQAypo7",
        "EAugDFlhW_VTCMboWWFb9VMIxugQAypo7",
        "EAhAnWCqOGBx0gGOWe7N6wznWRAQAypo7",
        "GA6CGAQFLOwb40BGchttx22PvhZ5gQAypo7",
        "GA4CWmAdW1TwQ-bddEIKTmSDv0b2QQAypo7",
    };

    FSACCESS_CLASS fsa;
    string name = "testfile";
    string localname;
    fsa.path2local(&name, &localname);

    int value = 0x01020304;
    for (int i = sizeof filesizes / sizeof filesizes[0]; i--; )
    {

        {
            ofstream ofs(name.c_str(), ios::binary);
            char s[8192];
            ofs.rdbuf()->pubsetbuf(s, sizeof s);
            for (int j = filesizes[i] / sizeof(value); j-- ; ) ofs.write((char*)&value, sizeof(value));
            ofs.write((char*)&value, filesizes[i] % sizeof(value));
        }

        fsa.setmtimelocal(&localname, 1000000000);

        string streamfp, filefp;
        {
            m_time_t mtime = 0;
            {
                auto nfa = fsa.newfileaccess();
                nfa->fopen(&localname);
                mtime = nfa->mtime;
            }

            myMIS mis(name.c_str());
            streamfp.assign(megaApi[0]->getFingerprint(&mis, mtime));
        }

        filefp = megaApi[0]->getFingerprint(name.c_str());

        ASSERT_EQ(streamfp, filefp);
        ASSERT_EQ(streamfp, expected[i]);
    }
}



static void incrementFilename(string& s)
{
    if (s.size() > 2)
    {
        if (isdigit(s[s.size() - 2]) | !isdigit(s[s.size() - 1]))
        {
            s += "00";
        }
        else
        {
            s[s.size() - 1] += 1;
            if (s[s.size() - 1] > '9')
            {
                s[s.size() - 1] -= 1;
                s[s.size() - 2] += 1;
            }
        }
    }
}

struct second_timer 
{
    m_time_t t;
    second_timer() { t = m_time(); }
    size_t elapsed() { return size_t(m_time() - t); }
};

namespace mega
{
    class DebugTestHook
    {
    public:
        static int countdownToOverquota;
        static int countdownTo404;
        static int countdownTo403;
        static int countdownToTimeout;
        static bool isRaid;
        static bool isRaidKnown;

        static void onSetIsRaid_morechunks(::mega::RaidBufferManager* tbm)
        {

            unsigned oldvalue = tbm->raidLinesPerChunk;
            tbm->raidLinesPerChunk /= 4;
            LOG_info << "adjusted raidlinesPerChunk from " << oldvalue << " to " << tbm->raidLinesPerChunk;
        }

        static bool  onHttpReqPost509(HttpReq* req)
        {
            if (req->type == REQ_BINARY)
            {
                if (countdownToOverquota-- == 0) {
                    req->httpstatus = 509;
                    req->timeleft = 30;  // in seconds
                    req->status = REQ_FAILURE;

                    LOG_info << "SIMULATING HTTP GET 509 OVERQUOTA";
                    return true;
                }
            }
            return false;
        }

        static bool  onHttpReqPost404Or403(HttpReq* req)
        {
            if (req->type == REQ_BINARY)
            {
                if (countdownTo404-- == 0) {
                    req->httpstatus = 404;
                    req->status = REQ_FAILURE;

                    LOG_info << "SIMULATING HTTP GET 404";
                    return true;
                }
                if (countdownTo403-- == 0) {
                    req->httpstatus = 403;
                    req->status = REQ_FAILURE;

                    LOG_info << "SIMULATING HTTP GET 403";
                    return true;
                }
            }
            return false;
        }


        static bool  onHttpReqPostTimeout(HttpReq* req)
        {
            if (req->type == REQ_BINARY)
            {
                if (countdownToTimeout-- == 0) {
                    req->lastdata = Waiter::ds;
                    req->status = REQ_INFLIGHT;

                    LOG_info << "SIMULATING HTTP TIMEOUT (timeout period begins now)";
                    return true;
                }
            }
            return false;
        }

        static void onSetIsRaid(::mega::RaidBufferManager* tbm)
        {
            isRaid = tbm->isRaid();
            isRaidKnown = true;
        }

        static bool resetForTests()
        {
#ifdef MEGASDK_DEBUG_TEST_HOOKS_ENABLED
            globalMegaTestHooks = MegaTestHooks(); // remove any callbacks set in other tests
            countdownToOverquota = 3;
            countdownTo404 = 5;
            countdownTo403 = 10;
            countdownToTimeout = 15;
            isRaid = false;
            isRaidKnown = false;
            return true;
#else
            return false;
#endif
        }

        static void onSetIsRaid_smallchunks10(::mega::RaidBufferManager* tbm)
        {
            tbm->raidLinesPerChunk = 10;
        }

    };

    int DebugTestHook::countdownToOverquota = 3;
    bool DebugTestHook::isRaid = false;
    bool DebugTestHook::isRaidKnown = false;
    int DebugTestHook::countdownTo404 = 5;
    int DebugTestHook::countdownTo403 = 10;
    int DebugTestHook::countdownToTimeout = 15;

}


/**
* @brief TEST_F SdkTestCloudraidTransfers
*
* - Download our well-known cloudraid file with standard settings
* - Download our well-known cloudraid file, but this time with small chunk sizes and periodically pausing and unpausing
* - Download our well-known cloudraid file, but this time with small chunk sizes and periodically destrying the megaApi object, then recreating and Resuming (with session token)
*
*/

#ifdef DEBUG
TEST_F(SdkTest, SdkTestCloudraidTransfers)
{
    LOG_info << "___TEST Cloudraid transfers___";

    ASSERT_TRUE(DebugTestHook::resetForTests()) << "SDK test hooks are not enabled in release mode";

    MegaNode *rootnode = megaApi[0]->getRootNode();

    ASSERT_NO_FATAL_FAILURE(importPublicLink(0, "https://mega.nz/#!zAJnUTYD!8YE5dXrnIEJ47NdDfFEvqtOefhuDMphyae0KY5zrhns", rootnode));
    MegaHandle imported_file_handle = mApi[0].h;

    MegaNode *nimported = megaApi[0]->getNodeByHandle(imported_file_handle);


    string filename = "./cloudraid_downloaded_file.sdktest";
    deleteFile(filename.c_str());

    // plain cloudraid download
    mApi[0].transferFlags[MegaTransfer::TYPE_DOWNLOAD] = false;
    megaApi[0]->startDownload(nimported, filename.c_str());
    ASSERT_TRUE(waitForResponse(&mApi[0].transferFlags[MegaTransfer::TYPE_DOWNLOAD], 600))
        << "Download cloudraid transfer failed after " << maxTimeout << " seconds";
    ASSERT_EQ(MegaError::API_OK, mApi[0].lastError) << "Cannot download the cloudraid file (error: " << mApi[0].lastError << ")";


    // cloudraid download with periodic pause and resume

    incrementFilename(filename);
    deleteFile(filename.c_str());

    // smaller chunk sizes so we can get plenty of pauses
    #ifdef MEGASDK_DEBUG_TEST_HOOKS_ENABLED
    globalMegaTestHooks.onSetIsRaid = ::mega::DebugTestHook::onSetIsRaid_morechunks;
#endif

    // plain cloudraid download
    {
        onTransferUpdate_progress = 0;
        onTransferUpdate_filesize = 0;
        mApi[0].transferFlags[MegaTransfer::TYPE_DOWNLOAD] = false;
        megaApi[0]->startDownload(nimported, filename.c_str());

        m_off_t lastprogress = 0, pausecount = 0;
        second_timer t;
        while (t.elapsed() < 60 && (onTransferUpdate_filesize == 0 || onTransferUpdate_progress < onTransferUpdate_filesize))
        {
            if (onTransferUpdate_progress > lastprogress)
            {
                megaApi[0]->pauseTransfers(true);
                pausecount += 1;
                WaitMillisec(100);
                megaApi[0]->pauseTransfers(false);
                lastprogress = onTransferUpdate_progress;
            }
            WaitMillisec(100);
        }
        ASSERT_LT(t.elapsed(), 60u) << "timed out downloading cloudraid file";
        ASSERT_GE(onTransferUpdate_filesize, 0u);
        ASSERT_TRUE(onTransferUpdate_progress == onTransferUpdate_filesize);
        ASSERT_GE(pausecount, 3);
        ASSERT_TRUE(waitForResponse(&mApi[0].transferFlags[MegaTransfer::TYPE_DOWNLOAD], 1))<< "Download cloudraid transfer with pauses failed";
        ASSERT_EQ(MegaError::API_OK, mApi[0].lastError) << "Cannot download the cloudraid file (error: " << mApi[0].lastError << ")";
    }


    incrementFilename(filename);
    deleteFile(filename.c_str());

    // cloudraid download with periodic full exit and resume from session ID
    // plain cloudraid download
    {
        megaApi[0]->setMaxDownloadSpeed(32 * 1024 * 1024 * 8 / 120 / 2); // should take 1 minute (enough time for 3 exit/resume)
        mApi[0].transferFlags[MegaTransfer::TYPE_DOWNLOAD] = false;
        megaApi[0]->startDownload(nimported, filename.c_str());

        std::string sessionId = megaApi[0]->dumpSession();

        onTransferUpdate_progress = 0;// updated in callbacks
        onTransferUpdate_filesize = 0;
        m_off_t lastprogress = 0;
        unsigned exitresumecount = 0;
        second_timer t;
        while (t.elapsed() < 120 && (onTransferUpdate_filesize == 0 || onTransferUpdate_progress < onTransferUpdate_filesize))
        {
            if (onTransferUpdate_progress > lastprogress + onTransferUpdate_filesize/6)
            {
                megaApi[0].reset();
                exitresumecount += 1;
                WaitMillisec(100);
                
                megaApi[0].reset(new MegaApi(APP_KEY.c_str(), megaApiCacheFolder(0).c_str(), USER_AGENT.c_str()));
                mApi[0].megaApi = megaApi[0].get();
                megaApi[0]->setLogLevel(MegaApi::LOG_LEVEL_DEBUG);
                megaApi[0]->addListener(this);
                megaApi[0]->setMaxDownloadSpeed(32 * 1024 * 1024 * 8 / 120 / 2); // should take 1 minute (enough time for 3 exit/resume)

                ASSERT_NO_FATAL_FAILURE(resumeSession(sessionId.c_str()));
                ASSERT_NO_FATAL_FAILURE(fetchnodes(0));
                lastprogress = onTransferUpdate_progress;
            }
            WaitMillisec(100);
        }
        ASSERT_TRUE(onTransferUpdate_progress == onTransferUpdate_filesize);
        ASSERT_GE(exitresumecount, 3u);
        ASSERT_TRUE(waitForResponse(&mApi[0].transferFlags[MegaTransfer::TYPE_DOWNLOAD], 1)) << "Download cloudraid transfer with pauses failed";
        ASSERT_EQ(MegaError::API_OK, mApi[0].lastError) << "Cannot download the cloudraid file (error: " << mApi[0].lastError << ")";
    }

    ASSERT_TRUE(DebugTestHook::resetForTests()) << "SDK test hooks are not enabled in release mode";
}
#endif


/**
* @brief TEST_F SdkTestCloudraidTransferWithConnectionFailures
*
* Download a cloudraid file but with a connection failing with http errors 404 and 403.   The download should recover from the problems in 5 channel mode
*
*/

#ifdef DEBUG
TEST_F(SdkTest, SdkTestCloudraidTransferWithConnectionFailures)
{
    LOG_info << "___TEST Cloudraid transfers___";

    ASSERT_TRUE(DebugTestHook::resetForTests()) << "SDK test hooks are not enabled in release mode";

    std::unique_ptr<MegaNode> rootnode{megaApi[0]->getRootNode()};

    ASSERT_NO_FATAL_FAILURE(importPublicLink(0, "https://mega.nz/#!zAJnUTYD!8YE5dXrnIEJ47NdDfFEvqtOefhuDMphyae0KY5zrhns", rootnode.get()));
    MegaHandle imported_file_handle = mApi[0].h;
    std::unique_ptr<MegaNode> nimported{megaApi[0]->getNodeByHandle(imported_file_handle)};


    string filename = "./cloudraid_downloaded_file.sdktest";
    deleteFile(filename.c_str());

    // set up for 404 and 403 errors
    // smaller chunk sizes so we can get plenty of pauses
    DebugTestHook::countdownTo404 = 5;
    DebugTestHook::countdownTo403 = 12;
#ifdef MEGASDK_DEBUG_TEST_HOOKS_ENABLED
    globalMegaTestHooks.onHttpReqPost = DebugTestHook::onHttpReqPost404Or403;
    globalMegaTestHooks.onSetIsRaid = DebugTestHook::onSetIsRaid_morechunks;
#endif

    // plain cloudraid download
    {
        onTransferUpdate_progress = 0;
        onTransferUpdate_filesize = 0;
        mApi[0].transferFlags[MegaTransfer::TYPE_DOWNLOAD] = false;
        megaApi[0]->startDownload(nimported.get(), filename.c_str());

        ASSERT_TRUE(waitForResponse(&mApi[0].transferFlags[MegaTransfer::TYPE_DOWNLOAD], 180)) << "Cloudraid download with 404 and 403 errors time out (180 seconds)";
        ASSERT_EQ(MegaError::API_OK, mApi[0].lastError) << "Cannot download the cloudraid file (error: " << mApi[0].lastError << ")";
        ASSERT_GE(onTransferUpdate_filesize, 0u);
        ASSERT_TRUE(onTransferUpdate_progress == onTransferUpdate_filesize);
        ASSERT_LT(DebugTestHook::countdownTo404, 0);
        ASSERT_LT(DebugTestHook::countdownTo403, 0);
    }


    ASSERT_TRUE(DebugTestHook::resetForTests()) << "SDK test hooks are not enabled in release mode";
}
#endif


/**
* @brief TEST_F SdkTestCloudraidTransferWithConnectionFailures
*
* Download a cloudraid file but with a connection failing with http errors 404 and 403.   The download should recover from the problems in 5 channel mode
*
*/

#ifdef DEBUG
TEST_F(SdkTest, SdkTestCloudraidTransferWithSingleChannelTimeouts)
{
    LOG_info << "___TEST Cloudraid transfers___";

    ASSERT_TRUE(DebugTestHook::resetForTests()) << "SDK test hooks are not enabled in release mode";

    std::unique_ptr<MegaNode> rootnode{megaApi[0]->getRootNode()};

    ASSERT_NO_FATAL_FAILURE(importPublicLink(0, "https://mega.nz/#!zAJnUTYD!8YE5dXrnIEJ47NdDfFEvqtOefhuDMphyae0KY5zrhns", rootnode.get()));
    MegaHandle imported_file_handle = mApi[0].h;
    std::unique_ptr<MegaNode> nimported{megaApi[0]->getNodeByHandle(imported_file_handle)};


    string filename = "./cloudraid_downloaded_file.sdktest";
    deleteFile(filename.c_str());

    // set up for 404 and 403 errors
    // smaller chunk sizes so we can get plenty of pauses
    DebugTestHook::countdownToTimeout = 15;
#ifdef MEGASDK_DEBUG_TEST_HOOKS_ENABLED
    globalMegaTestHooks.onHttpReqPost = DebugTestHook::onHttpReqPostTimeout;
    globalMegaTestHooks.onSetIsRaid = DebugTestHook::onSetIsRaid_morechunks;
#endif

    // plain cloudraid download
    {
        onTransferUpdate_progress = 0;
        onTransferUpdate_filesize = 0;
        mApi[0].transferFlags[MegaTransfer::TYPE_DOWNLOAD] = false;
        megaApi[0]->startDownload(nimported.get(), filename.c_str());

        ASSERT_TRUE(waitForResponse(&mApi[0].transferFlags[MegaTransfer::TYPE_DOWNLOAD], 180)) << "Cloudraid download with timeout errors timed out (180 seconds)";
        ASSERT_EQ(MegaError::API_OK, mApi[0].lastError) << "Cannot download the cloudraid file (error: " << mApi[0].lastError << ")";
        ASSERT_GE(onTransferUpdate_filesize, 0u);
        ASSERT_TRUE(onTransferUpdate_progress == onTransferUpdate_filesize);
        ASSERT_LT(DebugTestHook::countdownToTimeout, 0);
    }
    ASSERT_TRUE(DebugTestHook::resetForTests()) << "SDK test hooks are not enabled in release mode";
}
#endif



/**
* @brief TEST_F SdkTestOverquotaNonCloudraid
*
* Induces a simulated overquota error during a conventional download.  Confirms the download stops, pauses, and resumes.
* 
*/

#ifdef DEBUG
TEST_F(SdkTest, SdkTestOverquotaNonCloudraid)
{
    LOG_info << "___TEST SdkTestOverquotaNonCloudraid";

    ASSERT_TRUE(DebugTestHook::resetForTests()) << "SDK test hooks are not enabled in release mode";

    // make a file to download, and upload so we can pull it down
    std::unique_ptr<MegaNode> rootnode{megaApi[0]->getRootNode()};
    deleteFile(UPFILE);
    createFile(UPFILE, true);
    mApi[0].transferFlags[MegaTransfer::TYPE_UPLOAD] = false;
    megaApi[0]->startUpload(UPFILE.c_str(), rootnode.get());
    ASSERT_TRUE(waitForResponse(&mApi[0].transferFlags[MegaTransfer::TYPE_UPLOAD], 600))
        << "Upload transfer failed after " << 600 << " seconds";
    std::unique_ptr<MegaNode> n1{megaApi[0]->getNodeByHandle(mApi[0].h)};
    ASSERT_NE(n1.get(), ((::mega::MegaNode *)NULL));

    // set up to simulate 509 error
    DebugTestHook::isRaid = false;
    DebugTestHook::isRaidKnown = false;
    DebugTestHook::countdownToOverquota = 3;
    #ifdef MEGASDK_DEBUG_TEST_HOOKS_ENABLED
    globalMegaTestHooks.onHttpReqPost = DebugTestHook::onHttpReqPost509;
    globalMegaTestHooks.onSetIsRaid = DebugTestHook::onSetIsRaid;
    #endif

    // download - we should see a 30 second pause for 509 processing in the middle
    string filename2 = "./" + DOWNFILE;
    deleteFile(filename2);
    mApi[0].transferFlags[MegaTransfer::TYPE_DOWNLOAD] = false;
    megaApi[0]->startDownload(n1.get(), filename2.c_str());

    // get to 30 sec pause point
    second_timer t;
    while (t.elapsed() < 30 && DebugTestHook::countdownToOverquota >= 0)
    {
        WaitMillisec(1000);
    }
    ASSERT_TRUE(DebugTestHook::isRaidKnown);
    ASSERT_FALSE(DebugTestHook::isRaid);

    // ok so now we should see no more http requests sent for 30 seconds. Test 20 for reliable testing
    int originalcount = DebugTestHook::countdownToOverquota;
    second_timer t2;
    while (t2.elapsed() < 20)
    {
        WaitMillisec(1000);
    }
    ASSERT_TRUE(DebugTestHook::countdownToOverquota == originalcount);

    // Now wait for the file to finish

    ASSERT_TRUE(waitForResponse(&mApi[0].transferFlags[MegaTransfer::TYPE_DOWNLOAD], 600))
        << "Download transfer failed after " << maxTimeout << " seconds";
    ASSERT_EQ(MegaError::API_OK, mApi[0].lastError) << "Cannot download the file (error: " << mApi[0].lastError << ")";

    ASSERT_LT(DebugTestHook::countdownToOverquota, 0);
    ASSERT_LT(DebugTestHook::countdownToOverquota, originalcount);  // there should have been more http activity after the wait

    ASSERT_TRUE(DebugTestHook::resetForTests()) << "SDK test hooks are not enabled in release mode";
}
#endif


/**
* @brief TEST_F SdkTestOverquotaNonCloudraid
*
* use the hooks to simulate an overquota condition while running a raid download transfer, and check the handling
*
*/

#ifdef DEBUG
TEST_F(SdkTest, SdkTestOverquotaCloudraid)
{
    LOG_info << "___TEST SdkTestOverquotaCloudraid";

    ASSERT_TRUE(DebugTestHook::resetForTests()) << "SDK test hooks are not enabled in release mode";

    ASSERT_NO_FATAL_FAILURE(importPublicLink(0, "https://mega.nz/#!zAJnUTYD!8YE5dXrnIEJ47NdDfFEvqtOefhuDMphyae0KY5zrhns", megaApi[0]->getRootNode()));
    MegaHandle imported_file_handle = mApi[0].h;
    MegaNode *nimported = megaApi[0]->getNodeByHandle(imported_file_handle);

    // set up to simulate 509 error
    DebugTestHook::isRaid = false;
    DebugTestHook::isRaidKnown = false;
    DebugTestHook::countdownToOverquota = 8;
    #ifdef MEGASDK_DEBUG_TEST_HOOKS_ENABLED
    globalMegaTestHooks.onHttpReqPost = DebugTestHook::onHttpReqPost509;
    globalMegaTestHooks.onSetIsRaid = DebugTestHook::onSetIsRaid;
    #endif

    // download - we should see a 30 second pause for 509 processing in the middle
    string filename2 = "./" + DOWNFILE;
    deleteFile(filename2);
    mApi[0].transferFlags[MegaTransfer::TYPE_DOWNLOAD] = false;
    megaApi[0]->startDownload(nimported, filename2.c_str());

    // get to 30 sec pause point
    second_timer t;
    while (t.elapsed() < 30 && DebugTestHook::countdownToOverquota >= 0)
    {
        WaitMillisec(1000);
    }
    ASSERT_TRUE(DebugTestHook::isRaidKnown);
    ASSERT_TRUE(DebugTestHook::isRaid);

    // ok so now we should see no more http requests sent for 30 seconds.  Test 20 for reliablilty
    int originalcount = DebugTestHook::countdownToOverquota;
    second_timer t2;
    while (t2.elapsed() < 20)
    {
        WaitMillisec(1000);
    }
    ASSERT_EQ(DebugTestHook::countdownToOverquota, originalcount);

    // Now wait for the file to finish

    ASSERT_TRUE(waitForResponse(&mApi[0].transferFlags[MegaTransfer::TYPE_DOWNLOAD], 600))
        << "Download transfer failed after " << maxTimeout << " seconds";
    ASSERT_EQ(MegaError::API_OK, mApi[0].lastError) << "Cannot download the file (error: " << mApi[0].lastError << ")";

    ASSERT_LT(DebugTestHook::countdownToOverquota, 0);
    ASSERT_LT(DebugTestHook::countdownToOverquota, originalcount);  // there should have been more http activity after the wait

    ASSERT_TRUE(DebugTestHook::resetForTests()) << "SDK test hooks are not enabled in release mode";
}
#endif


struct CheckStreamedFile_MegaTransferListener : public MegaTransferListener
{
    typedef ::mega::byte byte;

    size_t reserved;
    size_t receiveBufPos;
    size_t file_start_offset;
    byte* receiveBuf;
    bool completedSuccessfully;
    bool completedUnsuccessfully;
    MegaError* completedUnsuccessfullyError;
    byte* compareDecryptedData;
    bool comparedEqual;


    CheckStreamedFile_MegaTransferListener(size_t receiveStartPoint, size_t receiveSizeExpected, byte* fileCompareData)
        : reserved(0)
        , receiveBufPos(0)
        , file_start_offset(0)
        , receiveBuf(NULL)
        , completedSuccessfully(false)
        , completedUnsuccessfully(false)
        , completedUnsuccessfullyError(NULL)
        , compareDecryptedData(fileCompareData)
        , comparedEqual(true)
    {
        file_start_offset = receiveStartPoint;
        reserved = receiveSizeExpected;
        receiveBuf = new byte[reserved];
        compareDecryptedData = fileCompareData;
    }

    ~CheckStreamedFile_MegaTransferListener()
    {
        delete[] receiveBuf;
    }

    void onTransferStart(MegaApi *api, MegaTransfer *transfer) override
    {
    }
    void onTransferFinish(MegaApi* api, MegaTransfer *transfer, MegaError* error) override
    {
        if (error && error->getErrorCode() != API_OK)
        {
            ((error->getErrorCode() == API_EARGS && reserved == 0) ? completedSuccessfully : completedUnsuccessfully) = true;
            completedUnsuccessfullyError = error->copy();
        }
        else
        {
            if (0 != memcmp(receiveBuf, compareDecryptedData + file_start_offset, receiveBufPos))
                comparedEqual = false;
            completedSuccessfully = true;
        }
    }
    void onTransferUpdate(MegaApi *api, MegaTransfer *transfer) override
    {
    }
    void onTransferTemporaryError(MegaApi *api, MegaTransfer * /*transfer*/, MegaError* error) override
    {
        ostringstream msg;
        msg << "onTransferTemporaryError: " << (error ? error->getErrorString() : "NULL") << endl;
        api->log(MegaApi::LOG_LEVEL_WARNING, msg.str().c_str());
    }
    bool onTransferData(MegaApi *api, MegaTransfer *transfer, char *buffer, size_t size) override
    {
        assert(receiveBufPos + size <= reserved);
        memcpy(receiveBuf + receiveBufPos, buffer, size);
        receiveBufPos += size;

        if (0 != memcmp(receiveBuf, compareDecryptedData + file_start_offset, receiveBufPos))
            comparedEqual = false;

        return true;
    }
};


CheckStreamedFile_MegaTransferListener* StreamRaidFilePart(MegaApi* megaApi, m_off_t start, m_off_t end, bool raid, bool smallpieces, MegaNode* raidFileNode, MegaNode*nonRaidFileNode, ::mega::byte* filecomparedata)
{
    assert(raidFileNode && nonRaidFileNode);
    LOG_info << "stream test ---------------------------------------------------" << start << " to " << end << "(len " << end - start << ") " << (raid ? " RAID " : " non-raid ") << (raid ? (smallpieces ? " smallpieces " : "normalpieces") : "");

#ifdef MEGASDK_DEBUG_TEST_HOOKS_ENABLED
    globalMegaTestHooks.onSetIsRaid = smallpieces ? &DebugTestHook::onSetIsRaid_smallchunks10 : NULL;
#endif

    CheckStreamedFile_MegaTransferListener* p = new CheckStreamedFile_MegaTransferListener(size_t(start), size_t(end - start), filecomparedata);
    megaApi->setStreamingMinimumRate(0);
    megaApi->startStreaming(raid ? raidFileNode : nonRaidFileNode, start, end - start, p);
    return p;
}



/**
* @brief TEST_F SdkCloudraidStreamingSoakTest
*
* Stream random portions of the well-known file for 10 minutes, while randomly varying
*       raid / non-raid
*       front/end/middle  (especial attention to first and last raidlines, and varying start/end within a raidline)
*       large piece / small piece
*       small raid chunk sizes (so small pieces of file don't just load in one request per connection) / normal sizes
*
*/


TEST_F(SdkTest, SdkCloudraidStreamingSoakTest)
{
    LOG_info << "___TEST SdkCloudraidStreamingSoakTest";

#ifdef MEGASDK_DEBUG_TEST_HOOKS_ENABLED
    ASSERT_TRUE(DebugTestHook::resetForTests()) << "SDK test hooks are not enabled in release mode";
#endif

    // ensure we have our standard raid test file
    ASSERT_NO_FATAL_FAILURE(importPublicLink(0, "https://mega.nz/#!zAJnUTYD!8YE5dXrnIEJ47NdDfFEvqtOefhuDMphyae0KY5zrhns", std::unique_ptr<MegaNode>{megaApi[0]->getRootNode()}.get()));
    MegaHandle imported_file_handle = mApi[0].h;
    MegaNode *nimported = megaApi[0]->getNodeByHandle(imported_file_handle);

    MegaNode *rootnode = megaApi[0]->getRootNode();

    // get the file, and upload as non-raid
    string filename2 = "./" + DOWNFILE;
    deleteFile(filename2);

    mApi[0].transferFlags[MegaTransfer::TYPE_DOWNLOAD] = false;
    megaApi[0]->startDownload(nimported, filename2.c_str());
    ASSERT_TRUE(waitForResponse(&mApi[0].transferFlags[MegaTransfer::TYPE_DOWNLOAD])) << "Setup transfer failed after " << maxTimeout << " seconds";
    ASSERT_EQ(MegaError::API_OK, mApi[0].lastError) << "Cannot download the initial file (error: " << mApi[0].lastError << ")";

    char raidchar = 0;
    char nonraidchar = 'M';

    string filename3 = filename2;
    incrementFilename(filename3);
    filename3 += ".neverseenbefore";
    deleteFile(filename3);
    copyFile(filename2, filename3);
    {
        fstream fs(filename3.c_str(), ios::in | ios::out | ios::binary);
        raidchar = (char)fs.get();
        fs.seekg(0);
        fs.put('M');  // we have to edit the file before upload, as Mega is too clever and will skip actual upload otherwise
        fs.flush();
    }

    // actual upload
    mApi[0].transferFlags[MegaTransfer::TYPE_UPLOAD] = false;
    megaApi[0]->startUpload(filename3.data(), rootnode);
    waitForResponse(&mApi[0].transferFlags[MegaTransfer::TYPE_UPLOAD]);

    ASSERT_EQ(MegaError::API_OK, mApi[0].lastError) << "Cannot upload a test file (error: " << mApi[0].lastError << ")";

    MegaNode *nonRaidNode = megaApi[0]->getNodeByHandle(mApi[0].h);

    int64_t filesize = getFilesize(filename2);
    std::ifstream compareDecryptedFile(filename2.c_str(), ios::binary);
<<<<<<< HEAD
    std::vector<::mega::byte> compareDecryptedData((size_t)filesize);
=======
    std::vector<::mega::byte> compareDecryptedData(static_cast<size_t>(filesize));
>>>>>>> f98d3e2a
    compareDecryptedFile.read((char*)compareDecryptedData.data(), filesize);

    m_time_t starttime = m_time();
    int seconds_to_test_for = gRunningInCI ? 60 : 60 * 10;

    // ok loop for 10 minutes  (one munite under jenkins)
    srand(unsigned(starttime));
    int randomRunsDone = 0;
    m_off_t randomRunsBytes = 0;
    for (; m_time() - starttime < seconds_to_test_for; ++randomRunsDone)
    {

        int testtype = rand() % 10;
        int smallpieces = rand() % 2;
        int nonraid = rand() % 4 == 1;

        compareDecryptedData[0] = ::mega::byte(nonraid ? nonraidchar : raidchar);

        m_off_t start = 0, end = 0;

        if (testtype < 3)  // front of file
        {
            start = std::max<int>(0, rand() % 5 * 10240 - 1024);
            end = start + rand() % 5 * 10240;
        }
        else if (testtype == 3)  // within 1, 2, or 3 raidlines
        {
            start = std::max<int>(0, rand() % 5 * 10240 - 1024);
            end = start + rand() % (3 * RAIDLINE);
        }
        else if (testtype < 8) // end of file
        {
            end = std::min<m_off_t>(32620740, 32620740 + RAIDLINE - rand() % (2 * RAIDLINE));
            start = end - rand() % 5 * 10240;
        }
        else if (testtype == 8) // 0 size [seems this is not allowed at intermediate layer now - EARGS]
        {
            start = rand() % 32620740;
            end = start;
        }
        else // decent piece of the file
        {
            int pieceSize = gRunningInCI ? 50000 : 5000000;
            start = rand() % pieceSize;
            int n = pieceSize / (smallpieces ? 100 : 1);
            end = start + n + rand() % n;
        }

        // seems 0 size not allowed now - make sure we get at least 1 byte
        if (start == end)
        {
            if (start > 0) start -= 1;
            else end += 1;
        }
        randomRunsBytes += end - start;

        LOG_info << "beginning stream test, " << start << " to " << end << "(len " << end - start << ") " << (nonraid ? " non-raid " : " RAID ") << (!nonraid ? (smallpieces ? " smallpieces " : "normalpieces") : "");

        CheckStreamedFile_MegaTransferListener* p = StreamRaidFilePart(megaApi[0].get(), start, end, !nonraid, smallpieces, nimported, nonRaidNode, compareDecryptedData.data());

        for (unsigned i = 0; p->comparedEqual; ++i)
        {
            WaitMillisec(100);
            if (p->completedUnsuccessfully)
            {
                ASSERT_FALSE(p->completedUnsuccessfully) << " on random run " << randomRunsDone << ", download failed: " << start << " to " << end << ", " 
                    << (nonraid?"nonraid":"raid") <<  ", " << (smallpieces?"small pieces":"normal size pieces")
                    << ", reported error: " << (p->completedUnsuccessfullyError ? p->completedUnsuccessfullyError->getErrorCode() : 0) 
                    << " " << (p->completedUnsuccessfullyError ? p->completedUnsuccessfullyError->getErrorString() : "NULL");
                break;
            }
            else if (p->completedSuccessfully)
            {
                break;
            }
            else if (i > maxTimeout * 10)
            {
                ASSERT_TRUE(i <= maxTimeout * 10) << "download took too long, more than " << maxTimeout << " seconds.  Is the free transfer quota exhausted?";
                break;
            }
        }
        ASSERT_TRUE(p->comparedEqual);

        delete p;

    }

    ASSERT_GT(randomRunsDone, (gRunningInCI ? 10 : 100));

    ostringstream msg;
    msg << "Streaming test downloaded " << randomRunsDone << " samples of the file from random places and sizes, " << randomRunsBytes << " bytes total" << endl;
    megaApi[0]->log(MegaApi::LOG_LEVEL_DEBUG, msg.str().c_str());

    delete nimported;
    delete nonRaidNode;
    delete rootnode;

#ifdef MEGASDK_DEBUG_TEST_HOOKS_ENABLED
    ASSERT_TRUE(DebugTestHook::resetForTests()) << "SDK test hooks are not enabled in release mode";
#endif
}

TEST_F(SdkTest, SdkRecentsTest)
{
    LOG_info << "___TEST SdkRecentsTest___";

    MegaNode *rootnode = megaApi[0]->getRootNode();

    deleteFile(UPFILE);
    deleteFile(DOWNFILE);

    string filename1 = UPFILE;
    createFile(filename1, false);
    auto err = synchronousStartUpload(0, filename1.c_str(), rootnode);
    ASSERT_EQ(MegaError::API_OK, err) << "Cannot upload a test file (error: " << err << ")";

    ofstream f(filename1);
    f << "update";
    f.close();

    err = synchronousStartUpload(0, filename1.c_str(), rootnode);
    ASSERT_EQ(MegaError::API_OK, err) << "Cannot upload an updated test file (error: " << err << ")";

    synchronousCatchup(0);

    string filename2 = DOWNFILE;
    createFile(filename2, false);
    
    err = synchronousStartUpload(0, filename2.c_str(), rootnode);
    ASSERT_EQ(MegaError::API_OK, err) << "Cannot upload a test file2 (error: " << err << ")";

    ofstream f2(filename2);
    f2 << "update";
    f2.close();

    err = synchronousStartUpload(0, filename2.c_str(), rootnode);
    ASSERT_EQ(MegaError::API_OK, err) << "Cannot upload an updated test file2 (error: " << err << ")";

    synchronousCatchup(0);


    std::unique_ptr<MegaRecentActionBucketList> buckets{megaApi[0]->getRecentActions(1, 10)};

    ostringstream logMsg;
    for (int i = 0; i < buckets->size(); ++i)
    {
        logMsg << "bucket " << to_string(i) << endl;
        megaApi[0]->log(MegaApi::LOG_LEVEL_INFO, logMsg.str().c_str());
        auto bucket = buckets->get(i);
        for (int j = 0; j < buckets->get(i)->getNodes()->size(); ++j)
        {
            auto node = bucket->getNodes()->get(j);
            logMsg << node->getName() << " " << node->getCreationTime() << " " << bucket->getTimestamp() << " " << bucket->getParentHandle() << " " << bucket->isUpdate() << " " << bucket->isMedia() << endl;
            megaApi[0]->log(MegaApi::LOG_LEVEL_DEBUG, logMsg.str().c_str());
        }
    }

    ASSERT_TRUE(buckets != nullptr);
    ASSERT_TRUE(buckets->size() > 0);
    ASSERT_TRUE(buckets->get(0)->getNodes()->size() > 1);
    ASSERT_EQ(DOWNFILE, string(buckets->get(0)->getNodes()->get(0)->getName()));
    ASSERT_EQ(UPFILE, string(buckets->get(0)->getNodes()->get(1)->getName()));
}

TEST_F(SdkTest, SdkGetCountryCallingCodes)
{
    LOG_info << "___TEST SdkGetCountryCallingCodes___";

    getCountryCallingCodes();
    ASSERT_NE(nullptr, stringListMap);
    ASSERT_GT(stringListMap->size(), 0);
    // sanity check a few country codes
    const MegaStringList* const nz = stringListMap->get("NZ");
    ASSERT_NE(nullptr, nz);
    ASSERT_EQ(1, nz->size());
    ASSERT_EQ(0, strcmp("64", nz->get(0)));
    const MegaStringList* const de = stringListMap->get("DE");
    ASSERT_NE(nullptr, de);
    ASSERT_EQ(1, de->size());
    ASSERT_EQ(0, strcmp("49", de->get(0)));
}

TEST_F(SdkTest, SdkGetRegisteredContacts)
{
    LOG_info << "___TEST SdkGetRegisteredContacts___";

    const std::string js1 = "+0000000010";
    const std::string js2 = "+0000000011";
    const std::map<std::string, std::string> contacts{
        {js1, "John Smith"}, // sms verified
        {js2, "John Smith"}, // sms verified
        {"+640", "John Smith"}, // not sms verified
    };
    getRegisteredContacts(contacts);
    ASSERT_NE(nullptr, stringTable);
    ASSERT_EQ(2, stringTable->size());

    // repacking and sorting result
    using row_t = std::tuple<std::string, std::string, std::string>;
    std::vector<row_t> table;
    for (int i = 0; i < stringTable->size(); ++i)
    {
        const MegaStringList* const stringList = stringTable->get(i);
        ASSERT_EQ(3, stringList->size());
        table.emplace_back(stringList->get(0), stringList->get(1), stringList->get(2));
    }

    std::sort(table.begin(), table.end(), [](const row_t& lhs, const row_t& rhs)
                                          {
                                              return std::get<0>(lhs) < std::get<0>(rhs);
                                          });

    // Check johnsmith1
    ASSERT_EQ(js1, std::get<0>(table[0])); // eud
    ASSERT_GT(std::get<1>(table[0]).size(), 0u); // id
    ASSERT_EQ(js1, std::get<2>(table[0])); // ud

    // Check johnsmith2
    ASSERT_EQ(js2, std::get<0>(table[1])); // eud
    ASSERT_GT(std::get<1>(table[1]).size(), 0u); // id
    ASSERT_EQ(js2, std::get<2>(table[1])); // ud
}

TEST_F(SdkTest, RecursiveUploadWithLogout)
{
    LOG_info << "___TEST RecursiveUploadWithLogout___";

    // this one used to cause a double-delete

    // make new folders (and files) in the local filesystem - approx 90 
    fs::path p = fs::current_path() / "uploadme_mega_auto_test_sdk";
    if (fs::exists(p))
    {
        fs::remove_all(p);
    }
    fs::create_directories(p);
    ASSERT_TRUE(buildLocalFolders(p.u8string().c_str(), "newkid", 3, 2, 10));

    // start uploading
    TransferTracker uploadListener;
    megaApi[0]->startUpload(p.u8string().c_str(), std::unique_ptr<MegaNode>{megaApi[0]->getRootNode()}.get(), &uploadListener);
    WaitMillisec(500);

    // logout while the upload (which consists of many transfers) is ongoing
    ASSERT_EQ(API_OK, doRequestLogout(0));
    int result = uploadListener.waitForResult();
    ASSERT_TRUE(result == API_EACCESS || result == API_EINCOMPLETE);
}

TEST_F(SdkTest, DISABLED_RecursiveDownloadWithLogout)
{
    LOG_info << "___TEST RecursiveDownloadWithLogout";

    // this one used to cause a double-delete

    // make new folders (and files) in the local filesystem - approx 130 - we must upload in order to have something to download
    fs::path uploadpath = fs::current_path() / "uploadme_mega_auto_test_sdk";
    fs::path downloadpath = fs::current_path() / "downloadme_mega_auto_test_sdk";

    std::error_code ec;
    fs::remove_all(uploadpath, ec);
    fs::remove_all(downloadpath, ec);
    ASSERT_TRUE(!fs::exists(uploadpath));
    ASSERT_TRUE(!fs::exists(downloadpath));
    fs::create_directories(uploadpath);
    fs::create_directories(downloadpath);

    ASSERT_TRUE(buildLocalFolders(uploadpath.u8string().c_str(), "newkid", 3, 2, 10));

    // upload all of those
    TransferTracker uploadListener, downloadListener;
    megaApi[0]->startUpload(uploadpath.u8string().c_str(), std::unique_ptr<MegaNode>{megaApi[0]->getRootNode()}.get(), &uploadListener);
    ASSERT_EQ(API_OK, uploadListener.waitForResult());

    // ok now try the download
    megaApi[0]->startDownload(megaApi[0]->getNodeByPath("/uploadme_mega_auto_test_sdk"), downloadpath.u8string().c_str(), &downloadListener);
    WaitMillisec(1000);
    ASSERT_TRUE(downloadListener.started);
    ASSERT_TRUE(!downloadListener.finished);

    // logout while the download (which consists of many transfers) is ongoing

    ASSERT_EQ(API_OK, doRequestLogout(0));

    int result = downloadListener.waitForResult();
    ASSERT_TRUE(result == API_EACCESS || result == API_EINCOMPLETE);
    fs::remove_all(uploadpath, ec);
    fs::remove_all(downloadpath, ec);
}

#ifdef ENABLE_SYNC
TEST_F(SdkTest, SyncResumptionAfterFetchNodes)
{
    LOG_info << "___TEST SyncResumptionAfterFetchNodes___";

    // This test has several issues:
    // 1. Remote nodes may not be committed to the sctable database in time for fetchnodes which
    //    then fails adding syncs because the remotes are missing. For this reason we wait until
    //    we receive the EVENT_COMMIT_DB event after transferring the nodes.
    // 2. Syncs are deleted some time later leading to error messages (like local fingerprint mismatch)
    //    if we don't wait for long enough after we get called back. A sync only gets flagged but
    //    is deleted later.

    const std::string session = std::unique_ptr<char[]>{dumpSession()}.get();

    const fs::path basePath = "SyncResumptionAfterFetchNodes";
    const auto sync1Path = fs::current_path() / basePath / "sync1"; // stays active
    const auto sync2Path = fs::current_path() / basePath / "sync2"; // will be made inactive
    const auto sync3Path = fs::current_path() / basePath / "sync3"; // will be deleted
    const auto sync4Path = fs::current_path() / basePath / "sync4"; // stays active

    auto cleanUp = [this, &basePath]()
    {
        std::error_code ignoredEc;
        fs::remove_all(basePath, ignoredEc);

        std::unique_ptr<MegaNode> baseNode{megaApi[0]->getNodeByPath(("/" + basePath.u8string()).c_str())};
        if (baseNode)
        {
            RequestTracker removeTracker;
            megaApi[0]->remove(baseNode.get(), &removeTracker);
            ASSERT_EQ(API_OK, removeTracker.waitForResult());
        }
    };

    cleanUp();

    fs::create_directories(sync1Path);
    fs::create_directories(sync2Path);
    fs::create_directories(sync3Path);
    fs::create_directories(sync4Path);

    {
        std::lock_guard<std::mutex> lock{lastEventMutex};
        lastEvent.reset();
        // we're assuming we're not getting any unrelated db commits while the transfer is running
    }

    // transfer the folder and its subfolders
    TransferTracker uploadListener;
    megaApi[0]->startUpload(basePath.u8string().c_str(), std::unique_ptr<MegaNode>{megaApi[0]->getRootNode()}.get(), &uploadListener);
    ASSERT_EQ(API_OK, uploadListener.waitForResult());

    // loop until we get a commit to the sctable to ensure we cached the new remote nodes
    for (;;)
    {
        {
            std::lock_guard<std::mutex> lock{lastEventMutex};
            if (lastEvent && lastEvent->getType() == MegaEvent::EVENT_COMMIT_DB)
            {
                // we're assuming this event is the event for the whole batch of nodes
                break;
            }
        }
        std::this_thread::sleep_for(std::chrono::milliseconds{100});
    }

    auto megaNode = [this, &basePath](const std::string& p)
    {
        const auto path = "/" + basePath.u8string() + "/" + p;
        return std::unique_ptr<MegaNode>{megaApi[0]->getNodeByPath(path.c_str())};
    };

    auto localFp = [this, &megaNode](const fs::path& p)
    {
        auto node = megaNode(p.filename().u8string());
        auto sync = std::unique_ptr<MegaSync>{megaApi[0]->getSyncByNode(node.get())};
        return sync->getLocalFingerprint();
    };

    auto syncFolder = [this, &megaNode](const fs::path& p)
    {
        RequestTracker syncTracker;
        auto node = megaNode(p.filename().u8string());
        megaApi[0]->syncFolder(p.u8string().c_str(), node.get(), &syncTracker);
        ASSERT_EQ(API_OK, syncTracker.waitForResult());
    };

    auto disableSync = [this, &megaNode](const fs::path& p)
    {
        RequestTracker syncTracker;
        auto node = megaNode(p.filename().u8string());
        megaApi[0]->disableSync(node.get(), &syncTracker);
        ASSERT_EQ(API_OK, syncTracker.waitForResult());
    };

    auto resumeSync = [this, &megaNode](const fs::path& p, const long long localfp)
    {
        RequestTracker syncTracker;
        auto node = megaNode(p.filename().u8string());
        megaApi[0]->resumeSync(p.u8string().c_str(), node.get(), localfp, &syncTracker);
        ASSERT_EQ(API_OK, syncTracker.waitForResult());
    };

    auto removeSync = [this, &megaNode](const fs::path& p)
    {
        RequestTracker syncTracker;
        auto node = megaNode(p.filename().u8string());
        megaApi[0]->removeSync(node.get(), &syncTracker);
        ASSERT_EQ(API_OK, syncTracker.waitForResult());
    };

    auto checkSyncOK = [this, &megaNode](const fs::path& p)
    {
        auto node = megaNode(p.filename().u8string());
        return std::unique_ptr<MegaSync>{megaApi[0]->getSyncByNode(node.get())} != nullptr;
    };

    auto reloginViaSession = [this, &session]()
    {
        locallogout();
        loginBySessionId(0, session);
    };

    syncFolder(sync1Path);
    syncFolder(sync2Path);
    syncFolder(sync3Path);
    syncFolder(sync4Path);

    ASSERT_TRUE(checkSyncOK(sync1Path));
    ASSERT_TRUE(checkSyncOK(sync2Path));
    ASSERT_TRUE(checkSyncOK(sync3Path));
    ASSERT_TRUE(checkSyncOK(sync4Path));
    const auto sync2LocalFp = localFp(sync2Path); // need this for manual resume

    disableSync(sync2Path);
    removeSync(sync3Path);

    // wait for the sync removals to actually take place
    std::this_thread::sleep_for(std::chrono::seconds{20});

    ASSERT_TRUE(checkSyncOK(sync1Path));
    ASSERT_FALSE(checkSyncOK(sync2Path));
    ASSERT_FALSE(checkSyncOK(sync3Path));
    ASSERT_TRUE(checkSyncOK(sync4Path));

    reloginViaSession();

    ASSERT_FALSE(checkSyncOK(sync1Path));
    ASSERT_FALSE(checkSyncOK(sync2Path));
    ASSERT_FALSE(checkSyncOK(sync3Path));
    ASSERT_FALSE(checkSyncOK(sync4Path));

    fetchnodes(0, maxTimeout, true); // auto-resumes two active syncs

    ASSERT_TRUE(checkSyncOK(sync1Path));
    ASSERT_FALSE(checkSyncOK(sync2Path));
    ASSERT_FALSE(checkSyncOK(sync3Path));
    ASSERT_TRUE(checkSyncOK(sync4Path));

    // check if we can still resume manually
    resumeSync(sync2Path, sync2LocalFp);

    ASSERT_TRUE(checkSyncOK(sync1Path));
    ASSERT_TRUE(checkSyncOK(sync2Path));
    ASSERT_FALSE(checkSyncOK(sync3Path));
    ASSERT_TRUE(checkSyncOK(sync4Path));

    // check if resumeSync re-activated the sync
    reloginViaSession();

    ASSERT_FALSE(checkSyncOK(sync1Path));
    ASSERT_FALSE(checkSyncOK(sync2Path));
    ASSERT_FALSE(checkSyncOK(sync3Path));
    ASSERT_FALSE(checkSyncOK(sync4Path));

    fetchnodes(0, maxTimeout, true); // auto-resumes three active syncs

    ASSERT_TRUE(checkSyncOK(sync1Path));
    ASSERT_TRUE(checkSyncOK(sync2Path));
    ASSERT_FALSE(checkSyncOK(sync3Path));
    ASSERT_TRUE(checkSyncOK(sync4Path));

    removeSync(sync1Path);
    removeSync(sync2Path);
    removeSync(sync4Path);

    // wait for the sync removals to actually take place
    std::this_thread::sleep_for(std::chrono::seconds{20});

    cleanUp();
}
#endif<|MERGE_RESOLUTION|>--- conflicted
+++ resolved
@@ -3868,11 +3868,7 @@
 
     int64_t filesize = getFilesize(filename2);
     std::ifstream compareDecryptedFile(filename2.c_str(), ios::binary);
-<<<<<<< HEAD
-    std::vector<::mega::byte> compareDecryptedData((size_t)filesize);
-=======
     std::vector<::mega::byte> compareDecryptedData(static_cast<size_t>(filesize));
->>>>>>> f98d3e2a
     compareDecryptedFile.read((char*)compareDecryptedData.data(), filesize);
 
     m_time_t starttime = m_time();
