--- conflicted
+++ resolved
@@ -153,11 +153,10 @@
     <ClCompile Include="..\..\src\mega_utf8proc.cpp">
       <Filter>Source Files</Filter>
     </ClCompile>
-<<<<<<< HEAD
     <ClCompile Include="..\..\src\mega_ccronexpr.cpp">
-=======
+      <Filter>Source Files</Filter>
+    </ClCompile>
     <ClCompile Include="..\..\src\mega_evt_tls.cpp">
->>>>>>> 9e99239d
       <Filter>Source Files</Filter>
     </ClCompile>
     <ClCompile Include="..\..\src\posix\net.cpp">
@@ -318,11 +317,13 @@
     <ClInclude Include="..\..\include\mega\mega_utf8proc.h">
       <Filter>Header Files</Filter>
     </ClInclude>
-<<<<<<< HEAD
     <ClInclude Include="..\..\include\mega\mega_ccronexpr.h">
-=======
+      <Filter>Header Files</Filter>
+    </ClInclude>
     <ClInclude Include="..\..\include\mega\mega_evt_tls.h">
->>>>>>> 9e99239d
+      <Filter>Header Files</Filter>
+    </ClInclude>
+    <ClInclude Include="..\..\include\mega\mega_evt_queue.h">
       <Filter>Header Files</Filter>
     </ClInclude>
     <ClInclude Include="..\..\include\mega\posix\meganet.h">
