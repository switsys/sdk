--- conflicted
+++ resolved
@@ -657,24 +657,9 @@
     memset(crc, 0, CRCSIZE);
 }
 
-<<<<<<< HEAD
 void EncryptByChunks::updateCRC(byte* data, unsigned size, unsigned offset)
 {
     uint32_t *intc = (uint32_t *)crc;
-=======
-    byte *chunkstart = (byte*)out->data();
-    m_off_t startpos = pos;
-    m_off_t finalpos = npos;
-    m_off_t endpos = ChunkedHash::chunkceil(startpos, finalpos);
-    m_off_t chunksize = endpos - startpos;
-    while (chunksize)
-    {
-        byte mac[SymmCipher::BLOCKSIZE] = { 0 };
-        key->ctr_crypt(chunkstart, static_cast<unsigned>(chunksize), startpos, ctriv, mac, 1);
-        memcpy((*macs)[startpos].mac, mac, sizeof mac);
-        (*macs)[startpos].finished = false;
-        LOG_debug << "Encrypted chunk: " << startpos << " - " << endpos << "   Size: " << chunksize;
->>>>>>> 0913f521
 
     int ol = offset % CRCSIZE;
     if (ol)
