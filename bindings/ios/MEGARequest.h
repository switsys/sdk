--- conflicted
+++ resolved
@@ -109,11 +109,8 @@
     MEGARequestTypeChatStats,
     MEGARequestTypeDownloadFile,
     MEGARequestTypeQueryTransferQuota,
-<<<<<<< HEAD
+    MEGARequestTypePasswordLink,
     MEGARequestTypeGetAchievements
-=======
-    MEGARequestTypePasswordLink
->>>>>>> 46644650
 };
 
 typedef NS_ENUM (NSInteger, MEGANodeAccessLevel) {
