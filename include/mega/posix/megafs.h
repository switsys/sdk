--- conflicted
+++ resolved
@@ -145,7 +145,6 @@
     bool sysopen();
     void sysclose();
 
-<<<<<<< HEAD
     // async interface
     static pthread_mutex_t asyncmutex;
     virtual bool asyncavailable();
@@ -153,10 +152,7 @@
     virtual void asyncsysread(AsyncIOContext* context);
     virtual void asyncsyswrite(AsyncIOContext* context);
 
-    PosixFileAccess(Waiter *w);
-=======
-    PosixFileAccess(int defaultfilepermissions = 0600);
->>>>>>> e5c80060
+    PosixFileAccess(Waiter *w, int defaultfilepermissions = 0600);
     ~PosixFileAccess();
 
 protected:
