﻿/**
 * @file megaapi_impl.cpp
 * @brief Private implementation of the intermediate layer for the MEGA C++ SDK.
 *
 * (c) 2013-2014 by Mega Limited, Auckland, New Zealand
 *
 * This file is part of the MEGA SDK - Client Access Engine.
 *
 * Applications using the MEGA API must present a valid application key
 * and comply with the the rules set forth in the Terms of Service.
 *
 * The MEGA SDK is distributed in the hope that it will be useful,
 * but WITHOUT ANY WARRANTY; without even the implied warranty of
 * MERCHANTABILITY or FITNESS FOR A PARTICULAR PURPOSE.
 *
 * @copyright Simplified (2-clause) BSD License.
 *
 * You should have received a copy of the license along with this
 * program.
 */

#define _LARGE_FILES

#define _GNU_SOURCE 1
#define _FILE_OFFSET_BITS 64

#define USE_VARARGS
#define PREFER_STDARG
#include "megaapi_impl.h"
#include "megaapi.h"

#include <iomanip>
#include <algorithm>
#include <functional>
#include <cctype>
#include <locale>

#ifndef _WIN32
#ifndef _LARGEFILE64_SOURCE
    #define _LARGEFILE64_SOURCE
#endif
#include <signal.h>
#endif


#ifdef __APPLE__
    #include <xlocale.h>
    #include <strings.h>

    #if TARGET_OS_IPHONE
    #include <netdb.h>
    #include <resolv.h>
    #include <arpa/inet.h>
    #endif
#endif

#ifdef _WIN32
#ifndef WINDOWS_PHONE
#include <shlwapi.h>
#endif

#endif

#if (!defined(_WIN32) && !defined(USE_CURL_PUBLIC_KEY_PINNING)) || defined(WINDOWS_PHONE)
#include <openssl/rand.h>
#endif

using namespace mega;

MegaNodePrivate::MegaNodePrivate(const char *name, int type, int64_t size, int64_t ctime, int64_t mtime, uint64_t nodehandle,
                                 string *nodekey, string *attrstring, const char *fingerprint, MegaHandle parentHandle,
                                 const char *privateauth, const char *publicauth, bool ispublic, bool isForeign)
: MegaNode()
{
    this->name = MegaApi::strdup(name);
    this->fingerprint = MegaApi::strdup(fingerprint);
    this->customAttrs = NULL;
    this->duration = -1;
    this->latitude = INVALID_COORDINATE;
    this->longitude = INVALID_COORDINATE;
    this->type = type;
    this->size = size;
    this->ctime = ctime;
    this->mtime = mtime;
    this->nodehandle = nodehandle;
    this->parenthandle = parentHandle;
    this->attrstring.assign(attrstring->data(), attrstring->size());
    this->nodekey.assign(nodekey->data(), nodekey->size());
    this->changed = 0;
    this->thumbnailAvailable = false;
    this->previewAvailable = false;
    this->tag = 0;
    this->isPublicNode = ispublic;
    this->outShares = false;
    this->inShare = false;
    this->plink = NULL;
    this->sharekey = NULL;
    this->foreign = isForeign;
    this->children = NULL;

    if (privateauth)
    {
        this->privateAuth = privateauth;
    }

    if (publicauth)
    {
        this->publicAuth = publicauth;
    }

#ifdef ENABLE_SYNC
    this->syncdeleted = false;
#endif
}

MegaNodePrivate::MegaNodePrivate(MegaNode *node)
: MegaNode()
{
    this->name = MegaApi::strdup(node->getName());
    this->fingerprint = MegaApi::strdup(node->getFingerprint());
    this->customAttrs = NULL;
    this->children = node->getChildren();
    if (this->children) this->children = this->children->copy();
    this->duration = node->getDuration();
    this->latitude = node->getLatitude();
    this->longitude = node->getLongitude();
    this->type = node->getType();
    this->size = node->getSize();
    this->ctime = node->getCreationTime();
    this->mtime = node->getModificationTime();
    this->nodehandle = node->getHandle();
    this->parenthandle = node->getParentHandle();
    string * attrstring = node->getAttrString();
    this->attrstring.assign(attrstring->data(), attrstring->size());
    string *nodekey = node->getNodeKey();
    this->nodekey.assign(nodekey->data(),nodekey->size());
    this->changed = node->getChanges();
    this->thumbnailAvailable = node->hasThumbnail();
    this->previewAvailable = node->hasPreview();
    this->tag = node->getTag();
    this->isPublicNode = node->isPublic();
    this->privateAuth = *node->getPrivateAuth();
    this->publicAuth = *node->getPublicAuth();
    this->outShares = node->isOutShare();
    this->inShare = node->isInShare();
    this->foreign = node->isForeign();
    this->sharekey = NULL;

    if (node->isExported())
    {
        this->plink = new PublicLink(node->getPublicHandle(), node->getExpirationTime(), node->isTakenDown());

        if (type == FOLDERNODE)
        {
            MegaNodePrivate *n = dynamic_cast<MegaNodePrivate *>(node);
            if (n)
            {
                string *sk = n->getSharekey();
                if (sk)
                {
                    this->sharekey = new string(*sk);
                }
            }
        }
    }
    else
    {
        this->plink = NULL;
    }

    if (node->hasCustomAttrs())
    {
        this->customAttrs = new attr_map();
        MegaStringList *names = node->getCustomAttrNames();
        for (int i = 0; i < names->size(); i++)
        {
            (*customAttrs)[AttrMap::string2nameid(names->get(i))] = node->getCustomAttr(names->get(i));
        }
        delete names;
    }

#ifdef ENABLE_SYNC
    this->syncdeleted = node->isSyncDeleted();
    this->localPath = node->getLocalPath();
#endif
}

MegaNodePrivate::MegaNodePrivate(Node *node)
: MegaNode()
{
    this->name = MegaApi::strdup(node->displayname());
    this->fingerprint = NULL;
    this->children = NULL;

    if (node->isvalid)
    {
        string fingerprint;
        node->serializefingerprint(&fingerprint);
        m_off_t size = node->size;
        char bsize[sizeof(size)+1];
        int l = Serialize64::serialize((byte *)bsize, size);
        char *buf = new char[l * 4 / 3 + 4];
        char ssize = 'A' + Base64::btoa((const byte *)bsize, l, buf);
        string result(1, ssize);
        result.append(buf);
        result.append(fingerprint);
        delete [] buf;

        this->fingerprint = MegaApi::strdup(result.c_str());
    }

    this->duration = -1;
    this->latitude = INVALID_COORDINATE;
    this->longitude = INVALID_COORDINATE;
    this->customAttrs = NULL;

    char buf[10];
    for (attr_map::iterator it = node->attrs.map.begin(); it != node->attrs.map.end(); it++)
    {
        buf[0] = 0;
        node->attrs.nameid2string(it->first, buf);
        if (buf[0] == '_')
        {
           if (!customAttrs)
           {
               customAttrs = new attr_map();
           }

           nameid id = AttrMap::string2nameid(&buf[1]);
           (*customAttrs)[id] = it->second;
        }
        else
        {
            if (it->first == AttrMap::string2nameid("d"))
            {
               if (node->type == FILENODE)
               {
                   duration = Base64::atoi(&it->second);
               }
            }
            else if (it->first == AttrMap::string2nameid("l"))
            {
                if (node->type == FILENODE)
                {
                    string coords = it->second;
                    if (coords.size() != 8)
                    {
                       LOG_warn << "Malformed GPS coordinates attribute";
                    }
                    else
                    {
                        byte buf[3];
                        int number = 0;
                        if (Base64::atob((const char *) coords.substr(0, 4).data(), buf, sizeof(buf)) == sizeof(buf))
                        {
                            number = (buf[2] << 16) | (buf[1] << 8) | (buf[0]);
                            latitude = -90 + 180 * (double) number / 0xFFFFFF;
                        }

                        if (Base64::atob((const char *) coords.substr(4, 4).data(), buf, sizeof(buf)) == sizeof(buf))
                        {
                            number = (buf[2] << 16) | (buf[1] << 8) | (buf[0]);
                            longitude = -180 + 360 * (double) number / 0x01000000;
                        }
                    }

                   if (longitude < -180 || longitude > 180)
                   {
                       longitude = INVALID_COORDINATE;
                   }
                   if (latitude < -90 || latitude > 90)
                   {
                       latitude = INVALID_COORDINATE;
                   }
                   if (longitude == INVALID_COORDINATE || latitude == INVALID_COORDINATE)
                   {
                       longitude = INVALID_COORDINATE;
                       latitude = INVALID_COORDINATE;
                   }
               }
            }
        }
    }

    this->type = node->type;
    this->size = node->size;
    this->ctime = node->ctime;
    this->mtime = node->mtime;
    this->nodehandle = node->nodehandle;
    this->parenthandle = node->parent ? node->parent->nodehandle : INVALID_HANDLE;

    if(node->attrstring)
    {
        this->attrstring.assign(node->attrstring->data(), node->attrstring->size());
    }
    this->nodekey.assign(node->nodekey.data(),node->nodekey.size());

    this->changed = 0;
    if(node->changed.attrs)
    {
        this->changed |= MegaNode::CHANGE_TYPE_ATTRIBUTES;
    }
    if(node->changed.ctime)
    {
        this->changed |= MegaNode::CHANGE_TYPE_TIMESTAMP;
    }
    if(node->changed.fileattrstring)
    {
        this->changed |= MegaNode::CHANGE_TYPE_FILE_ATTRIBUTES;
    }
    if(node->changed.inshare)
    {
        this->changed |= MegaNode::CHANGE_TYPE_INSHARE;
    }
    if(node->changed.outshares)
    {
        this->changed |= MegaNode::CHANGE_TYPE_OUTSHARE;
    }
    if(node->changed.pendingshares)
    {
        this->changed |= MegaNode::CHANGE_TYPE_PENDINGSHARE;
    }
    if(node->changed.owner)
    {
        this->changed |= MegaNode::CHANGE_TYPE_OWNER;
    }
    if(node->changed.parent)
    {
        this->changed |= MegaNode::CHANGE_TYPE_PARENT;
    }
    if(node->changed.removed)
    {
        this->changed |= MegaNode::CHANGE_TYPE_REMOVED;
    }
    if(node->changed.publiclink)
    {
        this->changed |= MegaNode::CHANGE_TYPE_PUBLIC_LINK;
    }


#ifdef ENABLE_SYNC
	this->syncdeleted = (node->syncdeleted != SYNCDEL_NONE);
    if(node->localnode)
    {
        node->localnode->getlocalpath(&localPath, true);
        localPath.append("", 1);
    }
#endif

    this->thumbnailAvailable = (node->hasfileattribute(0) != 0);
    this->previewAvailable = (node->hasfileattribute(1) != 0);
    this->tag = node->tag;
    this->isPublicNode = false;
    this->foreign = false;

    // if there's only one share and it has no user --> public link
    this->outShares = (node->outshares) ? (node->outshares->size() > 1 || node->outshares->begin()->second->user) : false;
    this->inShare = (node->inshare != NULL) && !node->parent;
    this->plink = node->plink ? new PublicLink(node->plink) : NULL;
    if (plink && type == FOLDERNODE && node->sharekey)
    {
        char key[FOLDERNODEKEYLENGTH*4/3+3];
        Base64::btoa(node->sharekey->key, FOLDERNODEKEYLENGTH, key);
        this->sharekey = new string(key);
    }
    else
    {
        this->sharekey = NULL;
    }
}

string* MegaNodePrivate::getSharekey()
{
    return sharekey;
}

MegaNode *MegaNodePrivate::copy()
{
    return new MegaNodePrivate(this);
}

bool MegaNodePrivate::serialize(string *d)
{
    unsigned short ll;
    bool flag;

    ll = name ? strlen(name) + 1 : 0;
    d->append((char*)&ll, sizeof(ll));
    d->append(name, ll);

    ll = fingerprint ? strlen(fingerprint) + 1 : 0;
    d->append((char*)&ll, sizeof(ll));
    d->append(fingerprint, ll);

    d->append((char*)&size, sizeof(size));
    d->append((char*)&ctime, sizeof(ctime));
    d->append((char*)&mtime, sizeof(mtime));
    d->append((char*)&nodehandle, sizeof(nodehandle));
    d->append((char*)&parenthandle, sizeof(parenthandle));

    ll = (unsigned short)attrstring.size();
    d->append((char*)&ll, sizeof(ll));
    d->append(attrstring.data(), ll);

    ll = (unsigned short)nodekey.size();
    d->append((char*)&ll, sizeof(ll));
    d->append(nodekey.data(), ll);

    ll = (unsigned short)privateAuth.size();
    d->append((char*)&ll, sizeof(ll));
    d->append(privateAuth.data(), ll);

    ll = (unsigned short)publicAuth.size();
    d->append((char*)&ll, sizeof(ll));
    d->append(publicAuth.data(), ll);

    flag = isPublicNode;
    d->append((char*)&flag, sizeof(flag));

    flag = foreign;
    d->append((char*)&flag, sizeof(flag));

    d->append("\0\0\0\0\0\0\0", 8);

    return true;
}

MegaNodePrivate *MegaNodePrivate::unserialize(string *d)
{
    const char* ptr = d->data();
    const char* end = ptr + d->size();

    if (ptr + sizeof(unsigned short) > end)
    {
        LOG_err << "MegaNode unserialization failed - data too short";
        return NULL;
    }

    unsigned short namelen = MemAccess::get<unsigned short>(ptr);
    ptr += sizeof(namelen);
    if (ptr + namelen + sizeof(unsigned short) > end)
    {
        LOG_err << "MegaNode unserialization failed - name too long";
        return NULL;
    }
    string name;
    if (namelen)
    {
        name.assign(ptr, namelen - 1);
    }
    ptr += namelen;

    unsigned short fingerprintlen = MemAccess::get<unsigned short>(ptr);
    ptr += sizeof(fingerprintlen);
    if (ptr + fingerprintlen + sizeof(unsigned short)
            + sizeof(int64_t) + sizeof(int64_t)
            + sizeof(int64_t) + sizeof(MegaHandle)
            + sizeof(MegaHandle) + sizeof(unsigned short) > end)
    {
        LOG_err << "MegaNode unserialization failed - fingerprint too long";
        return NULL;
    }
    string fingerprint;
    if (fingerprintlen)
    {
        fingerprint.assign(ptr, fingerprintlen - 1);
    }
    ptr += fingerprintlen;

    int64_t size = MemAccess::get<int64_t>(ptr);
    ptr += sizeof(int64_t);

    int64_t ctime = MemAccess::get<int64_t>(ptr);
    ptr += sizeof(int64_t);

    int64_t mtime = MemAccess::get<int64_t>(ptr);
    ptr += sizeof(int64_t);

    MegaHandle nodehandle = MemAccess::get<MegaHandle>(ptr);
    ptr += sizeof(MegaHandle);

    MegaHandle parenthandle = MemAccess::get<MegaHandle>(ptr);
    ptr += sizeof(MegaHandle);

    unsigned short ll = MemAccess::get<unsigned short>(ptr);
    ptr += sizeof(ll);
    if (ptr + ll + sizeof(unsigned short) > end)
    {
        LOG_err << "MegaNode unserialization failed - attrstring too long";
        return NULL;
    }
    string attrstring;
    attrstring.assign(ptr, ll);
    ptr += ll;

    ll = MemAccess::get<unsigned short>(ptr);
    ptr += sizeof(ll);
    if (ptr + ll + sizeof(unsigned short) > end)
    {
        LOG_err << "MegaNode unserialization failed - nodekey too long";
        return NULL;
    }
    string nodekey;
    nodekey.assign(ptr, ll);
    ptr += ll;

    ll = MemAccess::get<unsigned short>(ptr);
    ptr += sizeof(ll);
    if (ptr + ll + sizeof(unsigned short) > end)
    {
        LOG_err << "MegaNode unserialization failed - auth too long";
        return NULL;
    }
    string privauth;
    privauth.assign(ptr, ll);
    ptr += ll;

    ll = MemAccess::get<unsigned short>(ptr);
    ptr += sizeof(ll);
    if (ptr + ll + sizeof(bool) + sizeof(bool) + 8 > end)
    {
        LOG_err << "MegaNode unserialization failed - auth too long";
        return NULL;
    }

    string pubauth;
    privauth.assign(ptr, ll);
    ptr += ll;

    bool isPublicNode = MemAccess::get<bool>(ptr);
    ptr += sizeof(bool);

    bool foreign = MemAccess::get<bool>(ptr);
    ptr += sizeof(bool);

    if (memcmp(ptr, "\0\0\0\0\0\0\0", 8))
    {
        LOG_err << "MegaNodePrivate unserialization failed - invalid version";
        return NULL;
    }
    ptr += 8;

    d->erase(0, ptr - d->data());

    return new MegaNodePrivate(namelen ? name.c_str() : NULL, FILENODE, size, ctime,
                               mtime, nodehandle, &nodekey, &attrstring,
                               fingerprintlen ? fingerprint.c_str() : NULL,
                               parenthandle, privauth.c_str(), pubauth.c_str(),
                               isPublicNode, foreign);
}

char *MegaNodePrivate::getBase64Handle()
{
    char *base64Handle = new char[12];
    Base64::btoa((byte*)&(nodehandle),MegaClient::NODEHANDLE,base64Handle);
    return base64Handle;
}

int MegaNodePrivate::getType()
{
	return type;
}

const char* MegaNodePrivate::getName()
{
    if(type <= FOLDERNODE)
    {
        return name;
    }

    switch(type)
    {
        case ROOTNODE:
            return "Cloud Drive";
        case INCOMINGNODE:
            return "Inbox";
        case RUBBISHNODE:
            return "Rubbish Bin";
        default:
            return name;
    }
}

const char *MegaNodePrivate::getFingerprint()
{
    return fingerprint;
}

bool MegaNodePrivate::hasCustomAttrs()
{
    return customAttrs != NULL;
}

MegaStringList *MegaNodePrivate::getCustomAttrNames()
{
    if (!customAttrs)
    {
        return new MegaStringList();
    }

    vector<char*> names;
    char *buf;
    for (attr_map::iterator it = customAttrs->begin(); it != customAttrs->end(); it++)
    {
        buf = new char[10];
        AttrMap::nameid2string(it->first, buf);
        names.push_back(buf);
    }
    return new MegaStringListPrivate(names.data(), names.size());
}

const char *MegaNodePrivate::getCustomAttr(const char *attrName)
{
    if (!customAttrs)
    {
        return NULL;
    }

    nameid n = AttrMap::string2nameid(attrName);
    if (!n)
    {
        return NULL;
    }

    attr_map::iterator it = customAttrs->find(n);
    if (it == customAttrs->end())
    {
        return NULL;
    }

    return it->second.c_str();
}

int MegaNodePrivate::getDuration()
{
    return duration;
}

double MegaNodePrivate::getLatitude()
{
    return latitude;
}

double MegaNodePrivate::getLongitude()
{
    return longitude;
}

int64_t MegaNodePrivate::getSize()
{
	return size;
}

int64_t MegaNodePrivate::getCreationTime()
{
	return ctime;
}

int64_t MegaNodePrivate::getModificationTime()
{
    return mtime;
}

MegaHandle MegaNodePrivate::getParentHandle()
{
    return parenthandle;
}

uint64_t MegaNodePrivate::getHandle()
{
	return nodehandle;
}

string *MegaNodePrivate::getNodeKey()
{
    return &nodekey;
}

char *MegaNodePrivate::getBase64Key()
{
    char *key = NULL;

    // the key
    if (type == FILENODE && nodekey.size() >= FILENODEKEYLENGTH)
    {
        key = new char[FILENODEKEYLENGTH * 4 / 3 + 3];
        Base64::btoa((const byte*)nodekey.data(), FILENODEKEYLENGTH, key);
    }
    else if (type == FOLDERNODE && sharekey)
    {
        key = MegaApi::strdup(sharekey->c_str());
    }
    else
    {
        key = new char[1];
        key[0] = 0;
    }

    return key;
}

string *MegaNodePrivate::getAttrString()
{
	return &attrstring;
}

int MegaNodePrivate::getTag()
{
    return tag;
}

int64_t MegaNodePrivate::getExpirationTime()
{
    return plink ? plink->ets : -1;
}

MegaHandle MegaNodePrivate::getPublicHandle()
{
    return plink ? (MegaHandle) plink->ph : INVALID_HANDLE;
}

MegaNode* MegaNodePrivate::getPublicNode()
{
    if (!plink || plink->isExpired())
    {
        return NULL;
    }

    char *skey = getBase64Key();
    string key(skey);

    MegaNode *node = new MegaNodePrivate(
                name, type, size, ctime, mtime,
                plink->ph, &key, &attrstring, fingerprint,
                INVALID_HANDLE);

    delete [] skey;

    return node;
}

char *MegaNodePrivate::getPublicLink()
{
    if (!plink)
    {
        return NULL;
    }

    char *base64ph = new char[12];
    Base64::btoa((byte*)&(plink->ph), MegaClient::NODEHANDLE, base64ph);

    char *base64k = getBase64Key();

    string strlink = "https://mega.nz/#";
    strlink += (type ? "F" : "");
    strlink += "!";
    strlink += base64ph;
    strlink += "!";
    strlink += base64k;

    char *link = MegaApi::strdup(strlink.c_str());

    delete [] base64ph;
    delete [] base64k;

    return link;
}

bool MegaNodePrivate::isFile()
{
	return type == TYPE_FILE;
}

bool MegaNodePrivate::isFolder()
{
    return (type != TYPE_FILE) && (type != TYPE_UNKNOWN);
}

bool MegaNodePrivate::isRemoved()
{
    return hasChanged(MegaNode::CHANGE_TYPE_REMOVED);
}

bool MegaNodePrivate::hasChanged(int changeType)
{
    return (changed & changeType);
}

int MegaNodePrivate::getChanges()
{
    return changed;
}


const unsigned int MegaApiImpl::MAX_SESSION_LENGTH = 64;

#ifdef ENABLE_SYNC
bool MegaNodePrivate::isSyncDeleted()
{
    return syncdeleted;
}

string MegaNodePrivate::getLocalPath()
{
    return localPath;
}

bool WildcardMatch(const char *pszString, const char *pszMatch)
//  cf. http://www.planet-source-code.com/vb/scripts/ShowCode.asp?txtCodeId=1680&lngWId=3
{
    const char *cp;
    const char *mp;

    while ((*pszString) && (*pszMatch != '*'))
    {
        if ((*pszMatch != *pszString) && (*pszMatch != '?'))
        {
            return false;
        }
        pszMatch++;
        pszString++;
    }

    while (*pszString)
    {
        if (*pszMatch == '*')
        {
            if (!*++pszMatch)
            {
                return true;
            }
            mp = pszMatch;
            cp = pszString + 1;
        }
        else if ((*pszMatch == *pszString) || (*pszMatch == '?'))
        {
            pszMatch++;
            pszString++;
        }
        else
        {
            pszMatch = mp;
            pszString = cp++;
        }
    }
    while (*pszMatch == '*')
    {
        pszMatch++;
    }
    return !*pszMatch;
}

bool MegaApiImpl::is_syncable(const char *name)
{
    // Don't sync these system files from OS X
    if (!strcmp(name, "Icon\x0d"))
    {
        return false;
    }

    for (unsigned int i = 0; i < excludedNames.size(); i++)
    {
        if (WildcardMatch(name, excludedNames[i].c_str()))
        {
            return false;
        }
    }

    return true;
}

bool MegaApiImpl::is_syncable(long long size)
{
    if (!syncLowerSizeLimit)
    {
        // No lower limit. Check upper limit only
        if (syncUpperSizeLimit && size > syncUpperSizeLimit)
        {
            return false;
        }
    }
    else if (!syncUpperSizeLimit)
    {
        // No upper limit. Check lower limit only
        if (syncLowerSizeLimit && size < syncLowerSizeLimit)
        {
            return false;
        }
    }
    else
    {
        //Upper and lower limit
        if(syncLowerSizeLimit < syncUpperSizeLimit)
        {
            // Normal use case:
            // Exclude files with a size lower than the lower limit
            // or greater than the upper limit
            if(size < syncLowerSizeLimit || size > syncUpperSizeLimit)
            {
                return false;
            }
        }
        else
        {
            // Special use case:
            // Exclude files with a size lower than the lower limit
            // AND greater than the upper limit
            if(size < syncLowerSizeLimit && size > syncUpperSizeLimit)
            {
                return false;
            }
        }
    }

    return true;
}

bool MegaApiImpl::isIndexing()
{
    if(!client || client->syncs.size() == 0)
    {
        return false;
    }

    if(client->syncscanstate)
    {
        return true;
    }

    bool indexing = false;
    sdkMutex.lock();
    sync_list::iterator it = client->syncs.begin();
    while(it != client->syncs.end())
    {
        Sync *sync = (*it);
        if(sync->state == SYNC_INITIALSCAN)
        {
            indexing = true;
            break;
        }
        it++;
    }
    sdkMutex.unlock();
    return indexing;
}
#endif

bool MegaNodePrivate::hasThumbnail()
{
	return thumbnailAvailable;
}

bool MegaNodePrivate::hasPreview()
{
    return previewAvailable;
}

bool MegaNodePrivate::isPublic()
{
    return isPublicNode;
}

bool MegaNodePrivate::isShared()
{
    return outShares || inShare;
}

bool MegaNodePrivate::isOutShare()
{
    return outShares;
}

bool MegaNodePrivate::isInShare()
{
    return inShare;
}

bool MegaNodePrivate::isExported()
{
    return plink;
}

bool MegaNodePrivate::isExpired()
{
    return plink ? (plink->isExpired()) : false;
}

bool MegaNodePrivate::isTakenDown()
{
    return plink ? plink->takendown : false;
}

bool MegaNodePrivate::isForeign()
{
    return foreign;
}

string *MegaNodePrivate::getPrivateAuth()
{
    return &privateAuth;
}

MegaNodeList *MegaNodePrivate::getChildren()
{
    return children;
}

void MegaNodePrivate::setPrivateAuth(const char *privateAuth)
{
    if (!privateAuth || !privateAuth[0])
    {
        this->privateAuth.clear();
    }
    else
    {
        this->privateAuth = privateAuth;
    }
}

void MegaNodePrivate::setPublicAuth(const char *publicAuth)
{
    if (!publicAuth || !publicAuth[0])
    {
        this->publicAuth.clear();
    }
    else
    {
        this->publicAuth = publicAuth;
    }
}

void MegaNodePrivate::setForeign(bool foreign)
{
    this->foreign = foreign;
}

void MegaNodePrivate::setChildren(MegaNodeList *children)
{
    this->children = children;
}

string *MegaNodePrivate::getPublicAuth()
{
    return &publicAuth;
}

MegaNodePrivate::~MegaNodePrivate()
{
    delete[] name;
    delete [] fingerprint;
    delete customAttrs;
    delete plink;
    delete sharekey;
    delete children;
}

MegaUserPrivate::MegaUserPrivate(User *user) : MegaUser()
{
    email = MegaApi::strdup(user->email.c_str());
    handle = user->userhandle;
	visibility = user->show;
	ctime = user->ctime;
    tag = user->getTag();
    changed = 0;
    if (user->changed.authring)
    {
        changed |= MegaUser::CHANGE_TYPE_AUTHRING;
    }
    if(user->changed.avatar)
    {
        changed |= MegaUser::CHANGE_TYPE_AVATAR;
    }
    if(user->changed.lstint)
    {
        changed |= MegaUser::CHANGE_TYPE_LSTINT;
    }
    if(user->changed.firstname)
    {
        changed |= MegaUser::CHANGE_TYPE_FIRSTNAME;
    }
    if(user->changed.lastname)
    {
        changed |= MegaUser::CHANGE_TYPE_LASTNAME;
    }
    if(user->changed.email)
    {
        changed |= MegaUser::CHANGE_TYPE_EMAIL;
    }
    if(user->changed.keyring)
    {
        changed |= MegaUser::CHANGE_TYPE_KEYRING;
    }
    if(user->changed.country)
    {
        changed |= MegaUser::CHANGE_TYPE_COUNTRY;
    }
    if(user->changed.birthday)
    {
        changed |= MegaUser::CHANGE_TYPE_BIRTHDAY;
    }
    if(user->changed.puCu255)
    {
        changed |= MegaUser::CHANGE_TYPE_PUBKEY_CU255;
    }
    if(user->changed.puEd255)
    {
        changed |= MegaUser::CHANGE_TYPE_PUBKEY_ED255;
    }
    if(user->changed.sigPubk)
    {
        changed |= MegaUser::CHANGE_TYPE_SIG_PUBKEY_RSA;
    }
    if(user->changed.sigCu255)
    {
        changed |= MegaUser::CHANGE_TYPE_SIG_PUBKEY_CU25;
    }
}

MegaUserPrivate::MegaUserPrivate(MegaUser *user) : MegaUser()
{
	email = MegaApi::strdup(user->getEmail());
    handle = user->getHandle();
	visibility = user->getVisibility();
	ctime = user->getTimestamp();
    changed = user->getChanges();
    tag = user->isOwnChange();
}

MegaUser *MegaUserPrivate::fromUser(User *user)
{
    if(!user)
    {
        return NULL;
    }
    return new MegaUserPrivate(user);
}

MegaUser *MegaUserPrivate::copy()
{
	return new MegaUserPrivate(this);
}

MegaUserPrivate::~MegaUserPrivate()
{
	delete[] email;
}

const char* MegaUserPrivate::getEmail()
{
	return email;
}

MegaHandle MegaUserPrivate::getHandle()
{
    return handle;
}

int MegaUserPrivate::getVisibility()
{
	return visibility;
}

int64_t MegaUserPrivate::getTimestamp()
{
	return ctime;
}

bool MegaUserPrivate::hasChanged(int changeType)
{
    return (changed & changeType);
}

int MegaUserPrivate::getChanges()
{
    return changed;
}

int MegaUserPrivate::isOwnChange()
{
    return tag;
}


MegaNode *MegaNodePrivate::fromNode(Node *node)
{
    if(!node) return NULL;
    return new MegaNodePrivate(node);
}

MegaSharePrivate::MegaSharePrivate(MegaShare *share) : MegaShare()
{
	this->nodehandle = share->getNodeHandle();
	this->user = MegaApi::strdup(share->getUser());
	this->access = share->getAccess();
	this->ts = share->getTimestamp();
}

MegaShare *MegaSharePrivate::copy()
{
	return new MegaSharePrivate(this);
}

MegaSharePrivate::MegaSharePrivate(uint64_t handle, Share *share)
{
    this->nodehandle = handle;
    this->user = share->user ? MegaApi::strdup(share->user->email.c_str()) : NULL;
	this->access = share->access;
	this->ts = share->ts;
}

MegaShare *MegaSharePrivate::fromShare(uint64_t nodeuint64_t, Share *share)
{
    return new MegaSharePrivate(nodeuint64_t, share);
}

MegaSharePrivate::~MegaSharePrivate()
{
	delete[] user;
}

const char *MegaSharePrivate::getUser()
{
	return user;
}

uint64_t MegaSharePrivate::getNodeHandle()
{
    return nodehandle;
}

int MegaSharePrivate::getAccess()
{
	return access;
}

int64_t MegaSharePrivate::getTimestamp()
{
	return ts;
}


MegaTransferPrivate::MegaTransferPrivate(int type, MegaTransferListener *listener)
{
    this->type = type;
    this->tag = -1;
    this->path = NULL;
    this->nodeHandle = UNDEF;
    this->parentHandle = UNDEF;
    this->startPos = -1;
    this->endPos = -1;
    this->parentPath = NULL;
    this->listener = listener;
    this->retry = 0;
    this->maxRetries = 7;
    this->time = -1;
    this->startTime = 0;
    this->transferredBytes = 0;
    this->totalBytes = 0;
    this->fileName = NULL;
    this->transfer = NULL;
    this->speed = 0;
    this->deltaSize = 0;
    this->updateTime = 0;
    this->publicNode = NULL;
    this->lastBytes = NULL;
    this->syncTransfer = false;
    this->streamingTransfer = false;
    this->temporarySourceFile = false;
    this->lastError = API_OK;
    this->folderTransferTag = 0;
    this->appData = NULL;
    this->state = STATE_NONE;
    this->priority = 0;
}

MegaTransferPrivate::MegaTransferPrivate(const MegaTransferPrivate *transfer)
{
    path = NULL;
    parentPath = NULL;
    fileName = NULL;
    publicNode = NULL;
    lastBytes = NULL;
    appData = NULL;

    this->listener = transfer->getListener();
    this->transfer = transfer->getTransfer();
    this->type = transfer->getType();
    this->setState(transfer->getState());
    this->setPriority(transfer->getPriority());
    this->setTag(transfer->getTag());
    this->setPath(transfer->getPath());
    this->setNodeHandle(transfer->getNodeHandle());
    this->setParentHandle(transfer->getParentHandle());
    this->setStartPos(transfer->getStartPos());
    this->setEndPos(transfer->getEndPos());
    this->setParentPath(transfer->getParentPath());
    this->setNumRetry(transfer->getNumRetry());
    this->setMaxRetries(transfer->getMaxRetries());
    this->setTime(transfer->getTime());
    this->setStartTime(transfer->getStartTime());
    this->setTransferredBytes(transfer->getTransferredBytes());
    this->setTotalBytes(transfer->getTotalBytes());
    this->setFileName(transfer->getFileName());
    this->setSpeed(transfer->getSpeed());
    this->setDeltaSize(transfer->getDeltaSize());
    this->setUpdateTime(transfer->getUpdateTime());
    this->setPublicNode(transfer->getPublicNode());
    this->setTransfer(transfer->getTransfer());
    this->setSyncTransfer(transfer->isSyncTransfer());
    this->setStreamingTransfer(transfer->isStreamingTransfer());
    this->setSourceFileTemporary(transfer->isSourceFileTemporary());
    this->setLastError(transfer->getLastError());
    this->setFolderTransferTag(transfer->getFolderTransferTag());
    this->setAppData(transfer->getAppData());
}

MegaTransfer* MegaTransferPrivate::copy()
{
    return new MegaTransferPrivate(this);
}

void MegaTransferPrivate::setTransfer(Transfer *transfer)
{
	this->transfer = transfer;
}

Transfer* MegaTransferPrivate::getTransfer() const
{
	return transfer;
}

int MegaTransferPrivate::getTag() const
{
	return tag;
}

long long MegaTransferPrivate::getSpeed() const
{
	return speed;
}

long long MegaTransferPrivate::getDeltaSize() const
{
	return deltaSize;
}

int64_t MegaTransferPrivate::getUpdateTime() const
{
	return updateTime;
}

MegaNode *MegaTransferPrivate::getPublicNode() const
{
	return publicNode;
}

MegaNode *MegaTransferPrivate::getPublicMegaNode() const
{
    if(publicNode)
    {
        return publicNode->copy();
    }

    return NULL;
}

bool MegaTransferPrivate::isSyncTransfer() const
{
	return syncTransfer;
}

bool MegaTransferPrivate::isStreamingTransfer() const
{
    return streamingTransfer;
}

bool MegaTransferPrivate::isSourceFileTemporary() const
{
    return temporarySourceFile;
}

int MegaTransferPrivate::getType() const
{
	return type;
}

int64_t MegaTransferPrivate::getStartTime() const
{
	return startTime;
}

long long MegaTransferPrivate::getTransferredBytes() const
{
	return transferredBytes;
}

long long MegaTransferPrivate::getTotalBytes() const
{
	return totalBytes;
}

const char* MegaTransferPrivate::getPath() const
{
	return path;
}

const char* MegaTransferPrivate::getParentPath() const
{
	return parentPath;
}

uint64_t MegaTransferPrivate::getNodeHandle() const
{
	return nodeHandle;
}

uint64_t MegaTransferPrivate::getParentHandle() const
{
	return parentHandle;
}

long long MegaTransferPrivate::getStartPos() const
{
	return startPos;
}

long long MegaTransferPrivate::getEndPos() const
{
	return endPos;
}

int MegaTransferPrivate::getNumRetry() const
{
	return retry;
}

int MegaTransferPrivate::getMaxRetries() const
{
	return maxRetries;
}

int64_t MegaTransferPrivate::getTime() const
{
	return time;
}

const char* MegaTransferPrivate::getFileName() const
{
	return fileName;
}

char * MegaTransferPrivate::getLastBytes() const
{
    return lastBytes;
}

MegaError MegaTransferPrivate::getLastError() const
{
    return this->lastError;
}

bool MegaTransferPrivate::isFolderTransfer() const
{
    return folderTransferTag < 0;
}

int MegaTransferPrivate::getFolderTransferTag() const
{
    return this->folderTransferTag;
}

void MegaTransferPrivate::setAppData(const char *data)
{
    if (this->appData)
    {
        delete [] this->appData;
    }
    this->appData = MegaApi::strdup(data);
}

const char *MegaTransferPrivate::getAppData() const
{
    return this->appData;
}

void MegaTransferPrivate::setState(int state)
{
    this->state = state;
}

int MegaTransferPrivate::getState() const
{
    return state;
}

void MegaTransferPrivate::setPriority(unsigned long long p)
{
    this->priority = p;
}

unsigned long long MegaTransferPrivate::getPriority() const
{
    return priority;
}

bool MegaTransferPrivate::serialize(string *d)
{
    d->append((const char*)&type, sizeof(type));
    d->append((const char*)&nodeHandle, sizeof(nodeHandle));
    d->append((const char*)&parentHandle, sizeof(parentHandle));

    unsigned short ll;
    ll = path ? strlen(path) + 1 : 0;
    d->append((char*)&ll, sizeof(ll));
    d->append(path, ll);

    ll = parentPath ? strlen(parentPath) + 1 : 0;
    d->append((char*)&ll, sizeof(ll));
    d->append(parentPath, ll);

    ll = fileName ? strlen(fileName) + 1 : 0;
    d->append((char*)&ll, sizeof(ll));
    d->append(fileName, ll);

    d->append((const char*)&folderTransferTag, sizeof(folderTransferTag));
    d->append("\0\0\0\0\0\0", 7);

    ll = appData ? strlen(appData) + 1 : 0;
    if (ll)
    {
        char hasAppData = 1;
        d->append(&hasAppData, 1);
        d->append((char*)&ll, sizeof(ll));
        d->append(appData, ll);
    }
    else
    {
        d->append("", 1);
    }

    MegaNodePrivate *node = dynamic_cast<MegaNodePrivate *>(publicNode);
    bool isPublic = (node != NULL);
    d->append((const char*)&isPublic, sizeof(bool));
    if (isPublic)
    {
        node->serialize(d);
    }
    return true;
}

MegaTransferPrivate *MegaTransferPrivate::unserialize(string *d)
{
    const char* ptr = d->data();
    const char* end = ptr + d->size();

    if (ptr + sizeof(int) + sizeof(MegaHandle)
            + sizeof(MegaHandle) + sizeof(unsigned short) > end)
    {
        LOG_err << "MegaTransfer unserialization failed - data too short";
        return NULL;
    }

    int type = MemAccess::get<int>(ptr);
    ptr += sizeof(int);

    MegaTransferPrivate *transfer = new MegaTransferPrivate(type);
    transfer->nodeHandle = MemAccess::get<MegaHandle>(ptr);
    ptr += sizeof(MegaHandle);

    transfer->parentHandle = MemAccess::get<MegaHandle>(ptr);
    ptr += sizeof(MegaHandle);

    unsigned short pathlen = MemAccess::get<unsigned short>(ptr);
    ptr += sizeof(unsigned short);

    if (ptr + pathlen + sizeof(unsigned short) > end)
    {
        LOG_err << "MegaTransfer unserialization failed - path too long";
        delete transfer;
        return NULL;
    }

    if (pathlen)
    {
        string path;
        path.assign(ptr, pathlen - 1);
        transfer->setPath(path.c_str());
    }
    ptr += pathlen;

    unsigned short parentPathLen = MemAccess::get<unsigned short>(ptr);
    ptr += sizeof(unsigned short);

    if (ptr + parentPathLen + sizeof(unsigned short) > end)
    {
        LOG_err << "MegaTransfer unserialization failed - parentpath too long";
        delete transfer;
        return NULL;
    }

    if (parentPathLen)
    {
        string path;
        path.assign(ptr, parentPathLen - 1);
        transfer->setParentPath(path.c_str());
    }
    ptr += parentPathLen;

    unsigned short fileNameLen = MemAccess::get<unsigned short>(ptr);
    ptr += sizeof(unsigned short);

    if (ptr + fileNameLen + sizeof(int) + 7 + sizeof(char) > end)
    {
        LOG_err << "MegaTransfer unserialization failed - filename too long";
        delete transfer;
        return NULL;
    }

    if (fileNameLen)
    {
        string path;
        path.assign(ptr, fileNameLen - 1);
        transfer->setFileName(path.c_str());
    }
    ptr += fileNameLen;

    transfer->folderTransferTag = MemAccess::get<int>(ptr);
    ptr += sizeof(int);

    if (memcmp(ptr, "\0\0\0\0\0\0", 7))
    {
        LOG_err << "MegaTransfer unserialization failed - invalid version";
        delete transfer;
        return NULL;
    }
    ptr += 7;

    char hasAppData = MemAccess::get<char>(ptr);
    ptr += sizeof(char);
    if (hasAppData > 1)
    {
        LOG_err << "MegaTransfer unserialization failed - invalid app data";
        delete transfer;
        return NULL;
    }

    if (hasAppData)
    {
        if (ptr + sizeof(unsigned short) > end)
        {
            LOG_err << "MegaTransfer unserialization failed - no app data header";
            delete transfer;
            return NULL;
        }

        unsigned short appDataLen = MemAccess::get<unsigned short>(ptr);
        ptr += sizeof(unsigned short);
        if (!appDataLen || (ptr + appDataLen > end))
        {
            LOG_err << "MegaTransfer unserialization failed - invalid appData";
            delete transfer;
            return NULL;
        }

        string data;
        data.assign(ptr, appDataLen - 1);
        transfer->setAppData(data.c_str());
        ptr += appDataLen;
    }

    if (ptr + sizeof(bool) > end)
    {
        LOG_err << "MegaTransfer unserialization failed - reading public node";
        delete transfer;
        return NULL;
    }

    bool isPublic = MemAccess::get<bool>(ptr);
    ptr += sizeof(bool);

    d->erase(0, ptr - d->data());

    if (isPublic)
    {
        MegaNodePrivate *publicNode = MegaNodePrivate::unserialize(d);
        if (!publicNode)
        {
            LOG_err << "MegaTransfer unserialization failed - unable to unserialize MegaNode";
            delete transfer;
            return NULL;
        }

        transfer->setPublicNode(publicNode);
        delete publicNode;
    }

    return transfer;
}

void MegaTransferPrivate::setTag(int tag)
{
	this->tag = tag;
}

void MegaTransferPrivate::setSpeed(long long speed)
{
	this->speed = speed;
}

void MegaTransferPrivate::setDeltaSize(long long deltaSize)
{
	this->deltaSize = deltaSize;
}

void MegaTransferPrivate::setUpdateTime(int64_t updateTime)
{
	this->updateTime = updateTime;
}
void MegaTransferPrivate::setPublicNode(MegaNode *publicNode)
{
    if(this->publicNode)
    	delete this->publicNode;

    if(!publicNode)
    	this->publicNode = NULL;
    else
    	this->publicNode = publicNode->copy();
}

void MegaTransferPrivate::setSyncTransfer(bool syncTransfer)
{
    this->syncTransfer = syncTransfer;
}

void MegaTransferPrivate::setSourceFileTemporary(bool temporary)
{
    this->temporarySourceFile = temporary;
}

void MegaTransferPrivate::setStreamingTransfer(bool streamingTransfer)
{
    this->streamingTransfer = streamingTransfer;
}

void MegaTransferPrivate::setStartTime(int64_t startTime)
{
    if (!this->startTime)
    {
        this->startTime = startTime;
    }
}

void MegaTransferPrivate::setTransferredBytes(long long transferredBytes)
{
	this->transferredBytes = transferredBytes;
}

void MegaTransferPrivate::setTotalBytes(long long totalBytes)
{
	this->totalBytes = totalBytes;
}

void MegaTransferPrivate::setLastBytes(char *lastBytes)
{
    this->lastBytes = lastBytes;
}

void MegaTransferPrivate::setLastError(MegaError e)
{
    this->lastError = e;
}

void MegaTransferPrivate::setFolderTransferTag(int tag)
{
    this->folderTransferTag = tag;
}

void MegaTransferPrivate::setListener(MegaTransferListener *listener)
{
    this->listener = listener;
}

void MegaTransferPrivate::setPath(const char* path)
{
	if(this->path) delete [] this->path;
    this->path = MegaApi::strdup(path);
	if(!this->path) return;

	for(int i = strlen(path)-1; i>=0; i--)
	{
		if((path[i]=='\\') || (path[i]=='/'))
		{
			setFileName(&(path[i+1]));
            char *parentPath = MegaApi::strdup(path);
            parentPath[i+1] = '\0';
            setParentPath(parentPath);
            delete [] parentPath;
			return;
		}
	}
	setFileName(path);
}

void MegaTransferPrivate::setParentPath(const char* path)
{
	if(this->parentPath) delete [] this->parentPath;
    this->parentPath =  MegaApi::strdup(path);
}

void MegaTransferPrivate::setFileName(const char* fileName)
{
	if(this->fileName) delete [] this->fileName;
    this->fileName =  MegaApi::strdup(fileName);
}

void MegaTransferPrivate::setNodeHandle(uint64_t nodeHandle)
{
	this->nodeHandle = nodeHandle;
}

void MegaTransferPrivate::setParentHandle(uint64_t parentHandle)
{
	this->parentHandle = parentHandle;
}

void MegaTransferPrivate::setStartPos(long long startPos)
{
	this->startPos = startPos;
}

void MegaTransferPrivate::setEndPos(long long endPos)
{
	this->endPos = endPos;
}

void MegaTransferPrivate::setNumRetry(int retry)
{
	this->retry = retry;
}

void MegaTransferPrivate::setMaxRetries(int maxRetries)
{
	this->maxRetries = maxRetries;
}

void MegaTransferPrivate::setTime(int64_t time)
{
	this->time = time;
}

const char * MegaTransferPrivate::getTransferString() const
{
    switch(type)
    {
    case TYPE_UPLOAD:
        return "UPLOAD";
    case TYPE_DOWNLOAD:
        return "DOWNLOAD";
    case TYPE_LOCAL_HTTP_DOWNLOAD:
        return "LOCAL_HTTP_DOWNLOAD";
    }

    return "UNKNOWN";
}

MegaTransferListener* MegaTransferPrivate::getListener() const
{
	return listener;
}

MegaTransferPrivate::~MegaTransferPrivate()
{
	delete[] path;
	delete[] parentPath;
	delete [] fileName;
    delete publicNode;
}

const char * MegaTransferPrivate::toString() const
{
	return getTransferString();
}

const char * MegaTransferPrivate::__str__() const
{
	return getTransferString();
}

const char *MegaTransferPrivate::__toString() const
{
	return getTransferString();
}

MegaContactRequestPrivate::MegaContactRequestPrivate(PendingContactRequest *request)
{
    handle = request->id;
    sourceEmail = request->originatoremail.size() ? MegaApi::strdup(request->originatoremail.c_str()) : NULL;
    sourceMessage = request->msg.size() ? MegaApi::strdup(request->msg.c_str()) : NULL;
    targetEmail = request->targetemail.size() ? MegaApi::strdup(request->targetemail.c_str()) : NULL;
    creationTime = request->ts;
    modificationTime = request->uts;

    if(request->changed.accepted)
    {
        status = MegaContactRequest::STATUS_ACCEPTED;
    }
    else if(request->changed.deleted)
    {
        status = MegaContactRequest::STATUS_DELETED;
    }
    else if(request->changed.denied)
    {
        status = MegaContactRequest::STATUS_DENIED;
    }
    else if(request->changed.ignored)
    {
        status = MegaContactRequest::STATUS_IGNORED;
    }
    else if(request->changed.reminded)
    {
        status = MegaContactRequest::STATUS_REMINDED;
    }
    else
    {
        status = MegaContactRequest::STATUS_UNRESOLVED;
    }

    outgoing = request->isoutgoing;
}

MegaContactRequestPrivate::MegaContactRequestPrivate(const MegaContactRequest *request)
{
    handle = request->getHandle();
    sourceEmail = MegaApi::strdup(request->getSourceEmail());
    sourceMessage = MegaApi::strdup(request->getSourceMessage());
    targetEmail = MegaApi::strdup(request->getTargetEmail());
    creationTime = request->getCreationTime();
    modificationTime = request->getModificationTime();
    status = request->getStatus();
    outgoing = request->isOutgoing();
}

MegaContactRequestPrivate::~MegaContactRequestPrivate()
{
    delete [] sourceEmail;
    delete [] sourceMessage;
    delete [] targetEmail;
}

MegaContactRequest *MegaContactRequestPrivate::fromContactRequest(PendingContactRequest *request)
{
    return new MegaContactRequestPrivate(request);
}

MegaContactRequest *MegaContactRequestPrivate::copy() const
{
    return new MegaContactRequestPrivate(this);
}

MegaHandle MegaContactRequestPrivate::getHandle() const
{
    return handle;
}

char *MegaContactRequestPrivate::getSourceEmail() const
{
    return sourceEmail;
}

char *MegaContactRequestPrivate::getSourceMessage() const
{
    return sourceMessage;
}

char *MegaContactRequestPrivate::getTargetEmail() const
{
    return targetEmail;
}

int64_t MegaContactRequestPrivate::getCreationTime() const
{
    return creationTime;
}

int64_t MegaContactRequestPrivate::getModificationTime() const
{
    return modificationTime;
}

int MegaContactRequestPrivate::getStatus() const
{
    return status;
}

bool MegaContactRequestPrivate::isOutgoing() const
{
    return outgoing;
}


MegaAccountDetails *MegaAccountDetailsPrivate::fromAccountDetails(AccountDetails *details)
{
    return new MegaAccountDetailsPrivate(details);
}

MegaAccountDetailsPrivate::MegaAccountDetailsPrivate(AccountDetails *details)
{
    this->details = (*details);
}

MegaAccountDetailsPrivate::~MegaAccountDetailsPrivate()
{ }

MegaRequest *MegaRequestPrivate::copy()
{
    return new MegaRequestPrivate(this);
}

MegaRequestPrivate::MegaRequestPrivate(int type, MegaRequestListener *listener)
{
	this->type = type;
    this->tag = 0;
	this->transfer = 0;
	this->listener = listener;
#ifdef ENABLE_SYNC
    this->syncListener = NULL;
#endif
	this->nodeHandle = UNDEF;
	this->link = NULL;
	this->parentHandle = UNDEF;
    this->sessionKey = NULL;
	this->name = NULL;
	this->email = NULL;
    this->text = NULL;
	this->password = NULL;
	this->newPassword = NULL;
	this->privateKey = NULL;
	this->access = MegaShare::ACCESS_UNKNOWN;
	this->numRetry = 0;
	this->publicNode = NULL;
	this->numDetails = 0;
	this->file = NULL;
	this->attrType = 0;
    this->flag = false;
    this->totalBytes = -1;
    this->transferredBytes = 0;
    this->number = 0;

    if(type == MegaRequest::TYPE_ACCOUNT_DETAILS)
    {
        this->accountDetails = new AccountDetails();
    }
    else
    {
        this->accountDetails = NULL;
    }

    if((type == MegaRequest::TYPE_GET_PRICING) || (type == MegaRequest::TYPE_GET_PAYMENT_ID) || type == MegaRequest::TYPE_UPGRADE_ACCOUNT)
    {
        this->megaPricing = new MegaPricingPrivate();
    }
    else
    {
        megaPricing = NULL;
    }

#ifdef ENABLE_CHAT
    if(type == MegaRequest::TYPE_CHAT_CREATE)
    {
        this->chatPeerList = new MegaTextChatPeerListPrivate();
    }
    else
    {
        this->chatPeerList = NULL;
    }

    if(type == MegaRequest::TYPE_CHAT_FETCH)
    {
        this->chatList = new MegaTextChatListPrivate();
    }
    else
    {
        this->chatList = NULL;
    }
#endif

    stringMap = NULL;
}

MegaRequestPrivate::MegaRequestPrivate(MegaRequestPrivate *request)
{
    this->link = NULL;
    this->sessionKey = NULL;
    this->name = NULL;
    this->email = NULL;
    this->text = NULL;
    this->password = NULL;
    this->newPassword = NULL;
    this->privateKey = NULL;
    this->access = MegaShare::ACCESS_UNKNOWN;
    this->publicNode = NULL;
    this->file = NULL;
    this->publicNode = NULL;

    this->type = request->getType();
    this->setTag(request->getTag());
    this->setNodeHandle(request->getNodeHandle());
    this->setLink(request->getLink());
    this->setParentHandle(request->getParentHandle());
    this->setSessionKey(request->getSessionKey());
    this->setName(request->getName());
    this->setEmail(request->getEmail());
    this->setPassword(request->getPassword());
    this->setNewPassword(request->getNewPassword());
    this->setPrivateKey(request->getPrivateKey());
    this->setAccess(request->getAccess());
    this->setNumRetry(request->getNumRetry());
	this->numDetails = 0;
    this->setFile(request->getFile());
    this->setParamType(request->getParamType());
    this->setText(request->getText());
    this->setNumber(request->getNumber());
    this->setPublicNode(request->getPublicNode());
    this->setFlag(request->getFlag());
    this->setTransferTag(request->getTransferTag());
    this->setTotalBytes(request->getTotalBytes());
    this->setTransferredBytes(request->getTransferredBytes());
    this->listener = request->getListener();
#ifdef ENABLE_SYNC
    this->syncListener = request->getSyncListener();
#endif
    this->megaPricing = (MegaPricingPrivate *)request->getPricing();

    this->accountDetails = NULL;
    if(request->getAccountDetails())
    {
		this->accountDetails = new AccountDetails();
        *(this->accountDetails) = *(request->getAccountDetails());
	}

#ifdef ENABLE_CHAT   
    this->chatPeerList = request->getMegaTextChatPeerList() ? request->chatPeerList->copy() : NULL;
    this->chatList = request->getMegaTextChatList() ? request->chatList->copy() : NULL;
#endif

    this->stringMap = request->getMegaStringMap() ? request->stringMap->copy() : NULL;
}

AccountDetails *MegaRequestPrivate::getAccountDetails() const
{
    return accountDetails;
}

#ifdef ENABLE_CHAT
MegaTextChatPeerList *MegaRequestPrivate::getMegaTextChatPeerList() const
{
    return chatPeerList;
}

void MegaRequestPrivate::setMegaTextChatPeerList(MegaTextChatPeerList *chatPeers)
{
    if (this->chatPeerList)
        delete this->chatPeerList;

    this->chatPeerList = chatPeers->copy();
}

MegaTextChatList *MegaRequestPrivate::getMegaTextChatList() const
{
    return chatList;
}

void MegaRequestPrivate::setMegaTextChatList(MegaTextChatList *chatList)
{
    if (this->chatList)
        delete this->chatList;

    this->chatList = chatList->copy();
}
#endif

MegaStringMap *MegaRequestPrivate::getMegaStringMap() const
{
    return stringMap;
}

void MegaRequestPrivate::setMegaStringMap(const MegaStringMap *stringMap)
{
    if (this->stringMap)
    {
        delete this->stringMap;
    }

    this->stringMap = stringMap ? stringMap->copy() : NULL;
}

#ifdef ENABLE_SYNC
void MegaRequestPrivate::setSyncListener(MegaSyncListener *syncListener)
{
    this->syncListener = syncListener;
}

MegaSyncListener *MegaRequestPrivate::getSyncListener() const
{
    return syncListener;
}
#endif

MegaAccountDetails *MegaRequestPrivate::getMegaAccountDetails() const
{
    if(accountDetails)
    {
        return MegaAccountDetailsPrivate::fromAccountDetails(accountDetails);
    }
    return NULL;
}

MegaRequestPrivate::~MegaRequestPrivate()
{
	delete [] link;
	delete [] name;
	delete [] email;
	delete [] password;
	delete [] newPassword;
	delete [] privateKey;
    delete [] sessionKey;
	delete publicNode;
	delete [] file;
	delete accountDetails;
    delete megaPricing;
    delete [] text;

#ifdef ENABLE_CHAT
    delete chatPeerList;
    delete chatList;
#endif
}

int MegaRequestPrivate::getType() const
{
	return type;
}

uint64_t MegaRequestPrivate::getNodeHandle() const
{
	return nodeHandle;
}

const char* MegaRequestPrivate::getLink() const
{
	return link;
}

uint64_t MegaRequestPrivate::getParentHandle() const
{
	return parentHandle;
}

const char* MegaRequestPrivate::getSessionKey() const
{
	return sessionKey;
}

const char* MegaRequestPrivate::getName() const
{
	return name;
}

const char* MegaRequestPrivate::getEmail() const
{
	return email;
}

const char* MegaRequestPrivate::getPassword() const
{
	return password;
}

const char* MegaRequestPrivate::getNewPassword() const
{
	return newPassword;
}

const char* MegaRequestPrivate::getPrivateKey() const
{
	return privateKey;
}

int MegaRequestPrivate::getAccess() const
{
	return access;
}

const char* MegaRequestPrivate::getFile() const
{
	return file;
}

int MegaRequestPrivate::getParamType() const
{
	return attrType;
}

const char *MegaRequestPrivate::getText() const
{
    return text;
}

long long MegaRequestPrivate::getNumber() const
{
    return number;
}

bool MegaRequestPrivate::getFlag() const
{
	return flag;
}

long long MegaRequestPrivate::getTransferredBytes() const
{
	return transferredBytes;
}

long long MegaRequestPrivate::getTotalBytes() const
{
	return totalBytes;
}

int MegaRequestPrivate::getNumRetry() const
{
	return numRetry;
}

int MegaRequestPrivate::getNumDetails() const
{
    return numDetails;
}

int MegaRequestPrivate::getTag() const
{
    return tag;
}

MegaPricing *MegaRequestPrivate::getPricing() const
{
    return megaPricing ? megaPricing->copy() : NULL;
}

void MegaRequestPrivate::setNumDetails(int numDetails)
{
	this->numDetails = numDetails;
}

MegaNode *MegaRequestPrivate::getPublicNode() const
{
	return publicNode;
}

MegaNode *MegaRequestPrivate::getPublicMegaNode() const
{
    if(publicNode)
    {
        return publicNode->copy();
    }

    return NULL;
}

void MegaRequestPrivate::setNodeHandle(uint64_t nodeHandle)
{
	this->nodeHandle = nodeHandle;
}

void MegaRequestPrivate::setParentHandle(uint64_t parentHandle)
{
	this->parentHandle = parentHandle;
}

void MegaRequestPrivate::setSessionKey(const char* sessionKey)
{
    if(this->sessionKey) delete [] this->sessionKey;
    this->sessionKey = MegaApi::strdup(sessionKey);
}

void MegaRequestPrivate::setNumRetry(int numRetry)
{
	this->numRetry = numRetry;
}

void MegaRequestPrivate::setLink(const char* link)
{
	if(this->link)
		delete [] this->link;

    this->link = MegaApi::strdup(link);
}
void MegaRequestPrivate::setName(const char* name)
{
	if(this->name)
		delete [] this->name;

    this->name = MegaApi::strdup(name);
}
void MegaRequestPrivate::setEmail(const char* email)
{
	if(this->email)
		delete [] this->email;

    this->email = MegaApi::strdup(email);
}
void MegaRequestPrivate::setPassword(const char* password)
{
	if(this->password)
		delete [] this->password;

    this->password = MegaApi::strdup(password);
}
void MegaRequestPrivate::setNewPassword(const char* newPassword)
{
	if(this->newPassword)
		delete [] this->newPassword;

    this->newPassword = MegaApi::strdup(newPassword);
}
void MegaRequestPrivate::setPrivateKey(const char* privateKey)
{
	if(this->privateKey)
		delete [] this->privateKey;

    this->privateKey = MegaApi::strdup(privateKey);
}
void MegaRequestPrivate::setAccess(int access)
{
	this->access = access;
}

void MegaRequestPrivate::setFile(const char* file)
{
    if(this->file)
        delete [] this->file;

    this->file = MegaApi::strdup(file);
}

void MegaRequestPrivate::setParamType(int type)
{
    this->attrType = type;
}

void MegaRequestPrivate::setText(const char *text)
{
    if(this->text) delete [] this->text;
    this->text = MegaApi::strdup(text);
}

void MegaRequestPrivate::setNumber(long long number)
{
    this->number = number;
}

void MegaRequestPrivate::setFlag(bool flag)
{
    this->flag = flag;
}

void MegaRequestPrivate::setTransferTag(int transfer)
{
    this->transfer = transfer;
}

void MegaRequestPrivate::setListener(MegaRequestListener *listener)
{
    this->listener = listener;
}

void MegaRequestPrivate::setTotalBytes(long long totalBytes)
{
    this->totalBytes = totalBytes;
}

void MegaRequestPrivate::setTransferredBytes(long long transferredBytes)
{
    this->transferredBytes = transferredBytes;
}

void MegaRequestPrivate::setTag(int tag)
{
    this->tag = tag;
}

void MegaRequestPrivate::addProduct(handle product, int proLevel, int gbStorage, int gbTransfer, int months, int amount, const char *currency, const char* description, const char* iosid, const char* androidid)
{
    if(megaPricing)
    {
        megaPricing->addProduct(product, proLevel, gbStorage, gbTransfer, months, amount, currency, description, iosid, androidid);
    }
}

void MegaRequestPrivate::setProxy(Proxy *proxy)
{
    this->proxy = proxy;
}

Proxy *MegaRequestPrivate::getProxy()
{
    return proxy;
}

void MegaRequestPrivate::setPublicNode(MegaNode *publicNode)
{
    if(this->publicNode)
		delete this->publicNode;

    if(!publicNode)
		this->publicNode = NULL;
    else
		this->publicNode = publicNode->copy();
}

const char *MegaRequestPrivate::getRequestString() const
{
	switch(type)
	{
        case TYPE_LOGIN: return "LOGIN";
        case TYPE_CREATE_FOLDER: return "CREATE_FOLDER";
        case TYPE_MOVE: return "MOVE";
        case TYPE_COPY: return "COPY";
        case TYPE_RENAME: return "RENAME";
        case TYPE_REMOVE: return "REMOVE";
        case TYPE_SHARE: return "SHARE";
        case TYPE_IMPORT_LINK: return "IMPORT_LINK";
        case TYPE_EXPORT: return "EXPORT";
        case TYPE_FETCH_NODES: return "FETCH_NODES";
        case TYPE_ACCOUNT_DETAILS: return "ACCOUNT_DETAILS";
        case TYPE_CHANGE_PW: return "CHANGE_PW";
        case TYPE_UPLOAD: return "UPLOAD";
        case TYPE_LOGOUT: return "LOGOUT";
        case TYPE_GET_PUBLIC_NODE: return "GET_PUBLIC_NODE";
        case TYPE_GET_ATTR_FILE: return "GET_ATTR_FILE";
        case TYPE_SET_ATTR_FILE: return "SET_ATTR_FILE";
        case TYPE_GET_ATTR_USER: return "GET_ATTR_USER";
        case TYPE_SET_ATTR_USER: return "SET_ATTR_USER";
        case TYPE_RETRY_PENDING_CONNECTIONS: return "RETRY_PENDING_CONNECTIONS";
        case TYPE_REMOVE_CONTACT: return "REMOVE_CONTACT";
        case TYPE_CREATE_ACCOUNT: return "CREATE_ACCOUNT";
        case TYPE_CONFIRM_ACCOUNT: return "CONFIRM_ACCOUNT";
        case TYPE_QUERY_SIGNUP_LINK: return "QUERY_SIGNUP_LINK";
        case TYPE_ADD_SYNC: return "ADD_SYNC";
        case TYPE_REMOVE_SYNC: return "REMOVE_SYNC";
        case TYPE_REMOVE_SYNCS: return "REMOVE_SYNCS";
        case TYPE_PAUSE_TRANSFERS: return "PAUSE_TRANSFERS";
        case TYPE_CANCEL_TRANSFER: return "CANCEL_TRANSFER";
        case TYPE_CANCEL_TRANSFERS: return "CANCEL_TRANSFERS";
        case TYPE_DELETE: return "DELETE";
        case TYPE_REPORT_EVENT: return "REPORT_EVENT";
        case TYPE_CANCEL_ATTR_FILE: return "CANCEL_ATTR_FILE";
        case TYPE_GET_PRICING: return "GET_PRICING";
        case TYPE_GET_PAYMENT_ID: return "GET_PAYMENT_ID";
        case TYPE_UPGRADE_ACCOUNT: return "UPGRADE_ACCOUNT";
        case TYPE_GET_USER_DATA: return "GET_USER_DATA";
        case TYPE_LOAD_BALANCING: return "LOAD_BALANCING";
        case TYPE_KILL_SESSION: return "KILL_SESSION";
        case TYPE_SUBMIT_PURCHASE_RECEIPT: return "SUBMIT_PURCHASE_RECEIPT";
        case TYPE_CREDIT_CARD_STORE: return "CREDIT_CARD_STORE";
        case TYPE_CREDIT_CARD_QUERY_SUBSCRIPTIONS: return "CREDIT_CARD_QUERY_SUBSCRIPTIONS";
        case TYPE_CREDIT_CARD_CANCEL_SUBSCRIPTIONS: return "CREDIT_CARD_CANCEL_SUBSCRIPTIONS";
        case TYPE_GET_SESSION_TRANSFER_URL: return "GET_SESSION_TRANSFER_URL";
        case TYPE_GET_PAYMENT_METHODS: return "GET_PAYMENT_METHODS";
        case TYPE_INVITE_CONTACT: return "INVITE_CONTACT";
        case TYPE_REPLY_CONTACT_REQUEST: return "REPLY_CONTACT_REQUEST";
        case TYPE_SUBMIT_FEEDBACK: return "SUBMIT_FEEDBACK";
        case TYPE_SEND_EVENT: return "SEND_EVENT";
        case TYPE_CLEAN_RUBBISH_BIN: return "CLEAN_RUBBISH_BIN";
        case TYPE_SET_ATTR_NODE: return "SET_ATTR_NODE";
        case TYPE_CHAT_CREATE: return "CHAT_CREATE";
        case TYPE_CHAT_FETCH: return "CHAT_FETCH";
        case TYPE_CHAT_INVITE: return "CHAT_INVITE";
        case TYPE_CHAT_REMOVE: return "CHAT_REMOVE";
        case TYPE_CHAT_URL: return "CHAT_URL";
        case TYPE_CHAT_GRANT_ACCESS: return "CHAT_GRANT_ACCESS";
        case TYPE_CHAT_REMOVE_ACCESS: return "CHAT_REMOVE_ACCESS";
        case TYPE_USE_HTTPS_ONLY: return "USE_HTTPS_ONLY";
        case TYPE_SET_PROXY: return "SET_PROXY";
        case TYPE_GET_RECOVERY_LINK: return "GET_RECOVERY_LINK";
        case TYPE_QUERY_RECOVERY_LINK: return "QUERY_RECOVERY_LINK";
        case TYPE_CONFIRM_RECOVERY_LINK: return "CONFIRM_RECOVERY_LINK";
        case TYPE_GET_CANCEL_LINK: return "GET_CANCEL_LINK";
        case TYPE_CONFIRM_CANCEL_LINK: return "CONFIRM_CANCEL_LINK";
        case TYPE_GET_CHANGE_EMAIL_LINK: return "GET_CHANGE_EMAIL_LINK";
        case TYPE_CONFIRM_CHANGE_EMAIL_LINK: return "CONFIRM_CHANGE_EMAIL_LINK";
        case TYPE_PAUSE_TRANSFER: return "PAUSE_TRANSFER";
        case TYPE_MOVE_TRANSFER: return "MOVE_TRANSFER";
    }
    return "UNKNOWN";
}

MegaRequestListener *MegaRequestPrivate::getListener() const
{
	return listener;
}

int MegaRequestPrivate::getTransferTag() const
{
	return transfer;
}

const char *MegaRequestPrivate::toString() const
{
	return getRequestString();
}

const char *MegaRequestPrivate::__str__() const
{
	return getRequestString();
}

const char *MegaRequestPrivate::__toString() const
{
	return getRequestString();
}

MegaStringMapPrivate::MegaStringMapPrivate()
{

}

MegaStringMapPrivate::MegaStringMapPrivate(const string_map *map, bool toBase64)
{
    strMap.insert(map->begin(),map->end());

    if (toBase64)
    {
        char* buf;
        string_map::iterator it;
        for (it = strMap.begin(); it != strMap.end(); it++)
        {
            buf = new char[it->second.length() * 4 / 3 + 4];
            Base64::btoa((const byte *) it->second.data(), it->second.length(), buf);

            it->second.assign(buf);

            delete buf;
        }
    }
}

MegaStringMapPrivate::~MegaStringMapPrivate()
{

}

MegaStringMap *MegaStringMapPrivate::copy() const
{
    return new MegaStringMapPrivate(this);
}

const char *MegaStringMapPrivate::get(const char *key) const
{
    string_map::const_iterator it = strMap.find(key);

    if (it == strMap.end())
    {
        return NULL;
    }

    return it->second.data();
}

MegaStringList *MegaStringMapPrivate::getKeys() const
{
    vector<char*> keys;
    char *buf;
    for (string_map::const_iterator it = strMap.begin(); it != strMap.end(); it++)
    {
        buf = new char[it->first.length()+1];
        memcpy(buf, it->first.data(), it->first.length());
        buf[it->first.length()] = 0;

        keys.push_back(buf);
    }

    return new MegaStringListPrivate(keys.data(), keys.size());
}

void MegaStringMapPrivate::set(const char *key, const char *value)
{
    strMap[key] = value;
}

int MegaStringMapPrivate::size() const
{
    return strMap.size();
}

MegaStringMapPrivate::MegaStringMapPrivate(const MegaStringMapPrivate *megaStringMap)
{
    MegaStringList *keys = megaStringMap->getKeys();
    const char *key = NULL;
    const char *value = NULL;
    for (int i=0; i < keys->size(); i++)
    {
        key = keys->get(i);
        value = megaStringMap->get(key);

        strMap[key] = value;
    }

    delete keys;
}

MegaStringListPrivate::MegaStringListPrivate()
{
    list = NULL;
    s = 0;
}

MegaStringListPrivate::MegaStringListPrivate(MegaStringListPrivate *stringList)
{
    s = stringList->size();
    if (!s)
    {
        list = NULL;
        return;
    }

    list = new const char*[s];
    for (int i = 0; i < s; i++)
        list[i] = MegaApi::strdup(stringList->get(i));
}

MegaStringListPrivate::MegaStringListPrivate(char **newlist, int size)
{
    list = NULL;
    s = size;
    if (!size)
    {
        return;
    }

    list = new const char*[size];
    for (int i = 0; i < size; i++)
        list[i] = newlist[i];
}

MegaStringListPrivate::~MegaStringListPrivate()
{
    if(!list)
        return;

    for(int i=0; i<s; i++)
        delete [] list[i];
    delete [] list;
}

MegaStringList *MegaStringListPrivate::copy()
{
    return new MegaStringListPrivate(this);
}

const char *MegaStringListPrivate::get(int i)
{
    if(!list || (i < 0) || (i >= s))
        return NULL;

    return list[i];
}

int MegaStringListPrivate::size()
{
    return s;
}

MegaNodeListPrivate::MegaNodeListPrivate()
{
	list = NULL;
	s = 0;
}

MegaNodeListPrivate::MegaNodeListPrivate(Node** newlist, int size)
{
	list = NULL; s = size;
	if(!size) return;

	list = new MegaNode*[size];
	for(int i=0; i<size; i++)
		list[i] = MegaNodePrivate::fromNode(newlist[i]);
}

MegaNodeListPrivate::MegaNodeListPrivate(MegaNodeListPrivate *nodeList)
{
    s = nodeList->size();
	if (!s)
	{
		list = NULL;
		return;
	}

	list = new MegaNode*[s];
	for (int i = 0; i<s; i++)
        list[i] = new MegaNodePrivate(nodeList->get(i));
}

MegaNodeListPrivate::~MegaNodeListPrivate()
{
	if(!list)
		return;

	for(int i=0; i<s; i++)
		delete list[i];
	delete [] list;
}

MegaNodeList *MegaNodeListPrivate::copy()
{
    return new MegaNodeListPrivate(this);
}

MegaNode *MegaNodeListPrivate::get(int i)
{
	if(!list || (i < 0) || (i >= s))
		return NULL;

	return list[i];
}

int MegaNodeListPrivate::size()
{
	return s;
}

MegaUserListPrivate::MegaUserListPrivate()
{
	list = NULL;
	s = 0;
}

MegaUserListPrivate::MegaUserListPrivate(User** newlist, int size)
{
	list = NULL;
	s = size;

	if(!size)
		return;

	list = new MegaUser*[size];
	for(int i=0; i<size; i++)
		list[i] = MegaUserPrivate::fromUser(newlist[i]);
}

MegaUserListPrivate::MegaUserListPrivate(MegaUserListPrivate *userList)
{
    s = userList->size();
	if (!s)
	{
		list = NULL;
		return;
	}
	list = new MegaUser*[s];
	for (int i = 0; i<s; i++)
        list[i] = new MegaUserPrivate(userList->get(i));
}

MegaUserListPrivate::~MegaUserListPrivate()
{
	if(!list)
		return;

	for(int i=0; i<s; i++)
		delete list[i];

	delete [] list;
}

MegaUserList *MegaUserListPrivate::copy()
{
    return new MegaUserListPrivate(this);
}

MegaUser *MegaUserListPrivate::get(int i)
{
	if(!list || (i < 0) || (i >= s))
		return NULL;

	return list[i];
}

int MegaUserListPrivate::size()
{
	return s;
}


MegaShareListPrivate::MegaShareListPrivate()
{
	list = NULL;
	s = 0;
}

MegaShareListPrivate::MegaShareListPrivate(Share** newlist, uint64_t *uint64_tlist, int size)
{
	list = NULL; s = size;
	if(!size) return;

	list = new MegaShare*[size];
	for(int i=0; i<size; i++)
        list[i] = MegaSharePrivate::fromShare(uint64_tlist[i], newlist[i]);
}

MegaShareListPrivate::~MegaShareListPrivate()
{
	if(!list)
		return;

	for(int i=0; i<s; i++)
		delete list[i];

	delete [] list;
}

MegaShare *MegaShareListPrivate::get(int i)
{
	if(!list || (i < 0) || (i >= s))
		return NULL;

	return list[i];
}

int MegaShareListPrivate::size()
{
	return s;
}

MegaTransferListPrivate::MegaTransferListPrivate()
{
	list = NULL;
	s = 0;
}

MegaTransferListPrivate::MegaTransferListPrivate(MegaTransfer** newlist, int size)
{
    list = NULL;
    s = size;

    if(!size)
        return;

    list = new MegaTransfer*[size];
    for(int i=0; i<size; i++)
        list[i] = newlist[i]->copy();
}

MegaTransferListPrivate::~MegaTransferListPrivate()
{
	if(!list)
		return;

    for(int i=0; i < s; i++)
		delete list[i];

	delete [] list;
}

MegaTransfer *MegaTransferListPrivate::get(int i)
{
	if(!list || (i < 0) || (i >= s))
		return NULL;

	return list[i];
}

int MegaTransferListPrivate::size()
{
	return s;
}

MegaContactRequestListPrivate::MegaContactRequestListPrivate()
{
    list = NULL;
    s = 0;
}

MegaContactRequestListPrivate::MegaContactRequestListPrivate(PendingContactRequest **newlist, int size)
{
    list = NULL;
    s = size;

    if(!size)
        return;

    list = new MegaContactRequest*[size];
    for(int i=0; i<size; i++)
        list[i] = new MegaContactRequestPrivate(newlist[i]);
}

MegaContactRequestListPrivate::~MegaContactRequestListPrivate()
{
    if(!list)
        return;

    for(int i=0; i < s; i++)
        delete list[i];

    delete [] list;
}

MegaContactRequestList *MegaContactRequestListPrivate::copy()
{
    return new MegaContactRequestListPrivate(this);
}

MegaContactRequest *MegaContactRequestListPrivate::get(int i)
{
    if(!list || (i < 0) || (i >= s))
        return NULL;

    return list[i];
}

int MegaContactRequestListPrivate::size()
{
    return s;
}

MegaContactRequestListPrivate::MegaContactRequestListPrivate(MegaContactRequestListPrivate *requestList)
{
    s = requestList->size();
    if (!s)
    {
        list = NULL;
        return;
    }
    list = new MegaContactRequest*[s];
    for (int i = 0; i < s; i++)
        list[i] = new MegaContactRequestPrivate(requestList->get(i));
}

MegaFile::MegaFile() : File()
{
    megaTransfer = NULL;
}

void MegaFile::setTransfer(MegaTransferPrivate *transfer)
{
    this->megaTransfer = transfer;
}

MegaTransferPrivate *MegaFile::getTransfer()
{
    return megaTransfer;
}

bool MegaFile::serialize(string *d)
{
    if (!megaTransfer)
    {
        return false;
    }

    if (!File::serialize(d))
    {
        return false;
    }

    if (!megaTransfer->serialize(d))
    {
        return false;
    }

    d->append("\0\0\0\0\0\0\0", 8);

    return true;
}

MegaFile *MegaFile::unserialize(string *d)
{
    File *file = File::unserialize(d);
    if (!file)
    {
        LOG_err << "Error unserializing MegaFile: Unable to unserialize File";
        return NULL;
    }

    MegaFile *megaFile = new MegaFile();
    *(File *)megaFile = *(File *)file;
    delete file;

    MegaTransferPrivate *transfer = MegaTransferPrivate::unserialize(d);
    if (!transfer)
    {
        delete megaFile;
        return NULL;
    }

    const char* ptr = d->data();
    const char* end = ptr + d->size();
    if (ptr + 8 > end)
    {
        LOG_err << "MegaFile unserialization failed - data too short";
        delete megaFile;
        delete transfer;
        return NULL;
    }

    if (memcmp(ptr, "\0\0\0\0\0\0\0", 8))
    {
        LOG_err << "MegaFile unserialization failed - invalid version";
        delete megaFile;
        delete transfer;
        return NULL;
    }
    ptr += 8;

    d->erase(0, ptr - d->data());

    transfer->setSourceFileTemporary(megaFile->temporaryfile);

    megaFile->setTransfer(transfer);
    return megaFile;
}

MegaFileGet::MegaFileGet(MegaClient *client, Node *n, string dstPath) : MegaFile()
{
    h = n->nodehandle;
    *(FileFingerprint*)this = *n;

    string securename = n->displayname();
    client->fsaccess->name2local(&securename);
    client->fsaccess->local2path(&securename, &name);

    string finalPath;
    if(dstPath.size())
    {
        char c = dstPath[dstPath.size()-1];
        if((c == '\\') || (c == '/')) finalPath = dstPath+name;
        else finalPath = dstPath;
    }
    else finalPath = name;

    size = n->size;
    mtime = n->mtime;

    if(n->nodekey.size()>=sizeof(filekey))
        memcpy(filekey,n->nodekey.data(),sizeof filekey);

    client->fsaccess->path2local(&finalPath, &localname);
    hprivate = true;
    hforeign = false;
}

MegaFileGet::MegaFileGet(MegaClient *client, MegaNode *n, string dstPath) : MegaFile()
{
    h = n->getHandle();
    name = n->getName();
	string finalPath;
	if(dstPath.size())
	{
		char c = dstPath[dstPath.size()-1];
		if((c == '\\') || (c == '/')) finalPath = dstPath+name;
		else finalPath = dstPath;
	}
	else finalPath = name;

    const char *fingerprint = n->getFingerprint();
    if (fingerprint)
    {
        FileFingerprint *fp = MegaApiImpl::getFileFingerprintInternal(fingerprint);
        if (fp)
        {
            *(FileFingerprint *)this = *(FileFingerprint *)fp;
            delete fp;
        }
    }

    size = n->getSize();
    mtime = n->getModificationTime();

    if(n->getNodeKey()->size()>=sizeof(filekey))
        memcpy(filekey,n->getNodeKey()->data(),sizeof filekey);

    client->fsaccess->path2local(&finalPath, &localname);
    hprivate = !n->isPublic();
    hforeign = n->isForeign();

    if(n->getPrivateAuth()->size())
    {
        privauth = *n->getPrivateAuth();
    }

    if(n->getPublicAuth()->size())
    {
        pubauth = *n->getPublicAuth();
    }
}

bool MegaFileGet::serialize(string *d)
{
    if (!MegaFile::serialize(d))
    {
        return false;
    }

    d->append("\0\0\0\0\0\0\0", 8);

    return true;
}

MegaFileGet *MegaFileGet::unserialize(string *d)
{
    MegaFile *file = MegaFile::unserialize(d);
    if (!file)
    {
        LOG_err << "Error unserializing MegaFileGet: Unable to unserialize MegaFile";
        return NULL;
    }

    const char* ptr = d->data();
    const char* end = ptr + d->size();
    if (ptr + 8 > end)
    {
        LOG_err << "MegaFileGet unserialization failed - data too short";
        delete file;
        return NULL;
    }

    if (memcmp(ptr, "\0\0\0\0\0\0\0", 8))
    {
        LOG_err << "MegaFileGet unserialization failed - invalid version";
        delete file;
        return NULL;
    }

    ptr += 8;
    if (ptr != end)
    {
        LOG_err << "MegaFileGet unserialization failed - wrong size";
        delete file;
        return NULL;
    }

    MegaFileGet *megaFile = new MegaFileGet();
    *(MegaFile *)megaFile = *(MegaFile *)file;
    delete file;

    return megaFile;
}

void MegaFileGet::prepare()
{
    if (!transfer->localfilename.size())
    {
        transfer->localfilename = localname;

        size_t index =  string::npos;
        while ((index = transfer->localfilename.rfind(transfer->client->fsaccess->localseparator, index)) != string::npos)
        {
            if(!(index % transfer->client->fsaccess->localseparator.size()))
            {
                break;
            }

            index--;
        }

        if(index != string::npos)
        {
            transfer->localfilename.resize(index + transfer->client->fsaccess->localseparator.size());
        }

        string suffix;
        transfer->client->fsaccess->tmpnamelocal(&suffix);
        transfer->localfilename.append(suffix);
    }
}

void MegaFileGet::updatelocalname()
{
#ifdef _WIN32
    transfer->localfilename.append("", 1);
    WIN32_FILE_ATTRIBUTE_DATA fad;
    if (GetFileAttributesExW((LPCWSTR)transfer->localfilename.data(), GetFileExInfoStandard, &fad))
        SetFileAttributesW((LPCWSTR)transfer->localfilename.data(), fad.dwFileAttributes & ~FILE_ATTRIBUTE_HIDDEN);
    transfer->localfilename.resize(transfer->localfilename.size()-1);
#endif
}

void MegaFileGet::progress()
{
#ifdef _WIN32
    if(transfer->slot && !transfer->slot->progressreported)
    {
        transfer->localfilename.append("", 1);
        WIN32_FILE_ATTRIBUTE_DATA fad;
        if (GetFileAttributesExW((LPCWSTR)transfer->localfilename.data(), GetFileExInfoStandard, &fad))
            SetFileAttributesW((LPCWSTR)transfer->localfilename.data(), fad.dwFileAttributes | FILE_ATTRIBUTE_HIDDEN);
        transfer->localfilename.resize(transfer->localfilename.size()-1);
    }
#endif
}

void MegaFileGet::completed(Transfer*, LocalNode*)
{
    delete this;
}

void MegaFileGet::terminated()
{
    delete this;
}

MegaFilePut::MegaFilePut(MegaClient *, string* clocalname, string *filename, handle ch, const char* ctargetuser, int64_t mtime, bool isSourceTemporary) : MegaFile()
{
    // full local path
    localname = *clocalname;

    // target parent node
    h = ch;

    // target user
    targetuser = ctargetuser;

    // new node name
    name = *filename;

    customMtime = mtime;

    temporaryfile = isSourceTemporary;
}

bool MegaFilePut::serialize(string *d)
{
    if (!MegaFile::serialize(d))
    {
        return false;
    }

    d->append((char*)&customMtime, sizeof(customMtime));
    d->append("\0\0\0\0\0\0\0", 8);

    return true;
}

MegaFilePut *MegaFilePut::unserialize(string *d)
{
    MegaFile *file = MegaFile::unserialize(d);
    if (!file)
    {
        LOG_err << "Error unserializing MegaFilePut: Unable to unserialize MegaFile";
        return NULL;
    }

    const char* ptr = d->data();
    const char* end = ptr + d->size();
    if (ptr + sizeof(int64_t) + 8 > end)
    {
        LOG_err << "MegaFilePut unserialization failed - data too short";
        delete file;
        return NULL;
    }

    int64_t customMtime = MemAccess::get<int64_t>(ptr);
    ptr += sizeof(customMtime);

    if (memcmp(ptr, "\0\0\0\0\0\0\0", 8))
    {
        LOG_err << "MegaFilePut unserialization failed - invalid version";
        delete file;
        return NULL;
    }

    ptr += 8;
    if (ptr != end)
    {
        LOG_err << "MegaFilePut unserialization failed - wrong size";
        delete file;
        return NULL;
    }

    MegaFilePut *megaFile = new MegaFilePut();
    *(MegaFile *)megaFile = *(MegaFile *)file;
    delete file;

    megaFile->customMtime = customMtime;
    return megaFile;
}

void MegaFilePut::completed(Transfer* t, LocalNode*)
{
    if(customMtime >= 0)
        t->mtime = customMtime;

    File::completed(t,NULL);
    delete this;
}

void MegaFilePut::terminated()
{
    delete this;
}

bool TreeProcessor::processNode(Node*)
{
	return false; /* Stops the processing */
}

TreeProcessor::~TreeProcessor()
{ }


//Entry point for the blocking thread
void *MegaApiImpl::threadEntryPoint(void *param)
{
#ifndef _WIN32
    struct sigaction noaction;
    memset(&noaction, 0, sizeof(noaction));
    noaction.sa_handler = SIG_IGN;
    ::sigaction(SIGPIPE, &noaction, 0);
#endif

    MegaApiImpl *megaApiImpl = (MegaApiImpl *)param;
    megaApiImpl->loop();
    return 0;
}

long long MegaApiImpl::integrateSpeed(long long numBytes, direction_t direction)
{
    long long speed = 0;
    m_time_t currentTime = Waiter::ds;

    if (direction == GET)
    {
        totalDownloadedBytes += numBytes;
        while(downloadBytes.size())
        {
            dstime deltaTime = currentTime - downloadTimes[0];
            if(deltaTime <= 50)
            {
                break;
            }

            downloadPartialBytes -= downloadBytes[0];
            downloadBytes.erase(downloadBytes.begin());
            downloadTimes.erase(downloadTimes.begin());
        }

        downloadBytes.push_back(numBytes);
        downloadTimes.push_back(currentTime);
        downloadPartialBytes += numBytes;
        downloadSpeed = (downloadPartialBytes * 10) / 50;
        speed = downloadSpeed;
    }
    else
    {
        totalUploadedBytes += numBytes;
        while(uploadBytes.size())
        {
            dstime deltaTime = currentTime - uploadTimes[0];
            if(deltaTime <= 50)
            {
                break;
            }

            uploadPartialBytes -= uploadBytes[0];
            uploadBytes.erase(uploadBytes.begin());
            uploadTimes.erase(uploadTimes.begin());
        }

        uploadBytes.push_back(numBytes);
        uploadTimes.push_back(currentTime);
        uploadPartialBytes += numBytes;
        uploadSpeed = (uploadPartialBytes * 10) / 50;
        speed = uploadSpeed;
    }
    return speed;
}

MegaTransferPrivate *MegaApiImpl::getMegaTransferPrivate(int tag)
{
    map<int, MegaTransferPrivate *>::iterator it = transferMap.find(tag);
    if (it == transferMap.end())
    {
        return NULL;
    }
    return it->second;
}

ExternalLogger *MegaApiImpl::externalLogger = NULL;

MegaApiImpl::MegaApiImpl(MegaApi *api, const char *appKey, MegaGfxProcessor* processor, const char *basePath, const char *userAgent)
{
	init(api, appKey, processor, basePath, userAgent);
}

MegaApiImpl::MegaApiImpl(MegaApi *api, const char *appKey, const char *basePath, const char *userAgent)
{
	init(api, appKey, NULL, basePath, userAgent);
}

MegaApiImpl::MegaApiImpl(MegaApi *api, const char *appKey, const char *basePath, const char *userAgent, int fseventsfd)
{
	init(api, appKey, NULL, basePath, userAgent, fseventsfd);
}

void MegaApiImpl::init(MegaApi *api, const char *appKey, MegaGfxProcessor* processor, const char *basePath, const char *userAgent, int fseventsfd)
{
    this->api = api;

    sdkMutex.init(true);
    maxRetries = 7;
	currentTransfer = NULL;
    pendingUploads = 0;
    pendingDownloads = 0;
    totalUploads = 0;
    totalDownloads = 0;
    client = NULL;
    waiting = false;
    waitingRequest = false;
    totalDownloadedBytes = 0;
    totalUploadedBytes = 0;
    activeRequest = NULL;
    activeTransfer = NULL;
    activeError = NULL;
    activeNodes = NULL;
    activeUsers = NULL;
    syncLowerSizeLimit = 0;
    syncUpperSizeLimit = 0;
    downloadSpeed = 0;
    uploadSpeed = 0;
    uploadPartialBytes = 0;
    downloadPartialBytes = 0;

#ifdef HAVE_LIBUV
    httpServer = NULL;
    httpServerMaxBufferSize = 0;
    httpServerMaxOutputSize = 0;
    httpServerEnableFiles = true;
    httpServerEnableFolders = false;
    httpServerRestrictedMode = MegaApi::HTTP_SERVER_ALLOW_CREATED_LOCAL_LINKS;
    httpServerSubtitlesSupportEnabled = false;
#endif

    httpio = new MegaHttpIO();
    waiter = new MegaWaiter();

#ifndef __APPLE__
    (void)fseventsfd;
    fsAccess = new MegaFileSystemAccess();
#else
    fsAccess = new MegaFileSystemAccess(fseventsfd);
#endif

	if (basePath)
	{
		string sBasePath = basePath;
		int lastIndex = sBasePath.size() - 1;
		if (sBasePath[lastIndex] != '/' && sBasePath[lastIndex] != '\\')
		{
			string utf8Separator;
			fsAccess->local2path(&fsAccess->localseparator, &utf8Separator);
			sBasePath.append(utf8Separator);
		}
		dbAccess = new MegaDbAccess(&sBasePath);
	}
	else dbAccess = NULL;

	gfxAccess = NULL;
	if(processor)
	{
		GfxProcExternal *externalGfx = new GfxProcExternal();
		externalGfx->setProcessor(processor);
		gfxAccess = externalGfx;
	}
	else
	{
		gfxAccess = new MegaGfxProc();
	}

	if(!userAgent)
	{
		userAgent = "";
	}

    client = new MegaClient(this, waiter, httpio, fsAccess, dbAccess, gfxAccess, appKey, userAgent);

#if defined(_WIN32) && !defined(WINDOWS_PHONE)
    httpio->unlock();
#endif

    //Start blocking thread
	threadExit = 0;
    thread.start(threadEntryPoint, this);
}

MegaApiImpl::~MegaApiImpl()
{
    MegaRequestPrivate *request = new MegaRequestPrivate(MegaRequest::TYPE_DELETE);
    requestQueue.push(request);
    waiter->notify();
    thread.join();
}

int MegaApiImpl::isLoggedIn()
{
    sdkMutex.lock();
    int result = client->loggedin();
    sdkMutex.unlock();
	return result;
}

char* MegaApiImpl::getMyEmail()
{
	User* u;
    sdkMutex.lock();
	if (!client->loggedin() || !(u = client->finduser(client->me)))
	{
		sdkMutex.unlock();
		return NULL;
	}

    char *result = MegaApi::strdup(u->email.c_str());
    sdkMutex.unlock();
    return result;
}

char *MegaApiImpl::getMyUserHandle()
{
    sdkMutex.lock();
    if (ISUNDEF(client->me))
    {
        sdkMutex.unlock();
        return NULL;
    }

    char buf[12];
    Base64::btoa((const byte*)&client->me, MegaClient::USERHANDLE, buf);
    char *result = MegaApi::strdup(buf);
    sdkMutex.unlock();
    return result;
}

MegaUser *MegaApiImpl::getMyUser()
{
    sdkMutex.lock();
    MegaUser *user = MegaUserPrivate::fromUser(client->finduser(client->me));
    sdkMutex.unlock();
    return user;
}

char *MegaApiImpl::getMyXMPPJid()
{
    sdkMutex.lock();
    if (ISUNDEF(client->me))
    {
        sdkMutex.unlock();
        return NULL;
    }

    char jid[16];
    Base32::btoa((const byte *)&client->me, MegaClient::USERHANDLE, jid);
    char *result = MegaApi::strdup(jid);

    sdkMutex.unlock();
    return result;
}

#ifdef ENABLE_CHAT
char *MegaApiImpl::getMyFingerprint()
{
    sdkMutex.lock();
    if (ISUNDEF(client->me))
    {
        sdkMutex.unlock();
        return NULL;
    }

    char *result = NULL;
    if (client->signkey)
    {
        result = client->signkey->genFingerprintHex();
    }

    sdkMutex.unlock();
    return result;
}
#endif

void MegaApiImpl::setLogLevel(int logLevel)
{
    if(!externalLogger)
    {
        externalLogger = new ExternalLogger();
    }
    externalLogger->setLogLevel(logLevel);
}

void MegaApiImpl::setLoggerClass(MegaLogger *megaLogger)
{
    if(!externalLogger)
    {
        externalLogger = new ExternalLogger();
    }
    externalLogger->setMegaLogger(megaLogger);
}

void MegaApiImpl::log(int logLevel, const char *message, const char *filename, int line)
{
    if(!externalLogger)
    {
        return;
    }

    externalLogger->postLog(logLevel, message, filename, line);
}

char* MegaApiImpl::getBase64PwKey(const char *password)
{
	if(!password) return NULL;

	byte pwkey[SymmCipher::KEYLENGTH];
	error e = client->pw_key(password,pwkey);
	if(e)
		return NULL;

	char* buf = new char[SymmCipher::KEYLENGTH*4/3+4];
	Base64::btoa((byte *)pwkey, SymmCipher::KEYLENGTH, buf);
	return buf;
}

char* MegaApiImpl::getStringHash(const char* base64pwkey, const char* inBuf)
{
	if(!base64pwkey || !inBuf) return NULL;

	char pwkey[SymmCipher::KEYLENGTH];
	Base64::atob(base64pwkey, (byte *)pwkey, sizeof pwkey);

	SymmCipher key;
	key.setkey((byte*)pwkey);

    uint64_t strhash;
	string neBuf = inBuf;

    strhash = client->stringhash64(&neBuf, &key);

	char* buf = new char[8*4/3+4];
    Base64::btoa((byte*)&strhash, 8, buf);
    return buf;
}

void MegaApiImpl::getSessionTransferURL(const char *path, MegaRequestListener *listener)
{
    MegaRequestPrivate *request = new MegaRequestPrivate(MegaRequest::TYPE_GET_SESSION_TRANSFER_URL);
    request->setText(path);
    request->setListener(listener);
    requestQueue.push(request);
    waiter->notify();
}

MegaHandle MegaApiImpl::base32ToHandle(const char *base32Handle)
{
	if(!base32Handle) return INVALID_HANDLE;

	handle h = 0;
	Base32::atob(base32Handle,(byte*)&h, MegaClient::USERHANDLE);
	return h;
}

const char* MegaApiImpl::ebcEncryptKey(const char* encryptionKey, const char* plainKey)
{
	if(!encryptionKey || !plainKey) return NULL;

	char pwkey[SymmCipher::KEYLENGTH];
	Base64::atob(encryptionKey, (byte *)pwkey, sizeof pwkey);

	SymmCipher key;
	key.setkey((byte*)pwkey);

	char plkey[SymmCipher::KEYLENGTH];
	Base64::atob(plainKey, (byte*)plkey, sizeof plkey);
	key.ecb_encrypt((byte*)plkey);

	char* buf = new char[SymmCipher::KEYLENGTH*4/3+4];
	Base64::btoa((byte*)plkey, SymmCipher::KEYLENGTH, buf);
	return buf;
}

handle MegaApiImpl::base64ToHandle(const char* base64Handle)
{
	if(!base64Handle) return UNDEF;

	handle h = 0;
	Base64::atob(base64Handle,(byte*)&h,MegaClient::NODEHANDLE);
    return h;
}

handle MegaApiImpl::base64ToUserHandle(const char *base64Handle)
{
    if(!base64Handle) return UNDEF;

    handle h = 0;
    Base64::atob(base64Handle,(byte*)&h,MegaClient::USERHANDLE);
    return h;
}

char *MegaApiImpl::handleToBase64(MegaHandle handle)
{
    char *base64Handle = new char[12];
    Base64::btoa((byte*)&(handle),MegaClient::NODEHANDLE,base64Handle);
    return base64Handle;
}

char *MegaApiImpl::userHandleToBase64(MegaHandle handle)
{
    char *base64Handle = new char[14];
    Base64::btoa((byte*)&(handle),MegaClient::USERHANDLE,base64Handle);
    return base64Handle;
}

void MegaApiImpl::retryPendingConnections(bool disconnect, bool includexfers, MegaRequestListener *listener)
{
	MegaRequestPrivate *request = new MegaRequestPrivate(MegaRequest::TYPE_RETRY_PENDING_CONNECTIONS);
	request->setFlag(disconnect);
	request->setNumber(includexfers);
	request->setListener(listener);
	requestQueue.push(request);
    waiter->notify();
}

void MegaApiImpl::addEntropy(char *data, unsigned int size)
{
    if(PrnGen::rng.CanIncorporateEntropy())
    {
        PrnGen::rng.IncorporateEntropy((const byte*)data, size);
    }

#if (!defined(_WIN32) && !defined(USE_CURL_PUBLIC_KEY_PINNING)) || defined(WINDOWS_PHONE)
    RAND_seed(data, size);
#endif
}

string MegaApiImpl::userAttributeToString(int type)
{
    string attrname;

    switch(type)
    {
        case MegaApi::USER_ATTR_AVATAR:
            attrname = "+a";
            break;

        case MegaApi::USER_ATTR_FIRSTNAME:
            attrname = "firstname";
            break;

        case MegaApi::USER_ATTR_LASTNAME:
            attrname = "lastname";
            break;

        case MegaApi::USER_ATTR_AUTHRING:
            attrname = "*!authring";
            break;

        case MegaApi::USER_ATTR_LAST_INTERACTION:
            attrname = "*!lstint";
            break;

        case MegaApi::USER_ATTR_ED25519_PUBLIC_KEY:
            attrname = "+puEd255";
            break;

        case MegaApi::USER_ATTR_CU25519_PUBLIC_KEY:
            attrname = "+puCu255";
            break;

        case MegaApi::USER_ATTR_SIG_RSA_PUBLIC_KEY:
            attrname = "+sigPubk";
            break;

        case MegaApi::USER_ATTR_SIG_CU255_PUBLIC_KEY:
            attrname = "+sigCu255";
            break;

        case MegaApi::USER_ATTR_KEYRING:
            attrname = "*keyring";
            break;
    }

    return attrname;
}

char MegaApiImpl::userAttributeToScope(int type)
{
    char scope;

    switch(type)
    {
        case MegaApi::USER_ATTR_AVATAR:
        case MegaApi::USER_ATTR_ED25519_PUBLIC_KEY:
        case MegaApi::USER_ATTR_CU25519_PUBLIC_KEY:
        case MegaApi::USER_ATTR_SIG_RSA_PUBLIC_KEY:
        case MegaApi::USER_ATTR_SIG_CU255_PUBLIC_KEY:
            scope = '+';
            break;

        case MegaApi::USER_ATTR_FIRSTNAME:
        case MegaApi::USER_ATTR_LASTNAME:
            scope = '0';
            break;

        case MegaApi::USER_ATTR_AUTHRING:
        case MegaApi::USER_ATTR_LAST_INTERACTION:
        case MegaApi::USER_ATTR_KEYRING:
            scope = '*';
            break;
    }

    return scope;
}

void MegaApiImpl::setStatsID(const char *id)
{
    if (!id || !*id || MegaClient::statsid)
    {
        return;
    }

    MegaClient::statsid = MegaApi::strdup(id);
}

void MegaApiImpl::fastLogin(const char* email, const char *stringHash, const char *base64pwkey, MegaRequestListener *listener)
{
    MegaRequestPrivate *request = new MegaRequestPrivate(MegaRequest::TYPE_LOGIN, listener);
	request->setEmail(email);
	request->setPassword(stringHash);
	request->setPrivateKey(base64pwkey);
	requestQueue.push(request);
    waiter->notify();
}

void MegaApiImpl::fastLogin(const char *session, MegaRequestListener *listener)
{
    MegaRequestPrivate *request = new MegaRequestPrivate(MegaRequest::TYPE_LOGIN, listener);
    request->setSessionKey(session);
    requestQueue.push(request);
    waiter->notify();
}

void MegaApiImpl::killSession(MegaHandle sessionHandle, MegaRequestListener *listener)
{
    MegaRequestPrivate *request = new MegaRequestPrivate(MegaRequest::TYPE_KILL_SESSION, listener);
    request->setNodeHandle(sessionHandle);
    requestQueue.push(request);
    waiter->notify();
}

void MegaApiImpl::getUserData(MegaRequestListener *listener)
{
    MegaRequestPrivate *request = new MegaRequestPrivate(MegaRequest::TYPE_GET_USER_DATA, listener);
    requestQueue.push(request);
    waiter->notify();
}

void MegaApiImpl::getUserData(MegaUser *user, MegaRequestListener *listener)
{
    MegaRequestPrivate *request = new MegaRequestPrivate(MegaRequest::TYPE_GET_USER_DATA, listener);
    request->setFlag(true);
    if(user)
    {
        request->setEmail(user->getEmail());
    }

    requestQueue.push(request);
    waiter->notify();
}

void MegaApiImpl::getUserData(const char *user, MegaRequestListener *listener)
{
    MegaRequestPrivate *request = new MegaRequestPrivate(MegaRequest::TYPE_GET_USER_DATA, listener);
    request->setFlag(true);
    request->setEmail(user);
    requestQueue.push(request);
    waiter->notify();
}

void MegaApiImpl::login(const char *login, const char *password, MegaRequestListener *listener)
{
	MegaRequestPrivate *request = new MegaRequestPrivate(MegaRequest::TYPE_LOGIN, listener);
	request->setEmail(login);
	request->setPassword(password);
	requestQueue.push(request);
    waiter->notify();
}

char *MegaApiImpl::dumpSession()
{
    sdkMutex.lock();
    byte session[MAX_SESSION_LENGTH];
    char* buf = NULL;
    int size;
    size = client->dumpsession(session, sizeof session);
    if (size > 0)
    {
        buf = new char[sizeof(session) * 4 / 3 + 4];
        Base64::btoa(session, size, buf);
    }

    sdkMutex.unlock();
    return buf;
}

char *MegaApiImpl::dumpXMPPSession()
{
    sdkMutex.lock();
    char* buf = NULL;

    if (client->loggedin())
    {
        buf = new char[MAX_SESSION_LENGTH * 4 / 3 + 4];
        Base64::btoa((const byte *)client->sid.data(), client->sid.size(), buf);
    }

    sdkMutex.unlock();
    return buf;
}

char *MegaApiImpl::getAccountAuth()
{
    sdkMutex.lock();
    char* buf = NULL;

    if (client->loggedin())
    {
        buf = new char[MAX_SESSION_LENGTH * 4 / 3 + 4];
        Base64::btoa((const byte *)client->sid.data(), client->sid.size(), buf);
    }

    sdkMutex.unlock();
    return buf;
}

void MegaApiImpl::setAccountAuth(const char *auth)
{
    sdkMutex.lock();
    if (!auth)
    {
        client->accountauth.clear();
    }
    else
    {
        client->accountauth = auth;
    }

    handle h = client->getrootpublicfolder();
    if (h != UNDEF)
    {
        client->setrootnode(h);
    }
    sdkMutex.unlock();
}

void MegaApiImpl::createAccount(const char* email, const char* password, const char* name, MegaRequestListener *listener)
{
    MegaRequestPrivate *request = new MegaRequestPrivate(MegaRequest::TYPE_CREATE_ACCOUNT, listener);
	request->setEmail(email);
	request->setPassword(password);
	request->setName(name);
	requestQueue.push(request);
    waiter->notify();
}

void MegaApiImpl::createAccount(const char* email, const char* password, const char* firstname, const char* lastname, MegaRequestListener *listener)
{
    MegaRequestPrivate *request = new MegaRequestPrivate(MegaRequest::TYPE_CREATE_ACCOUNT, listener);
    request->setEmail(email);
    request->setPassword(password);
    request->setName(firstname);
    request->setText(lastname);
    requestQueue.push(request);
    waiter->notify();
}

void MegaApiImpl::fastCreateAccount(const char* email, const char *base64pwkey, const char* name, MegaRequestListener *listener)
{
    MegaRequestPrivate *request = new MegaRequestPrivate(MegaRequest::TYPE_CREATE_ACCOUNT, listener);
	request->setEmail(email);
	request->setPrivateKey(base64pwkey);
	request->setName(name);
	requestQueue.push(request);
    waiter->notify();
}

void MegaApiImpl::querySignupLink(const char* link, MegaRequestListener *listener)
{
	MegaRequestPrivate *request = new MegaRequestPrivate(MegaRequest::TYPE_QUERY_SIGNUP_LINK, listener);
	request->setLink(link);
	requestQueue.push(request);
    waiter->notify();
}

void MegaApiImpl::confirmAccount(const char* link, const char *password, MegaRequestListener *listener)
{
	MegaRequestPrivate *request = new MegaRequestPrivate(MegaRequest::TYPE_CONFIRM_ACCOUNT, listener);
	request->setLink(link);
	request->setPassword(password);
	requestQueue.push(request);
    waiter->notify();
}

void MegaApiImpl::fastConfirmAccount(const char* link, const char *base64pwkey, MegaRequestListener *listener)
{
    MegaRequestPrivate *request = new MegaRequestPrivate(MegaRequest::TYPE_CONFIRM_ACCOUNT, listener);
	request->setLink(link);
	request->setPrivateKey(base64pwkey);
	requestQueue.push(request);
    waiter->notify();
}

void MegaApiImpl::resetPassword(const char *email, bool hasMasterKey, MegaRequestListener *listener)
{
    MegaRequestPrivate *request = new MegaRequestPrivate(MegaRequest::TYPE_GET_RECOVERY_LINK, listener);
    request->setEmail(email);
    request->setFlag(hasMasterKey);
    requestQueue.push(request);
    waiter->notify();
}

void MegaApiImpl::queryRecoveryLink(const char *link, MegaRequestListener *listener)
{
    MegaRequestPrivate *request = new MegaRequestPrivate(MegaRequest::TYPE_QUERY_RECOVERY_LINK, listener);
    request->setLink(link);
    requestQueue.push(request);
    waiter->notify();
}

void MegaApiImpl::confirmResetPasswordLink(const char *link, const char *newPwd, const char *masterKey, MegaRequestListener *listener)
{
    MegaRequestPrivate *request = new MegaRequestPrivate(MegaRequest::TYPE_CONFIRM_RECOVERY_LINK, listener);
    request->setLink(link);
    request->setPassword(newPwd);
    request->setPrivateKey(masterKey);
    requestQueue.push(request);
    waiter->notify();
}

void MegaApiImpl::cancelAccount(MegaRequestListener *listener)
{
    MegaRequestPrivate *request = new MegaRequestPrivate(MegaRequest::TYPE_GET_CANCEL_LINK, listener);
    requestQueue.push(request);
    waiter->notify();
}

void MegaApiImpl::confirmCancelAccount(const char *link, const char *pwd, MegaRequestListener *listener)
{
    MegaRequestPrivate *request = new MegaRequestPrivate(MegaRequest::TYPE_CONFIRM_CANCEL_LINK, listener);
    request->setLink(link);
    request->setPassword(pwd);
    requestQueue.push(request);
    waiter->notify();
}

void MegaApiImpl::changeEmail(const char *email, MegaRequestListener *listener)
{
    MegaRequestPrivate *request = new MegaRequestPrivate(MegaRequest::TYPE_GET_CHANGE_EMAIL_LINK, listener);
    request->setEmail(email);
    requestQueue.push(request);
    waiter->notify();
}

void MegaApiImpl::confirmChangeEmail(const char *link, const char *pwd, MegaRequestListener *listener)
{
    MegaRequestPrivate *request = new MegaRequestPrivate(MegaRequest::TYPE_CONFIRM_CHANGE_EMAIL_LINK, listener);
    request->setLink(link);
    request->setPassword(pwd);
    requestQueue.push(request);
    waiter->notify();
}

void MegaApiImpl::setProxySettings(MegaProxy *proxySettings)
{
    Proxy *localProxySettings = new Proxy();
    localProxySettings->setProxyType(proxySettings->getProxyType());

    string url;
    if(proxySettings->getProxyURL())
        url = proxySettings->getProxyURL();

    string localurl;

#if defined(WINDOWS_PHONE) || (defined(_WIN32) && defined(USE_CURL))
    localurl = url;
#else
    fsAccess->path2local(&url, &localurl);
#endif

    localProxySettings->setProxyURL(&localurl);

    if(proxySettings->credentialsNeeded())
    {
        string username;
        if(proxySettings->getUsername())
            username = proxySettings->getUsername();

        string localusername;

#if defined(WINDOWS_PHONE) || (defined(_WIN32) && defined(USE_CURL))
        localusername = username;
#else
        fsAccess->path2local(&username, &localusername);
#endif

        string password;
        if(proxySettings->getPassword())
            password = proxySettings->getPassword();

        string localpassword;

#if defined(WINDOWS_PHONE) || (defined(_WIN32) && defined(USE_CURL))
        localpassword = password;
#else
        fsAccess->path2local(&password, &localpassword);
#endif

        localProxySettings->setCredentials(&localusername, &localpassword);
    }

    MegaRequestPrivate *request = new MegaRequestPrivate(MegaRequest::TYPE_SET_PROXY);
    request->setProxy(localProxySettings);
    requestQueue.push(request);
    waiter->notify();
}

MegaProxy *MegaApiImpl::getAutoProxySettings()
{
    MegaProxy *proxySettings = new MegaProxy;
    sdkMutex.lock();
    Proxy *localProxySettings = httpio->getautoproxy();
    sdkMutex.unlock();
    proxySettings->setProxyType(localProxySettings->getProxyType());
    if(localProxySettings->getProxyType() == Proxy::CUSTOM)
    {
        string localProxyURL = localProxySettings->getProxyURL();
        string proxyURL;
        fsAccess->local2path(&localProxyURL, &proxyURL);
        LOG_debug << "Autodetected proxy: " << proxyURL;
        proxySettings->setProxyURL(proxyURL.c_str());
    }

    delete localProxySettings;
    return proxySettings;
}

void MegaApiImpl::loop()
{
#if defined(WINDOWS_PHONE) || TARGET_OS_IPHONE
    // Workaround to get the IP of valid DNS servers on Windows Phone/iOS
    string servers;

    while (true)
    {
    #ifdef WINDOWS_PHONE
        client->httpio->getMEGADNSservers(&servers);
    #else
        __res_state res;
        if(res_ninit(&res) == 0)
        {
            union res_sockaddr_union u[MAXNS];
            int nscount = res_getservers(&res, u, MAXNS);

            for(int i = 0; i < nscount; i++)
            {
                char straddr[INET6_ADDRSTRLEN];
                straddr[0] = 0;

                if(u[i].sin.sin_family == PF_INET)
                {
                    mega_inet_ntop(PF_INET, &u[i].sin.sin_addr, straddr, sizeof(straddr));
                }

                if(u[i].sin6.sin6_family == PF_INET6)
                {
                    mega_inet_ntop(PF_INET6, &u[i].sin6.sin6_addr, straddr, sizeof(straddr));
                }

                if(straddr[0])
                {
                    if (servers.size())
                    {
                        servers.append(",");
                    }
                    servers.append(straddr);
                }
            }

            res_ndestroy(&res);
        }
    #endif

        if (servers.size())
            break;

    #ifdef WINDOWS_PHONE
        std::this_thread::sleep_for(std::chrono::seconds(1));
    #else
        sleep(1);
    #endif
    }

    LOG_debug << "Using MEGA DNS servers " << servers;
    httpio->setdnsservers(servers.c_str());

#elif _WIN32
    httpio->lock();
#endif

    while(true)
	{
        sdkMutex.lock();
        int r = client->preparewait();
        sdkMutex.unlock();
        if (!r)
        {
            r = client->dowait();
        }

        if (r & Waiter::NEEDEXEC)
        {
            sendPendingTransfers();
            sendPendingRequests();
            if(threadExit)
                break;

            sdkMutex.lock();
            client->exec();
            sdkMutex.unlock();
        }
	}

    sdkMutex.lock();
    delete client;

	//It doesn't seem fully safe to delete those objects :-/
    // delete httpio;
    // delete waiter;
    // delete fsAccess;
    sdkMutex.unlock();
}


void MegaApiImpl::createFolder(const char *name, MegaNode *parent, MegaRequestListener *listener)
{
    MegaRequestPrivate *request = new MegaRequestPrivate(MegaRequest::TYPE_CREATE_FOLDER, listener);
    if(parent) request->setParentHandle(parent->getHandle());
	request->setName(name);
	requestQueue.push(request);
    waiter->notify();
}

void MegaApiImpl::moveNode(MegaNode *node, MegaNode *newParent, MegaRequestListener *listener)
{
	MegaRequestPrivate *request = new MegaRequestPrivate(MegaRequest::TYPE_MOVE, listener);
    if(node) request->setNodeHandle(node->getHandle());
    if(newParent) request->setParentHandle(newParent->getHandle());
	requestQueue.push(request);
    waiter->notify();
}

void MegaApiImpl::copyNode(MegaNode *node, MegaNode* target, MegaRequestListener *listener)
{
	MegaRequestPrivate *request = new MegaRequestPrivate(MegaRequest::TYPE_COPY, listener);
    if (node)
    {
        request->setPublicNode(node);
        request->setNodeHandle(node->getHandle());
    }
    if(target) request->setParentHandle(target->getHandle());
	requestQueue.push(request);
	waiter->notify();
}

void MegaApiImpl::copyNode(MegaNode *node, MegaNode *target, const char *newName, MegaRequestListener *listener)
{
    MegaRequestPrivate *request = new MegaRequestPrivate(MegaRequest::TYPE_COPY, listener);
    if (node)
    {
        request->setPublicNode(node);
        request->setNodeHandle(node->getHandle());
    }
    if(target) request->setParentHandle(target->getHandle());
    request->setName(newName);
    requestQueue.push(request);
    waiter->notify();
}

void MegaApiImpl::renameNode(MegaNode *node, const char *newName, MegaRequestListener *listener)
{
	MegaRequestPrivate *request = new MegaRequestPrivate(MegaRequest::TYPE_RENAME, listener);
    if(node) request->setNodeHandle(node->getHandle());
	request->setName(newName);
	requestQueue.push(request);
    waiter->notify();
}

void MegaApiImpl::remove(MegaNode *node, MegaRequestListener *listener)
{
	MegaRequestPrivate *request = new MegaRequestPrivate(MegaRequest::TYPE_REMOVE, listener);
    if(node) request->setNodeHandle(node->getHandle());
	requestQueue.push(request);
    waiter->notify();
}

void MegaApiImpl::cleanRubbishBin(MegaRequestListener *listener)
{
    MegaRequestPrivate *request = new MegaRequestPrivate(MegaRequest::TYPE_CLEAN_RUBBISH_BIN, listener);
    requestQueue.push(request);
    waiter->notify();
}

void MegaApiImpl::sendFileToUser(MegaNode *node, MegaUser *user, MegaRequestListener *listener)
{
	return sendFileToUser(node, user ? user->getEmail() : NULL, listener);
}

void MegaApiImpl::sendFileToUser(MegaNode *node, const char* email, MegaRequestListener *listener)
{
	MegaRequestPrivate *request = new MegaRequestPrivate(MegaRequest::TYPE_COPY, listener);
    if (node)
    {
        request->setPublicNode(node);
        request->setNodeHandle(node->getHandle());
    }
    request->setEmail(email);
	requestQueue.push(request);
    waiter->notify();
}

void MegaApiImpl::share(MegaNode* node, MegaUser *user, int access, MegaRequestListener *listener)
{
    return share(node, user ? user->getEmail() : NULL, access, listener);
}

void MegaApiImpl::share(MegaNode *node, const char* email, int access, MegaRequestListener *listener)
{
	MegaRequestPrivate *request = new MegaRequestPrivate(MegaRequest::TYPE_SHARE, listener);
    if(node) request->setNodeHandle(node->getHandle());
	request->setEmail(email);
	request->setAccess(access);
	requestQueue.push(request);
    waiter->notify();
}

void MegaApiImpl::loginToFolder(const char* megaFolderLink, MegaRequestListener *listener)
{
    MegaRequestPrivate *request = new MegaRequestPrivate(MegaRequest::TYPE_LOGIN, listener);
	request->setLink(megaFolderLink);
    request->setEmail("FOLDER");
	requestQueue.push(request);
    waiter->notify();
}

void MegaApiImpl::importFileLink(const char* megaFileLink, MegaNode *parent, MegaRequestListener *listener)
{
	MegaRequestPrivate *request = new MegaRequestPrivate(MegaRequest::TYPE_IMPORT_LINK, listener);
	if(parent) request->setParentHandle(parent->getHandle());
	request->setLink(megaFileLink);
	requestQueue.push(request);
    waiter->notify();
}

void MegaApiImpl::getPublicNode(const char* megaFileLink, MegaRequestListener *listener)
{
	MegaRequestPrivate *request = new MegaRequestPrivate(MegaRequest::TYPE_GET_PUBLIC_NODE, listener);
	request->setLink(megaFileLink);
	requestQueue.push(request);
    waiter->notify();
}

void MegaApiImpl::getThumbnail(MegaNode* node, const char *dstFilePath, MegaRequestListener *listener)
{
	getNodeAttribute(node, 0, dstFilePath, listener);
}

void MegaApiImpl::cancelGetThumbnail(MegaNode* node, MegaRequestListener *listener)
{
	cancelGetNodeAttribute(node, 0, listener);
}

void MegaApiImpl::setThumbnail(MegaNode* node, const char *srcFilePath, MegaRequestListener *listener)
{
	setNodeAttribute(node, 0, srcFilePath, listener);
}

void MegaApiImpl::getPreview(MegaNode* node, const char *dstFilePath, MegaRequestListener *listener)
{
	getNodeAttribute(node, 1, dstFilePath, listener);
}

void MegaApiImpl::cancelGetPreview(MegaNode* node, MegaRequestListener *listener)
{
	cancelGetNodeAttribute(node, 1, listener);
}

void MegaApiImpl::setPreview(MegaNode* node, const char *srcFilePath, MegaRequestListener *listener)
{
	setNodeAttribute(node, 1, srcFilePath, listener);
}

void MegaApiImpl::getUserAvatar(MegaUser* user, const char *dstFilePath, MegaRequestListener *listener)
{
    const char *email = NULL;
    if (user)
    {
        email = user->getEmail();
    }
    getUserAttr(email, MegaApi::USER_ATTR_AVATAR, dstFilePath, listener);
}

void MegaApiImpl::getUserAvatar(const char* email_or_handle, const char *dstFilePath, MegaRequestListener *listener)
{
    getUserAttr(email_or_handle, MegaApi::USER_ATTR_AVATAR, dstFilePath, listener);
}

char *MegaApiImpl::getUserAvatarColor(MegaUser *user)
{
    return getAvatarColor(user ? (handle) user->getHandle() : client->me);
}

char *MegaApiImpl::getUserAvatarColor(const char *userhandle)
{
    return getAvatarColor(userhandle ? MegaApiImpl::base64ToUserHandle(userhandle) : client->me);
}

void MegaApiImpl::setAvatar(const char *dstFilePath, MegaRequestListener *listener)
{
    setUserAttr(MegaApi::USER_ATTR_AVATAR, dstFilePath, listener);
}

void MegaApiImpl::getUserAttribute(MegaUser* user, int type, MegaRequestListener *listener)
{
    const char *email = NULL;
    if (user)
    {
        email = user->getEmail();
    }
    getUserAttr(email, type ? type : -1, NULL, listener);
}

void MegaApiImpl::getUserAttribute(const char* email_or_handle, int type, MegaRequestListener *listener)
{
    getUserAttr(email_or_handle, type ? type : -1, NULL, listener);
}

void MegaApiImpl::setUserAttribute(int type, const char *value, MegaRequestListener *listener)
{
    setUserAttr(type ? type : -1, value, listener);
}

void MegaApiImpl::setUserAttribute(int type, const MegaStringMap *value, MegaRequestListener *listener)
{
    MegaRequestPrivate *request = new MegaRequestPrivate(MegaRequest::TYPE_SET_ATTR_USER, listener);

    request->setMegaStringMap(value);
    request->setParamType(type);
    requestQueue.push(request);
    waiter->notify();
}

void MegaApiImpl::setCustomNodeAttribute(MegaNode *node, const char *attrName, const char *value, MegaRequestListener *listener)
{
    MegaRequestPrivate *request = new MegaRequestPrivate(MegaRequest::TYPE_SET_ATTR_NODE, listener);
    if(node) request->setNodeHandle(node->getHandle());
    request->setName(attrName);
    request->setText(value);
    request->setFlag(false);     // is official attribute?
    requestQueue.push(request);
    waiter->notify();
}

void MegaApiImpl::setNodeDuration(MegaNode *node, int secs, MegaRequestListener *listener)
{
    MegaRequestPrivate *request = new MegaRequestPrivate(MegaRequest::TYPE_SET_ATTR_NODE, listener);
    if(node) request->setNodeHandle(node->getHandle());
    request->setParamType(MegaApi::NODE_ATTR_DURATION);
    request->setNumber(secs);
    request->setFlag(true);     // is official attribute?
    requestQueue.push(request);
    waiter->notify();
}

void MegaApiImpl::setNodeCoordinates(MegaNode *node, double latitude, double longitude, MegaRequestListener *listener)
{
    MegaRequestPrivate *request = new MegaRequestPrivate(MegaRequest::TYPE_SET_ATTR_NODE, listener);

    if(node)
    {
        request->setNodeHandle(node->getHandle());
    }

    int lat = latitude;
    if (latitude != MegaNode::INVALID_COORDINATE)
    {
        lat = ((latitude + 90) / 180) * 0xFFFFFF;
    }

    int lon = longitude;
    if (longitude != MegaNode::INVALID_COORDINATE)
    {
        lon = (longitude == 180) ? 0 : ((longitude + 180) / 360) * 0x01000000;
    }

    request->setParamType(MegaApi::NODE_ATTR_COORDINATES);
    request->setTransferTag(lat);
    request->setNumDetails(lon);
    request->setFlag(true);     // is official attribute?
    requestQueue.push(request);
    waiter->notify();
}

void MegaApiImpl::exportNode(MegaNode *node, int64_t expireTime, MegaRequestListener *listener)
{
    MegaRequestPrivate *request = new MegaRequestPrivate(MegaRequest::TYPE_EXPORT, listener);
    if(node) request->setNodeHandle(node->getHandle());
    request->setNumber(expireTime);
    request->setAccess(1);
    requestQueue.push(request);
    waiter->notify();
}

void MegaApiImpl::disableExport(MegaNode *node, MegaRequestListener *listener)
{
    MegaRequestPrivate *request = new MegaRequestPrivate(MegaRequest::TYPE_EXPORT, listener);
    if(node) request->setNodeHandle(node->getHandle());
    request->setAccess(0);
    requestQueue.push(request);
    waiter->notify();
}

void MegaApiImpl::fetchNodes(MegaRequestListener *listener)
{
	MegaRequestPrivate *request = new MegaRequestPrivate(MegaRequest::TYPE_FETCH_NODES, listener);
	requestQueue.push(request);
    waiter->notify();
}

void MegaApiImpl::getPricing(MegaRequestListener *listener)
{
    MegaRequestPrivate *request = new MegaRequestPrivate(MegaRequest::TYPE_GET_PRICING, listener);
    requestQueue.push(request);
    waiter->notify();
}

void MegaApiImpl::getPaymentId(handle productHandle, MegaRequestListener *listener)
{
    MegaRequestPrivate *request = new MegaRequestPrivate(MegaRequest::TYPE_GET_PAYMENT_ID, listener);
    request->setNodeHandle(productHandle);
    requestQueue.push(request);
    waiter->notify();
}

void MegaApiImpl::upgradeAccount(MegaHandle productHandle, int paymentMethod, MegaRequestListener *listener)
{
    MegaRequestPrivate *request = new MegaRequestPrivate(MegaRequest::TYPE_UPGRADE_ACCOUNT, listener);
    request->setNodeHandle(productHandle);
    request->setNumber(paymentMethod);
    requestQueue.push(request);
    waiter->notify();
}

void MegaApiImpl::submitPurchaseReceipt(int gateway, const char *receipt, MegaRequestListener *listener)
{
    MegaRequestPrivate *request = new MegaRequestPrivate(MegaRequest::TYPE_SUBMIT_PURCHASE_RECEIPT, listener);
    request->setNumber(gateway);
    request->setText(receipt);
    requestQueue.push(request);
    waiter->notify();
}

void MegaApiImpl::creditCardStore(const char* address1, const char* address2, const char* city,
                                  const char* province, const char* country, const char *postalcode,
                                  const char* firstname, const char* lastname, const char* creditcard,
                                  const char* expire_month, const char* expire_year, const char* cv2,
                                  MegaRequestListener *listener)
{
    MegaRequestPrivate *request = new MegaRequestPrivate(MegaRequest::TYPE_CREDIT_CARD_STORE, listener);
    string email;

    sdkMutex.lock();
    User *u = client->finduser(client->me);
    if (u)
    {
        email = u->email;
    }
    sdkMutex.unlock();

    if (email.size())
    {
        string saddress1, saddress2, scity, sprovince, scountry, spostalcode;
        string sfirstname, slastname, screditcard, sexpire_month, sexpire_year, scv2;

        if (address1)
        {
           saddress1 = address1;
        }

        if (address2)
        {
            saddress2 = address2;
        }

        if (city)
        {
            scity = city;
        }

        if (province)
        {
            sprovince = province;
        }

        if (country)
        {
            scountry = country;
        }

        if (postalcode)
        {
            spostalcode = postalcode;
        }

        if (firstname)
        {
            sfirstname = firstname;
        }

        if (lastname)
        {
            slastname = lastname;
        }

        if (creditcard)
        {
            screditcard = creditcard;
            screditcard.erase(remove_if(screditcard.begin(), screditcard.end(),
                                     not1(ptr_fun(static_cast<int(*)(int)>(isdigit)))), screditcard.end());
        }

        if (expire_month)
        {
            sexpire_month = expire_month;
        }

        if (expire_year)
        {
            sexpire_year = expire_year;
        }

        if (cv2)
        {
            scv2 = cv2;
        }

        int tam = 256 + sfirstname.size() + slastname.size() + screditcard.size()
                + sexpire_month.size() + sexpire_year.size() + scv2.size() + saddress1.size()
                + saddress2.size() + scity.size() + sprovince.size() + spostalcode.size()
                + scountry.size() + email.size();

        char *ccplain = new char[tam];
        snprintf(ccplain, tam, "{\"first_name\":\"%s\",\"last_name\":\"%s\","
                "\"card_number\":\"%s\","
                "\"expiry_date_month\":\"%s\",\"expiry_date_year\":\"%s\","
                "\"cv2\":\"%s\",\"address1\":\"%s\","
                "\"address2\":\"%s\",\"city\":\"%s\","
                "\"province\":\"%s\",\"postal_code\":\"%s\","
                "\"country_code\":\"%s\",\"email_address\":\"%s\"}", sfirstname.c_str(), slastname.c_str(),
                 screditcard.c_str(), sexpire_month.c_str(), sexpire_year.c_str(), scv2.c_str(), saddress1.c_str(),
                 saddress2.c_str(), scity.c_str(), sprovince.c_str(), spostalcode.c_str(), scountry.c_str(), email.c_str());

        request->setText((const char* )ccplain);
        delete [] ccplain;
    }

    requestQueue.push(request);
    waiter->notify();
}

void MegaApiImpl::creditCardQuerySubscriptions(MegaRequestListener *listener)
{
    MegaRequestPrivate *request = new MegaRequestPrivate(MegaRequest::TYPE_CREDIT_CARD_QUERY_SUBSCRIPTIONS, listener);
    requestQueue.push(request);
    waiter->notify();
}

void MegaApiImpl::creditCardCancelSubscriptions(const char* reason, MegaRequestListener *listener)
{
    MegaRequestPrivate *request = new MegaRequestPrivate(MegaRequest::TYPE_CREDIT_CARD_CANCEL_SUBSCRIPTIONS, listener);
    request->setText(reason);
    requestQueue.push(request);
    waiter->notify();
}

void MegaApiImpl::getPaymentMethods(MegaRequestListener *listener)
{
    MegaRequestPrivate *request = new MegaRequestPrivate(MegaRequest::TYPE_GET_PAYMENT_METHODS, listener);
    requestQueue.push(request);
    waiter->notify();
}

char *MegaApiImpl::exportMasterKey()
{
    sdkMutex.lock();
    char* buf = NULL;

    if(client->loggedin())
    {
        buf = new char[SymmCipher::KEYLENGTH * 4 / 3 + 4];
        Base64::btoa(client->key.key, SymmCipher::KEYLENGTH, buf);
    }

    sdkMutex.unlock();
    return buf;
}

void MegaApiImpl::getAccountDetails(bool storage, bool transfer, bool pro, bool sessions, bool purchases, bool transactions, MegaRequestListener *listener)
{
	MegaRequestPrivate *request = new MegaRequestPrivate(MegaRequest::TYPE_ACCOUNT_DETAILS, listener);
	int numDetails = 0;
	if(storage) numDetails |= 0x01;
    if(transfer) numDetails |= 0x02;
	if(pro) numDetails |= 0x04;
	if(transactions) numDetails |= 0x08;
	if(purchases) numDetails |= 0x10;
	if(sessions) numDetails |= 0x20;
	request->setNumDetails(numDetails);

	requestQueue.push(request);
    waiter->notify();
}

void MegaApiImpl::changePassword(const char *oldPassword, const char *newPassword, MegaRequestListener *listener)
{
	MegaRequestPrivate *request = new MegaRequestPrivate(MegaRequest::TYPE_CHANGE_PW, listener);
	request->setPassword(oldPassword);
	request->setNewPassword(newPassword);
	requestQueue.push(request);
    waiter->notify();
}

void MegaApiImpl::logout(MegaRequestListener *listener)
{
	MegaRequestPrivate *request = new MegaRequestPrivate(MegaRequest::TYPE_LOGOUT, listener);
    request->setFlag(true);
	requestQueue.push(request);
    waiter->notify();
}

void MegaApiImpl::localLogout(MegaRequestListener *listener)
{
    MegaRequestPrivate *request = new MegaRequestPrivate(MegaRequest::TYPE_LOGOUT, listener);
    request->setFlag(false);
    requestQueue.push(request);
    waiter->notify();
}

void MegaApiImpl::submitFeedback(int rating, const char *comment, MegaRequestListener *listener)
{
    MegaRequestPrivate *request = new MegaRequestPrivate(MegaRequest::TYPE_SUBMIT_FEEDBACK, listener);
    request->setText(comment);
    request->setNumber(rating);
    requestQueue.push(request);
    waiter->notify();
}

void MegaApiImpl::reportEvent(const char *details, MegaRequestListener *listener)
{
    MegaRequestPrivate *request = new MegaRequestPrivate(MegaRequest::TYPE_REPORT_EVENT, listener);
    request->setText(details);
    requestQueue.push(request);
    waiter->notify();
}

void MegaApiImpl::sendEvent(int eventType, const char *message, MegaRequestListener *listener)
{
    MegaRequestPrivate *request = new MegaRequestPrivate(MegaRequest::TYPE_SEND_EVENT, listener);
    request->setNumber(eventType);
    request->setText(message);
    requestQueue.push(request);
    waiter->notify();
}

void MegaApiImpl::useHttpsOnly(bool usehttps)
{
    MegaRequestPrivate *request = new MegaRequestPrivate(MegaRequest::TYPE_USE_HTTPS_ONLY);
    request->setFlag(usehttps);
    requestQueue.push(request);
    waiter->notify();
}

bool MegaApiImpl::usingHttpsOnly()
{
    return client->usehttps;
}

void MegaApiImpl::getNodeAttribute(MegaNode *node, int type, const char *dstFilePath, MegaRequestListener *listener)
{
	MegaRequestPrivate *request = new MegaRequestPrivate(MegaRequest::TYPE_GET_ATTR_FILE, listener);
    if(dstFilePath)
    {
        string path(dstFilePath);
#if defined(_WIN32) && !defined(WINDOWS_PHONE)
        if(!PathIsRelativeA(path.c_str()) && ((path.size()<2) || path.compare(0, 2, "\\\\")))
            path.insert(0, "\\\\?\\");
#endif

        int c = path[path.size()-1];
        if((c=='/') || (c == '\\'))
        {
            const char *base64Handle = node->getBase64Handle();
            path.append(base64Handle);
            path.push_back('0' + type);
            path.append(".jpg");
            delete [] base64Handle;
        }

        request->setFile(path.c_str());
    }

    request->setParamType(type);
    if(node) request->setNodeHandle(node->getHandle());
	requestQueue.push(request);
    waiter->notify();
}

void MegaApiImpl::cancelGetNodeAttribute(MegaNode *node, int type, MegaRequestListener *listener)
{
	MegaRequestPrivate *request = new MegaRequestPrivate(MegaRequest::TYPE_CANCEL_ATTR_FILE, listener);
	request->setParamType(type);
	if (node) request->setNodeHandle(node->getHandle());
	requestQueue.push(request);
	waiter->notify();
}

void MegaApiImpl::setNodeAttribute(MegaNode *node, int type, const char *srcFilePath, MegaRequestListener *listener)
{
	MegaRequestPrivate *request = new MegaRequestPrivate(MegaRequest::TYPE_SET_ATTR_FILE, listener);
	request->setFile(srcFilePath);
    request->setParamType(type);
    if(node) request->setNodeHandle(node->getHandle());
	requestQueue.push(request);
    waiter->notify();
}

void MegaApiImpl::getUserAttr(const char *email_or_handle, int type, const char *dstFilePath, MegaRequestListener *listener)
{
    MegaRequestPrivate *request = new MegaRequestPrivate(MegaRequest::TYPE_GET_ATTR_USER, listener);

    if (type == MegaApi::USER_ATTR_AVATAR && dstFilePath)
    {
        string path(dstFilePath);
#if defined(_WIN32) && !defined(WINDOWS_PHONE)
        if(!PathIsRelativeA(path.c_str()) && ((path.size()<2) || path.compare(0, 2, "\\\\")))
            path.insert(0, "\\\\?\\");
#endif

        int c = path[path.size()-1];
        if((c=='/') || (c == '\\'))
        {
            path.append(email_or_handle);
            path.push_back('0' + type);
            path.append(".jpg");
        }

        request->setFile(path.c_str());
    }

    request->setParamType(type);
    if(email_or_handle)
    {
        request->setEmail(email_or_handle);
    }
    requestQueue.push(request);
    waiter->notify();
}

void MegaApiImpl::setUserAttr(int type, const char *value, MegaRequestListener *listener)
{
    MegaRequestPrivate *request = new MegaRequestPrivate(MegaRequest::TYPE_SET_ATTR_USER, listener);
    if(type == MegaApi::USER_ATTR_AVATAR)
    {
        request->setFile(value);
    }
    else
    {
        request->setText(value);
    }

    request->setParamType(type);
    requestQueue.push(request);
    waiter->notify();
}

char *MegaApiImpl::getAvatarColor(handle userhandle)
{
    string colors[] = {        
        "#69F0AE",
        "#13E03C",
        "#31B500",
        "#00897B",
        "#00ACC1",
        "#61D2FF",
        "#2BA6DE",
        "#FFD300",
        "#FFA500",
        "#FF6F00",
        "#E65100",
        "#FF5252",
        "#FF1A53",
        "#C51162",
        "#880E4F"
    };

    int index = userhandle % sizeof(colors)/sizeof(colors[0]);

    return MegaApi::strdup(colors[index].c_str());
}

void MegaApiImpl::inviteContact(const char *email, const char *message,int action, MegaRequestListener *listener)
{
    MegaRequestPrivate *request = new MegaRequestPrivate(MegaRequest::TYPE_INVITE_CONTACT, listener);
    request->setNumber(action);
    request->setEmail(email);
    request->setText(message);
    requestQueue.push(request);
    waiter->notify();
}

void MegaApiImpl::replyContactRequest(MegaContactRequest *r, int action, MegaRequestListener *listener)
{
    MegaRequestPrivate *request = new MegaRequestPrivate(MegaRequest::TYPE_REPLY_CONTACT_REQUEST, listener);
    if(r)
    {
        request->setNodeHandle(r->getHandle());
    }

    request->setNumber(action);
    requestQueue.push(request);
    waiter->notify();
}

void MegaApiImpl::removeContact(MegaUser *user, MegaRequestListener* listener)
{
	MegaRequestPrivate *request = new MegaRequestPrivate(MegaRequest::TYPE_REMOVE_CONTACT, listener);
    if(user)
    {
        request->setEmail(user->getEmail());
    }

	requestQueue.push(request);
    waiter->notify();
}

void MegaApiImpl::pauseTransfers(bool pause, int direction, MegaRequestListener* listener)
{
    MegaRequestPrivate *request = new MegaRequestPrivate(MegaRequest::TYPE_PAUSE_TRANSFERS, listener);
    request->setFlag(pause);
    request->setNumber(direction);
    requestQueue.push(request);
    waiter->notify();
}

void MegaApiImpl::pauseTransfer(int transferTag, bool pause, MegaRequestListener *listener)
{
    MegaRequestPrivate *request = new MegaRequestPrivate(MegaRequest::TYPE_PAUSE_TRANSFER, listener);
    request->setTransferTag(transferTag);
    request->setFlag(pause);
    requestQueue.push(request);
    waiter->notify();
}

void MegaApiImpl::moveTransferUp(int transferTag, MegaRequestListener *listener)
{
    MegaRequestPrivate *request = new MegaRequestPrivate(MegaRequest::TYPE_MOVE_TRANSFER, listener);
    request->setTransferTag(transferTag);
    request->setFlag(true);
    request->setNumber(MegaTransfer::MOVE_TYPE_UP);
    requestQueue.push(request);
    waiter->notify();
}

void MegaApiImpl::moveTransferDown(int transferTag, MegaRequestListener *listener)
{
    MegaRequestPrivate *request = new MegaRequestPrivate(MegaRequest::TYPE_MOVE_TRANSFER, listener);
    request->setTransferTag(transferTag);
    request->setFlag(true);
    request->setNumber(MegaTransfer::MOVE_TYPE_DOWN);
    requestQueue.push(request);
    waiter->notify();
}

void MegaApiImpl::moveTransferToFirst(int transferTag, MegaRequestListener *listener)
{
    MegaRequestPrivate *request = new MegaRequestPrivate(MegaRequest::TYPE_MOVE_TRANSFER, listener);
    request->setTransferTag(transferTag);
    request->setFlag(true);
    request->setNumber(MegaTransfer::MOVE_TYPE_TOP);
    requestQueue.push(request);
    waiter->notify();
}

void MegaApiImpl::moveTransferToLast(int transferTag, MegaRequestListener *listener)
{
    MegaRequestPrivate *request = new MegaRequestPrivate(MegaRequest::TYPE_MOVE_TRANSFER, listener);
    request->setTransferTag(transferTag);
    request->setFlag(true);
    request->setNumber(MegaTransfer::MOVE_TYPE_BOTTOM);
    requestQueue.push(request);
    waiter->notify();
}

void MegaApiImpl::moveTransferBefore(int transferTag, int prevTransferTag, MegaRequestListener *listener)
{
    MegaRequestPrivate *request = new MegaRequestPrivate(MegaRequest::TYPE_MOVE_TRANSFER, listener);
    request->setTransferTag(transferTag);
    request->setFlag(false);
    request->setNumber(prevTransferTag);
    requestQueue.push(request);
    waiter->notify();
}

void MegaApiImpl::enableTransferResumption(const char *loggedOutId)
{
    sdkMutex.lock();
    client->enabletransferresumption(loggedOutId);
    sdkMutex.unlock();
}

void MegaApiImpl::disableTransferResumption(const char *loggedOutId)
{
    sdkMutex.lock();
    client->disabletransferresumption(loggedOutId);
    sdkMutex.unlock();
}

bool MegaApiImpl::areTransfersPaused(int direction)
{
    if(direction != MegaTransfer::TYPE_DOWNLOAD && direction != MegaTransfer::TYPE_UPLOAD)
    {
        return false;
    }

    bool result;
    sdkMutex.lock();
    if(direction == MegaTransfer::TYPE_DOWNLOAD)
    {
        result = client->xferpaused[GET];
    }
    else
    {
        result = client->xferpaused[PUT];
    }
    sdkMutex.unlock();
    return result;
}

//-1 -> AUTO, 0 -> NONE, >0 -> b/s
void MegaApiImpl::setUploadLimit(int bpslimit)
{
    client->putmbpscap = bpslimit;
}

void MegaApiImpl::setDownloadMethod(int method)
{
    switch(method)
    {
        case MegaApi::TRANSFER_METHOD_NORMAL:
            client->usealtdownport = false;
            client->autodownport = false;
            break;
        case MegaApi::TRANSFER_METHOD_ALTERNATIVE_PORT:
            client->usealtdownport = true;
            client->autodownport = false;
            break;
        case MegaApi::TRANSFER_METHOD_AUTO:
            client->autodownport = true;
            break;
        case MegaApi::TRANSFER_METHOD_AUTO_NORMAL:
            client->usealtdownport = false;
            client->autodownport = true;
            break;
        case MegaApi::TRANSFER_METHOD_AUTO_ALTERNATIVE:
            client->usealtdownport = true;
            client->autodownport = true;
            break;
        default:
            break;
    }
}

void MegaApiImpl::setUploadMethod(int method)
{
    switch(method)
    {
        case MegaApi::TRANSFER_METHOD_NORMAL:
            client->usealtupport = false;
            client->autoupport = false;
            break;
        case MegaApi::TRANSFER_METHOD_ALTERNATIVE_PORT:
            client->usealtupport = true;
            client->autoupport = false;
            break;
        case MegaApi::TRANSFER_METHOD_AUTO:
            client->autoupport = true;
            break;
        case MegaApi::TRANSFER_METHOD_AUTO_NORMAL:
            client->usealtupport = false;
            client->autoupport = true;
            break;
        case MegaApi::TRANSFER_METHOD_AUTO_ALTERNATIVE:
            client->usealtupport = true;
            client->autoupport = true;
            break;
        default:
            break;
    }
}

int MegaApiImpl::getDownloadMethod()
{
    if (client->autodownport)
    {
        if(client->usealtdownport)
        {
            return MegaApi::TRANSFER_METHOD_AUTO_ALTERNATIVE;
        }
        else
        {
            return MegaApi::TRANSFER_METHOD_AUTO_NORMAL;
        }
    }

    if (client->usealtdownport)
    {
        return MegaApi::TRANSFER_METHOD_ALTERNATIVE_PORT;
    }

    return MegaApi::TRANSFER_METHOD_NORMAL;
}

int MegaApiImpl::getUploadMethod()
{
    if (client->autoupport)
    {
        if(client->usealtupport)
        {
            return MegaApi::TRANSFER_METHOD_AUTO_ALTERNATIVE;
        }
        else
        {
            return MegaApi::TRANSFER_METHOD_AUTO_NORMAL;
        }
    }

    if (client->usealtupport)
    {
        return MegaApi::TRANSFER_METHOD_ALTERNATIVE_PORT;
    }

    return MegaApi::TRANSFER_METHOD_NORMAL;
}

MegaTransferData *MegaApiImpl::getTransferData(MegaTransferListener *listener)
{
    MegaTransferData *data;
    sdkMutex.lock();
    data = new MegaTransferDataPrivate(&client->transferlist);
    if (listener)
    {
        transferListeners.insert(listener);
    }
    sdkMutex.unlock();
    return data;
}

void MegaApiImpl::notifyTransfer(int transferTag, MegaTransferListener *listener)
{
    sdkMutex.lock();
    MegaTransferPrivate *t = getMegaTransferPrivate(transferTag);
    if (!t)
    {
        sdkMutex.unlock();
        return;
    }

    fireOnTransferUpdate(t);
    if (listener)
    {
        activeTransfer = t;
        listener->onTransferUpdate(api, t);
        activeTransfer = NULL;
    }
    sdkMutex.unlock();
}

MegaTransferList *MegaApiImpl::getTransfers()
{
    sdkMutex.lock();
    vector<MegaTransfer *> transfers;
    for (int d = GET; d == GET || d == PUT; d += PUT - GET)
    {
        for (transfer_list::iterator it = client->transferlist.begin((direction_t)d); it != client->transferlist.end((direction_t)d); it++)
        {
            Transfer *t = (*it);
            for (file_list::iterator it2 = t->files.begin(); it2 != t->files.end(); it2++)
            {
                MegaTransferPrivate* transfer = getMegaTransferPrivate((*it2)->tag);
                if (transfer)
                {
                    transfers.push_back(transfer);
                }
            }
        }
    }
    MegaTransferList *result = new MegaTransferListPrivate(transfers.data(), transfers.size());
    sdkMutex.unlock();
    return result;
}

MegaTransferList *MegaApiImpl::getStreamingTransfers()
{
    sdkMutex.lock();

    vector<MegaTransfer *> transfers;
    for (std::map<int, MegaTransferPrivate *>::iterator it = transferMap.begin(); it != transferMap.end(); it++)
    {
        MegaTransferPrivate *transfer = it->second;
        if (transfer->isStreamingTransfer())
        {
            transfers.push_back(transfer);
        }
    }
    MegaTransferList *result = new MegaTransferListPrivate(transfers.data(), transfers.size());

    sdkMutex.unlock();
    return result;
}

MegaTransfer *MegaApiImpl::getTransferByTag(int transferTag)
{
    MegaTransfer* value;
    sdkMutex.lock();
    value = getMegaTransferPrivate(transferTag);
    if (value)
    {
        value = value->copy();
    }
    sdkMutex.unlock();
    return value;
}

MegaTransferList *MegaApiImpl::getTransfers(int type)
{
    if(type != MegaTransfer::TYPE_DOWNLOAD && type != MegaTransfer::TYPE_UPLOAD)
    {
        return new MegaTransferListPrivate();
    }

    sdkMutex.lock();
    vector<MegaTransfer *> transfers;
    for (transfer_list::iterator it = client->transferlist.begin((direction_t)type); it != client->transferlist.end((direction_t)type); it++)
    {
        Transfer *t = (*it);
        for (file_list::iterator it2 = t->files.begin(); it2 != t->files.end(); it2++)
        {
            MegaTransferPrivate* transfer = getMegaTransferPrivate((*it2)->tag);
            if (transfer)
            {
                transfers.push_back(transfer);
            }
        }
    }
    MegaTransferList *result = new MegaTransferListPrivate(transfers.data(), transfers.size());
    sdkMutex.unlock();
    return result;
}

MegaTransferList *MegaApiImpl::getChildTransfers(int transferTag)
{
    sdkMutex.lock();

    MegaTransfer *transfer = getMegaTransferPrivate(transferTag);
    if (!transfer)
    {
        sdkMutex.unlock();
        return new MegaTransferListPrivate();
    }

    if (!transfer->isFolderTransfer())
    {
        sdkMutex.unlock();
        return new MegaTransferListPrivate();
    }

    vector<MegaTransfer *> transfers;
    for (std::map<int, MegaTransferPrivate *>::iterator it = transferMap.begin(); it != transferMap.end(); it++)
    {
        MegaTransferPrivate *t = it->second;
        if (t->getFolderTransferTag() == transferTag)
        {
            transfers.push_back(transfer);
        }
    }

    MegaTransferList *result = new MegaTransferListPrivate(transfers.data(), transfers.size());
    sdkMutex.unlock();
    return result;
}

void MegaApiImpl::startUpload(const char *localPath, MegaNode *parent, const char *fileName, int64_t mtime, int folderTransferTag, const char *appData, bool isSourceFileTemporary, MegaTransferListener *listener)
{
    MegaTransferPrivate* transfer = new MegaTransferPrivate(MegaTransfer::TYPE_UPLOAD, listener);
    if(localPath)
    {
        string path(localPath);
#if defined(_WIN32) && !defined(WINDOWS_PHONE)
        if(!PathIsRelativeA(path.c_str()) && ((path.size()<2) || path.compare(0, 2, "\\\\")))
            path.insert(0, "\\\\?\\");
#endif
        transfer->setPath(path.data());
    }

    if(parent)
    {
        transfer->setParentHandle(parent->getHandle());
    }

    transfer->setMaxRetries(maxRetries);
    transfer->setAppData(appData);
    transfer->setSourceFileTemporary(isSourceFileTemporary);

    if(fileName)
    {
        transfer->setFileName(fileName);
    }

    transfer->setTime(mtime);

    if(folderTransferTag)
    {
        transfer->setFolderTransferTag(folderTransferTag);
    }

	transferQueue.push(transfer);
    waiter->notify();
}

void MegaApiImpl::startUpload(const char* localPath, MegaNode* parent, MegaTransferListener *listener)
{ return startUpload(localPath, parent, (const char *)NULL, -1, 0, NULL, false, listener); }

void MegaApiImpl::startUpload(const char *localPath, MegaNode *parent, int64_t mtime, MegaTransferListener *listener)
{ return startUpload(localPath, parent, (const char *)NULL, mtime, 0, NULL, false, listener); }

void MegaApiImpl::startUpload(const char* localPath, MegaNode* parent, const char* fileName, MegaTransferListener *listener)
{ return startUpload(localPath, parent, fileName, -1, 0, NULL, false, listener); }

void MegaApiImpl::startDownload(MegaNode *node, const char* localPath, long /*startPos*/, long /*endPos*/, int folderTransferTag, const char *appData, MegaTransferListener *listener)
{
	MegaTransferPrivate* transfer = new MegaTransferPrivate(MegaTransfer::TYPE_DOWNLOAD, listener);

    if(localPath)
    {
#if defined(_WIN32) && !defined(WINDOWS_PHONE)
        string path(localPath);
        if(!PathIsRelativeA(path.c_str()) && ((path.size()<2) || path.compare(0, 2, "\\\\")))
            path.insert(0, "\\\\?\\");
        localPath = path.data();
#endif

        int c = localPath[strlen(localPath)-1];
        if((c=='/') || (c == '\\')) transfer->setParentPath(localPath);
        else transfer->setPath(localPath);
    }

    if(node)
    {
        transfer->setNodeHandle(node->getHandle());
        if (node->isPublic() || node->isForeign())
        {
            transfer->setPublicNode(node);
        }
    }

    transfer->setMaxRetries(maxRetries);
    transfer->setAppData(appData);

    if (folderTransferTag)
    {
        transfer->setFolderTransferTag(folderTransferTag);
    }

	transferQueue.push(transfer);
	waiter->notify();
}

void MegaApiImpl::startDownload(MegaNode *node, const char* localFolder, MegaTransferListener *listener)
{ startDownload(node, localFolder, 0, 0, 0, NULL, listener); }

void MegaApiImpl::cancelTransfer(MegaTransfer *t, MegaRequestListener *listener)
{
    MegaRequestPrivate *request = new MegaRequestPrivate(MegaRequest::TYPE_CANCEL_TRANSFER, listener);
    if(t)
    {
        request->setTransferTag(t->getTag());
    }
    requestQueue.push(request);
    waiter->notify();
}

void MegaApiImpl::cancelTransferByTag(int transferTag, MegaRequestListener *listener)
{
    MegaRequestPrivate *request = new MegaRequestPrivate(MegaRequest::TYPE_CANCEL_TRANSFER, listener);
    request->setTransferTag(transferTag);
    requestQueue.push(request);
    waiter->notify();
}

void MegaApiImpl::cancelTransfers(int direction, MegaRequestListener *listener)
{
    MegaRequestPrivate *request = new MegaRequestPrivate(MegaRequest::TYPE_CANCEL_TRANSFERS, listener);
    request->setParamType(direction);
    requestQueue.push(request);
    waiter->notify();
}

void MegaApiImpl::startStreaming(MegaNode* node, m_off_t startPos, m_off_t size, MegaTransferListener *listener)
{
	MegaTransferPrivate* transfer = new MegaTransferPrivate(MegaTransfer::TYPE_DOWNLOAD, listener);
    if(node && !node->isPublic() && !node->isForeign())
	{
		transfer->setNodeHandle(node->getHandle());
	}
	else
	{
		transfer->setPublicNode(node);
	}

    transfer->setStreamingTransfer(true);
	transfer->setStartPos(startPos);
	transfer->setEndPos(startPos + size - 1);
	transfer->setMaxRetries(maxRetries);
	transferQueue.push(transfer);
	waiter->notify();
}

#ifdef ENABLE_SYNC

//Move local files inside synced folders to the "Rubbish" folder.
bool MegaApiImpl::moveToLocalDebris(const char *path)
{
    sdkMutex.lock();

    string utf8path = path;
#if defined(_WIN32) && !defined(WINDOWS_PHONE)
        if(!PathIsRelativeA(utf8path.c_str()) && ((utf8path.size()<2) || utf8path.compare(0, 2, "\\\\")))
            utf8path.insert(0, "\\\\?\\");
#endif

    string localpath;
    fsAccess->path2local(&utf8path, &localpath);

    Sync *sync = NULL;
    for (sync_list::iterator it = client->syncs.begin(); it != client->syncs.end(); it++)
    {
        string *localroot = &((*it)->localroot.localname);
        if(((localroot->size()+fsAccess->localseparator.size())<localpath.size()) &&
            !memcmp(localroot->data(), localpath.data(), localroot->size()) &&
            !memcmp(fsAccess->localseparator.data(), localpath.data()+localroot->size(), fsAccess->localseparator.size()))
        {
            sync = (*it);
            break;
        }
    }

    if(!sync)
    {
        sdkMutex.unlock();
        return false;
    }

    bool result = sync->movetolocaldebris(&localpath);
    sdkMutex.unlock();

    return result;
}

int MegaApiImpl::syncPathState(string* path)
{
#if defined(_WIN32) && !defined(WINDOWS_PHONE)
    string prefix("\\\\?\\");
    string localPrefix;
    fsAccess->path2local(&prefix, &localPrefix);
    path->append("", 1);
    if(!PathIsRelativeW((LPCWSTR)path->data()) && (path->size()<4 || memcmp(path->data(), localPrefix.data(), 4)))
    {
        path->insert(0, localPrefix);
    }
    path->resize(path->size() - 1);
#endif

    int state = MegaApi::STATE_NONE;
    sdkMutex.lock();
    for (sync_list::iterator it = client->syncs.begin(); it != client->syncs.end(); it++)
    {
        Sync *sync = (*it);
        unsigned int ssize = sync->localroot.localname.size();
        if(path->size() < ssize || memcmp(path->data(), sync->localroot.localname.data(), ssize))
            continue;

        if(path->size() == ssize)
        {
            state = sync->localroot.ts;
            break;
        }
        else if(!memcmp(path->data()+ssize, client->fsaccess->localseparator.data(), client->fsaccess->localseparator.size()))
        {
            LocalNode* l = sync->localnodebypath(NULL, path);
            if(l)
                state = l->ts;
            else
                state = MegaApi::STATE_IGNORED;
            break;
        }
    }
    sdkMutex.unlock();
    return state;
}


MegaNode *MegaApiImpl::getSyncedNode(string *path)
{
    sdkMutex.lock();
    MegaNode *node = NULL;
    for (sync_list::iterator it = client->syncs.begin(); (it != client->syncs.end()) && (node == NULL); it++)
    {
        Sync *sync = (*it);
        if(path->size() == sync->localroot.localname.size() &&
                !memcmp(path->data(), sync->localroot.localname.data(), path->size()))
        {
            node = MegaNodePrivate::fromNode(sync->localroot.node);
            break;
        }

        LocalNode * localNode = sync->localnodebypath(NULL, path);
        if(localNode) node = MegaNodePrivate::fromNode(localNode->node);
    }
    sdkMutex.unlock();
    return node;
}

void MegaApiImpl::syncFolder(const char *localFolder, MegaNode *megaFolder, MegaRequestListener *listener)
{
    MegaRequestPrivate *request = new MegaRequestPrivate(MegaRequest::TYPE_ADD_SYNC);
    if(megaFolder) request->setNodeHandle(megaFolder->getHandle());
    if(localFolder)
    {
        string path(localFolder);
#if defined(_WIN32) && !defined(WINDOWS_PHONE)
        if(!PathIsRelativeA(path.c_str()) && ((path.size()<2) || path.compare(0, 2, "\\\\")))
            path.insert(0, "\\\\?\\");
#endif
        request->setFile(path.data());
    }

    request->setListener(listener);
    requestQueue.push(request);
    waiter->notify();
}

void MegaApiImpl::resumeSync(const char *localFolder, long long localfp, MegaNode *megaFolder, MegaRequestListener* listener)
{
    sdkMutex.lock();

#ifdef __APPLE__
    localfp = 0;
#endif

    LOG_debug << "Resume sync";

    MegaRequestPrivate *request = new MegaRequestPrivate(MegaRequest::TYPE_ADD_SYNC);
    request->setListener(listener);
    if(megaFolder) request->setNodeHandle(megaFolder->getHandle());
    if(localFolder)
    {
        string path(localFolder);
#if defined(_WIN32) && !defined(WINDOWS_PHONE)
        if(!PathIsRelativeA(path.c_str()) && ((path.size()<2) || path.compare(0, 2, "\\\\")))
            path.insert(0, "\\\\?\\");
#endif
        request->setFile(path.data());
    }
    request->setNumber(localfp);

    int nextTag = client->nextreqtag();
    request->setTag(nextTag);
    requestMap[nextTag]=request;
    error e = API_OK;
    fireOnRequestStart(request);

    const char *localPath = request->getFile();
    Node *node = client->nodebyhandle(request->getNodeHandle());
    if(!node || (node->type==FILENODE) || !localPath)
    {
        e = API_EARGS;
    }
    else
    {
        string utf8name(localPath);
        string localname;
        client->fsaccess->path2local(&utf8name, &localname);
        e = client->addsync(&localname, DEBRISFOLDER, NULL, node, localfp, -nextTag);
        if(!e)
        {
            MegaSyncPrivate *sync = new MegaSyncPrivate(client->syncs.back());
            sync->setListener(request->getSyncListener());
            syncMap[-nextTag] = sync;

            request->setNumber(client->syncs.back()->fsfp);
        }
    }

    fireOnRequestFinish(request, MegaError(e));
    sdkMutex.unlock();
}

void MegaApiImpl::removeSync(handle nodehandle, MegaRequestListener* listener)
{
    MegaRequestPrivate *request = new MegaRequestPrivate(MegaRequest::TYPE_REMOVE_SYNC, listener);
    request->setNodeHandle(nodehandle);
    request->setFlag(true);
    requestQueue.push(request);
    waiter->notify();
}

void MegaApiImpl::disableSync(handle nodehandle, MegaRequestListener *listener)
{
    MegaRequestPrivate *request = new MegaRequestPrivate(MegaRequest::TYPE_REMOVE_SYNC, listener);
    request->setNodeHandle(nodehandle);
    request->setFlag(false);
    requestQueue.push(request);
    waiter->notify();
}

int MegaApiImpl::getNumActiveSyncs()
{
    sdkMutex.lock();
    int num = client->syncs.size();
    sdkMutex.unlock();
    return num;
}

void MegaApiImpl::stopSyncs(MegaRequestListener *listener)
{
    MegaRequestPrivate *request = new MegaRequestPrivate(MegaRequest::TYPE_REMOVE_SYNCS, listener);
    requestQueue.push(request);
    waiter->notify();
}

bool MegaApiImpl::isSynced(MegaNode *n)
{
    if(!n) return false;
    sdkMutex.lock();
    Node *node = client->nodebyhandle(n->getHandle());
    if(!node)
    {
        sdkMutex.unlock();
        return false;
    }

    bool result = (node->localnode!=NULL);
    sdkMutex.unlock();
    return result;
}

void MegaApiImpl::setExcludedNames(vector<string> *excludedNames)
{
    sdkMutex.lock();
    if(!excludedNames)
    {
        this->excludedNames.clear();
        sdkMutex.unlock();
        return;
    }

    for(unsigned int i=0; i<excludedNames->size(); i++)
    {
        LOG_debug << "Excluded name: " << excludedNames->at(i);
    }

    this->excludedNames = *excludedNames;
    sdkMutex.unlock();
}

void MegaApiImpl::setExclusionLowerSizeLimit(long long limit)
{
    syncLowerSizeLimit = limit;
}

void MegaApiImpl::setExclusionUpperSizeLimit(long long limit)
{
    syncUpperSizeLimit = limit;
}

string MegaApiImpl::getLocalPath(MegaNode *n)
{
    if(!n) return string();
    sdkMutex.lock();
    Node *node = client->nodebyhandle(n->getHandle());
    if(!node || !node->localnode)
    {
        sdkMutex.unlock();
        return string();
    }

    string result;
    node->localnode->getlocalpath(&result, true);
    result.append("", 1);
    sdkMutex.unlock();
    return result;
}

long long MegaApiImpl::getNumLocalNodes()
{
    return client->totalLocalNodes;
}

#endif

int MegaApiImpl::getNumPendingUploads()
{
    return pendingUploads;
}

int MegaApiImpl::getNumPendingDownloads()
{
    return pendingDownloads;
}

int MegaApiImpl::getTotalUploads()
{
    return totalUploads;
}

int MegaApiImpl::getTotalDownloads()
{
    return totalDownloads;
}

void MegaApiImpl::resetTotalDownloads()
{
    totalDownloads = 0;
}

void MegaApiImpl::resetTotalUploads()
{
    totalUploads = 0;
}

MegaNode *MegaApiImpl::getRootNode()
{
    sdkMutex.lock();
    MegaNode *result = MegaNodePrivate::fromNode(client->nodebyhandle(client->rootnodes[0]));
    sdkMutex.unlock();
	return result;
}

MegaNode* MegaApiImpl::getInboxNode()
{
    sdkMutex.lock();
    MegaNode *result = MegaNodePrivate::fromNode(client->nodebyhandle(client->rootnodes[1]));
    sdkMutex.unlock();
	return result;
}

MegaNode* MegaApiImpl::getRubbishNode()
{
    sdkMutex.lock();
    MegaNode *result = MegaNodePrivate::fromNode(client->nodebyhandle(client->rootnodes[2]));
    sdkMutex.unlock();
    return result;
}

void MegaApiImpl::setDefaultFilePermissions(int permissions)
{
    fsAccess->setdefaultfilepermissions(permissions);
}

int MegaApiImpl::getDefaultFilePermissions()
{
    return fsAccess->getdefaultfilepermissions();
}

void MegaApiImpl::setDefaultFolderPermissions(int permissions)
{
    fsAccess->setdefaultfolderpermissions(permissions);
}

int MegaApiImpl::getDefaultFolderPermissions()
{
    return fsAccess->getdefaultfolderpermissions();
}

long long MegaApiImpl::getBandwidthOverquotaDelay()
{
    long long result = client->overquotauntil;
    return result > Waiter::ds ? (result - Waiter::ds) / 10 : 0;
}

bool MegaApiImpl::userComparatorDefaultASC (User *i, User *j)
{
	if(strcasecmp(i->email.c_str(), j->email.c_str())<=0) return 1;
    return 0;
}

char *MegaApiImpl::escapeFsIncompatible(const char *filename)
{
    if(!filename)
    {
        return NULL;
    }
    string name = filename;
    client->fsaccess->escapefsincompatible(&name);
    return MegaApi::strdup(name.c_str());
}

char *MegaApiImpl::unescapeFsIncompatible(const char *name)
{
    if(!name)
    {
        return NULL;
    }
    string filename = name;
    client->fsaccess->unescapefsincompatible(&filename);
    return MegaApi::strdup(filename.c_str());
}

bool MegaApiImpl::createThumbnail(const char *imagePath, const char *dstPath)
{
    if (!gfxAccess)
    {
        return false;
    }

    string utf8ImagePath = imagePath;
    string localImagePath;
    fsAccess->path2local(&utf8ImagePath, &localImagePath);

    string utf8DstPath = dstPath;
    string localDstPath;
    fsAccess->path2local(&utf8DstPath, &localDstPath);

    sdkMutex.lock();
    bool result = gfxAccess->savefa(&localImagePath, GfxProc::THUMBNAIL120X120, &localDstPath);
    sdkMutex.unlock();

    return result;
}

bool MegaApiImpl::createPreview(const char *imagePath, const char *dstPath)
{
    if (!gfxAccess)
    {
        return false;
    }

    string utf8ImagePath = imagePath;
    string localImagePath;
    fsAccess->path2local(&utf8ImagePath, &localImagePath);

    string utf8DstPath = dstPath;
    string localDstPath;
    fsAccess->path2local(&utf8DstPath, &localDstPath);

    sdkMutex.lock();
    bool result = gfxAccess->savefa(&localImagePath, GfxProc::PREVIEW1000x1000, &localDstPath);
    sdkMutex.unlock();

    return result;
}

bool MegaApiImpl::isOnline()
{
    return !client->httpio->noinetds;
}

#ifdef HAVE_LIBUV
bool MegaApiImpl::httpServerStart(bool localOnly, int port)
{
    sdkMutex.lock();
    if (httpServer && httpServer->getPort() == port && httpServer->isLocalOnly() == localOnly)
    {
        httpServer->clearAllowedHandles();
        sdkMutex.unlock();
        return true;
    }

    httpServerStop();
    httpServer = new MegaHTTPServer(this);
    httpServer->setMaxBufferSize(httpServerMaxBufferSize);
    httpServer->setMaxOutputSize(httpServerMaxOutputSize);
    httpServer->enableFileServer(httpServerEnableFiles);
    httpServer->enableFolderServer(httpServerEnableFolders);
    httpServer->setRestrictedMode(httpServerRestrictedMode);
    httpServer->enableSubtitlesSupport(httpServerRestrictedMode);

    bool result = httpServer->start(port, localOnly);
    if (!result)
    {
        MegaHTTPServer *server = httpServer;
        httpServer = NULL;
        sdkMutex.unlock();
        delete server;
    }
    else
    {
        sdkMutex.unlock();
    }
    return result;
}

void MegaApiImpl::httpServerStop()
{
    sdkMutex.lock();
    if (httpServer)
    {
        MegaHTTPServer *server = httpServer;
        httpServer = NULL;
        sdkMutex.unlock();
        delete server;
    }
    else
    {
        sdkMutex.unlock();
    }
}

int MegaApiImpl::httpServerIsRunning()
{
    bool result = false;
    sdkMutex.lock();
    if (httpServer)
    {
        result = httpServer->getPort();
    }
    sdkMutex.unlock();
    return result;
}

char *MegaApiImpl::httpServerGetLocalLink(MegaNode *node)
{
    if (!node)
    {
        return NULL;
    }

    sdkMutex.lock();
    if (!httpServer)
    {
        sdkMutex.unlock();
        return NULL;
    }

    char *result = httpServer->getLink(node);
    sdkMutex.unlock();
    return result;
}

void MegaApiImpl::httpServerSetMaxBufferSize(int bufferSize)
{
    sdkMutex.lock();
    httpServerMaxBufferSize = bufferSize <= 0 ? 0 : bufferSize;
    if (httpServer)
    {
        httpServer->setMaxBufferSize(httpServerMaxBufferSize);
    }
    sdkMutex.unlock();
}

int MegaApiImpl::httpServerGetMaxBufferSize()
{
    int value;
    sdkMutex.lock();
    if (httpServerMaxBufferSize)
    {
        value = httpServerMaxBufferSize;
    }
    else
    {
        value = StreamingBuffer::MAX_BUFFER_SIZE;
    }
    sdkMutex.unlock();
    return value;
}

void MegaApiImpl::httpServerSetMaxOutputSize(int outputSize)
{
    sdkMutex.lock();
    httpServerMaxOutputSize = outputSize <= 0 ? 0 : outputSize;
    if (httpServer)
    {
        httpServer->setMaxOutputSize(httpServerMaxOutputSize);
    }
    sdkMutex.unlock();
}

int MegaApiImpl::httpServerGetMaxOutputSize()
{
    int value;
    sdkMutex.lock();
    if (httpServerMaxOutputSize)
    {
        value = httpServerMaxOutputSize;
    }
    else
    {
        value = StreamingBuffer::MAX_OUTPUT_SIZE;
    }
    sdkMutex.unlock();
    return value;
}

void MegaApiImpl::httpServerEnableFileServer(bool enable)
{
    sdkMutex.lock();
    this->httpServerEnableFiles = enable;
    if (httpServer)
    {
        httpServer->enableFileServer(enable);
    }
    sdkMutex.unlock();
}

bool MegaApiImpl::httpServerIsFileServerEnabled()
{
    return httpServerEnableFiles;
}

void MegaApiImpl::httpServerEnableFolderServer(bool enable)
{
    sdkMutex.lock();
    this->httpServerEnableFolders = enable;
    if (httpServer)
    {
        httpServer->enableFolderServer(enable);
    }
    sdkMutex.unlock();
}

bool MegaApiImpl::httpServerIsFolderServerEnabled()
{
    return httpServerEnableFolders;
}

void MegaApiImpl::httpServerSetRestrictedMode(int mode)
{
    if (mode != MegaApi::HTTP_SERVER_DENY_ALL
            && mode != MegaApi::HTTP_SERVER_ALLOW_ALL
            && mode != MegaApi::HTTP_SERVER_ALLOW_CREATED_LOCAL_LINKS
            && mode != MegaApi::HTTP_SERVER_ALLOW_LAST_LOCAL_LINK)
    {
        return;
    }

    sdkMutex.lock();
    httpServerRestrictedMode = mode;
    if (httpServer)
    {
        httpServer->setRestrictedMode(httpServerRestrictedMode);
    }
    sdkMutex.unlock();
}

int MegaApiImpl::httpServerGetRestrictedMode()
{
    return httpServerRestrictedMode;
}

void MegaApiImpl::httpServerEnableSubtitlesSupport(bool enable)
{
    sdkMutex.lock();
    httpServerSubtitlesSupportEnabled = enable;
    if (httpServer)
    {
        httpServer->enableSubtitlesSupport(httpServerSubtitlesSupportEnabled);
    }
    sdkMutex.unlock();
}

bool MegaApiImpl::httpServerIsSubtitlesSupportEnabled()
{
    return httpServerSubtitlesSupportEnabled;
}

bool MegaApiImpl::httpServerIsLocalOnly()
{
    bool localOnly = true;
    sdkMutex.lock();
    if (httpServer)
    {
        localOnly = httpServer->isLocalOnly();
    }
    sdkMutex.unlock();
    return localOnly;
}

void MegaApiImpl::httpServerAddListener(MegaTransferListener *listener)
{
    if (!listener)
    {
        return;
    }

    sdkMutex.lock();
    httpServerListeners.insert(listener);
    sdkMutex.unlock();
}

void MegaApiImpl::httpServerRemoveListener(MegaTransferListener *listener)
{
    if (!listener)
    {
        return;
    }

    sdkMutex.lock();
    httpServerListeners.erase(listener);
    sdkMutex.unlock();
}

void MegaApiImpl::fireOnStreamingStart(MegaTransferPrivate *transfer)
{
    for(set<MegaTransferListener *>::iterator it = httpServerListeners.begin(); it != httpServerListeners.end() ; it++)
        (*it)->onTransferStart(api, transfer);
}

void MegaApiImpl::fireOnStreamingTemporaryError(MegaTransferPrivate *transfer, MegaError e)
{
    for(set<MegaTransferListener *>::iterator it = httpServerListeners.begin(); it != httpServerListeners.end() ; it++)
        (*it)->onTransferTemporaryError(api, transfer, &e);
}

void MegaApiImpl::fireOnStreamingFinish(MegaTransferPrivate *transfer, MegaError e)
{
    if(e.getErrorCode())
    {
        LOG_warn << "Streaming request finished with error: " << e.getErrorString();
    }
    else
    {
        LOG_info << "Streaming request finished";
    }

    for(set<MegaTransferListener *>::iterator it = httpServerListeners.begin(); it != httpServerListeners.end() ; it++)
        (*it)->onTransferFinish(api, transfer, &e);

    delete transfer;
}
#endif

#ifdef ENABLE_CHAT
void MegaApiImpl::createChat(bool group, MegaTextChatPeerList *peers, MegaRequestListener *listener)
{
    MegaRequestPrivate *request = new MegaRequestPrivate(MegaRequest::TYPE_CHAT_CREATE, listener);
    request->setFlag(group);
    request->setMegaTextChatPeerList(peers);
    requestQueue.push(request);
    waiter->notify();
}

void MegaApiImpl::inviteToChat(MegaHandle chatid, MegaHandle uh, int privilege, MegaRequestListener *listener)
{
    MegaRequestPrivate *request = new MegaRequestPrivate(MegaRequest::TYPE_CHAT_INVITE, listener);
    request->setNodeHandle(chatid);
    request->setParentHandle(uh);
    request->setAccess(privilege);
    requestQueue.push(request);
    waiter->notify();
}

void MegaApiImpl::removeFromChat(MegaHandle chatid, MegaHandle uh, MegaRequestListener *listener)
{
    MegaRequestPrivate *request = new MegaRequestPrivate(MegaRequest::TYPE_CHAT_REMOVE, listener);
    request->setNodeHandle(chatid);
    if (uh != INVALID_HANDLE)   // if not provided, it removes oneself from the chat
    {
        request->setParentHandle(uh);
    }
    requestQueue.push(request);
    waiter->notify();
}

void MegaApiImpl::getUrlChat(MegaHandle chatid, MegaRequestListener *listener)
{
    MegaRequestPrivate *request = new MegaRequestPrivate(MegaRequest::TYPE_CHAT_URL, listener);
    request->setNodeHandle(chatid);
    requestQueue.push(request);
    waiter->notify();
}

void MegaApiImpl::grantAccessInChat(MegaHandle chatid, MegaNode *n, MegaHandle uh, MegaRequestListener *listener)
{
    MegaRequestPrivate *request = new MegaRequestPrivate(MegaRequest::TYPE_CHAT_GRANT_ACCESS, listener);
    request->setParentHandle(chatid);
    request->setNodeHandle(n->getHandle());

    char uid[12];
    Base64::btoa((byte*)&uh, MegaClient::CHATHANDLE, uid);
    uid[11] = 0;

    request->setEmail(uid);
    requestQueue.push(request);
    waiter->notify();
}

void MegaApiImpl::removeAccessInChat(MegaHandle chatid, MegaNode *n, MegaHandle uh, MegaRequestListener *listener)
{
    MegaRequestPrivate *request = new MegaRequestPrivate(MegaRequest::TYPE_CHAT_REMOVE_ACCESS, listener);
    request->setParentHandle(chatid);
    request->setNodeHandle(n->getHandle());

    char uid[12];
    Base64::btoa((byte*)&uh, MegaClient::CHATHANDLE, uid);
    uid[11] = 0;

    request->setEmail(uid);
    waiter->notify();
}

void MegaApiImpl::updateChatPermissions(MegaHandle chatid, MegaHandle uh, int privilege, MegaRequestListener *listener)
{
    MegaRequestPrivate *request = new MegaRequestPrivate(MegaRequest::TYPE_CHAT_UPDATE_PERMISSIONS, listener);
    request->setNodeHandle(chatid);
    request->setParentHandle(uh);
    request->setAccess(privilege);
    requestQueue.push(request);
    waiter->notify();
}

void MegaApiImpl::truncateChat(MegaHandle chatid, MegaHandle messageid, MegaRequestListener *listener)
{
    MegaRequestPrivate *request = new MegaRequestPrivate(MegaRequest::TYPE_CHAT_TRUNCATE, listener);
    request->setNodeHandle(chatid);
    request->setParentHandle(messageid);
    requestQueue.push(request);
    waiter->notify();
}
#endif

MegaUserList* MegaApiImpl::getContacts()
{
    sdkMutex.lock();

	vector<User*> vUsers;
	for (user_map::iterator it = client->users.begin() ; it != client->users.end() ; it++ )
	{
		User *u = &(it->second);
        if (u->userhandle == client->me)
        {
            continue;
        }
        vector<User *>::iterator i = std::lower_bound(vUsers.begin(), vUsers.end(), u, MegaApiImpl::userComparatorDefaultASC);
		vUsers.insert(i, u);
	}
    MegaUserList *userList = new MegaUserListPrivate(vUsers.data(), vUsers.size());

    sdkMutex.unlock();

	return userList;
}


MegaUser* MegaApiImpl::getContact(const char* email)
{
    sdkMutex.lock();
	MegaUser *user = MegaUserPrivate::fromUser(client->finduser(email, 0));

    if (user && user->getHandle() == client->me)
    {
        delete user;
        user = NULL;    // it's not a contact
    }

    sdkMutex.unlock();
	return user;
}


MegaNodeList* MegaApiImpl::getInShares(MegaUser *megaUser)
{
    if (!megaUser)
    {
        return new MegaNodeListPrivate();
    }

    sdkMutex.lock();
    vector<Node*> vNodes;
    User *user = client->finduser(megaUser->getEmail(), 0);
    if (!user || user->show != VISIBLE)
    {
        sdkMutex.unlock();
        return new MegaNodeListPrivate();
    }

    for (handle_set::iterator sit = user->sharing.begin(); sit != user->sharing.end(); sit++)
    {
        Node *n;
        if ((n = client->nodebyhandle(*sit)) && !n->parent)
        {
            vNodes.push_back(n);
        }
    }

    MegaNodeList *nodeList;
    if (vNodes.size())
    {
        nodeList = new MegaNodeListPrivate(vNodes.data(), vNodes.size());
    }
    else
    {
        nodeList = new MegaNodeListPrivate();
    }

    sdkMutex.unlock();
    return nodeList;
}

MegaNodeList* MegaApiImpl::getInShares()
{
    sdkMutex.lock();

    vector<Node*> vNodes;
    for (user_map::iterator it = client->users.begin(); it != client->users.end(); it++)
    {
        User *user = &(it->second);
        if (user->show != VISIBLE)
        {
            continue;
        }

        Node *n;
        for (handle_set::iterator sit = user->sharing.begin(); sit != user->sharing.end(); sit++)
        {
            if ((n = client->nodebyhandle(*sit)) && !n->parent)
            {
                vNodes.push_back(n);
            }
        }
    }

    MegaNodeList *nodeList = new MegaNodeListPrivate(vNodes.data(), vNodes.size());
    sdkMutex.unlock();
    return nodeList;
}

MegaShareList* MegaApiImpl::getInSharesList()
{
    sdkMutex.lock();

    vector<Share*> vShares;
    handle_vector vHandles;

    for(user_map::iterator it = client->users.begin(); it != client->users.end(); it++)
    {
        User *user = &(it->second);
        if (user->show != VISIBLE)
        {
            continue;
        }

        Node *n;

        for (handle_set::iterator sit = user->sharing.begin(); sit != user->sharing.end(); sit++)
        {
            if ((n = client->nodebyhandle(*sit)) && !n->parent)
            {
                vShares.push_back(n->inshare);
                vHandles.push_back(n->nodehandle);
            }
        }
    }

    MegaShareList *shareList = new MegaShareListPrivate(vShares.data(), vHandles.data(), vShares.size());
    sdkMutex.unlock();
    return shareList;
}

bool MegaApiImpl::isPendingShare(MegaNode *megaNode)
{
    if(!megaNode) return false;

    sdkMutex.lock();
    Node *node = client->nodebyhandle(megaNode->getHandle());
    if(!node)
    {
        sdkMutex.unlock();
        return false;
    }

    bool result = (node->pendingshares != NULL);
    sdkMutex.unlock();

    return result;
}

MegaShareList *MegaApiImpl::getOutShares()
{
    sdkMutex.lock();

    OutShareProcessor shareProcessor;
    processTree(client->nodebyhandle(client->rootnodes[0]), &shareProcessor, true);
    MegaShareList *shareList = new MegaShareListPrivate(shareProcessor.getShares().data(), shareProcessor.getHandles().data(), shareProcessor.getShares().size());

	sdkMutex.unlock();
	return shareList;
}

MegaShareList* MegaApiImpl::getOutShares(MegaNode *megaNode)
{
    if(!megaNode) return new MegaShareListPrivate();

    sdkMutex.lock();
	Node *node = client->nodebyhandle(megaNode->getHandle());
	if(!node)
	{
        sdkMutex.unlock();
        return new MegaShareListPrivate();
	}

    if(!node->outshares)
    {
        sdkMutex.unlock();
        return new MegaShareListPrivate();
    }

	vector<Share*> vShares;
	vector<handle> vHandles;

    for (share_map::iterator it = node->outshares->begin(); it != node->outshares->end(); it++)
	{
        Share *share = it->second;
        if (share->user && (share->user->show == VISIBLE))
        {
            vShares.push_back(share);
            vHandles.push_back(node->nodehandle);
        }
	}

    MegaShareList *shareList = new MegaShareListPrivate(vShares.data(), vHandles.data(), vShares.size());
    sdkMutex.unlock();
    return shareList;
}

MegaShareList *MegaApiImpl::getPendingOutShares()
{
    sdkMutex.lock();

    PendingOutShareProcessor shareProcessor;
    processTree(client->nodebyhandle(client->rootnodes[0]), &shareProcessor, true);
    MegaShareList *shareList = new MegaShareListPrivate(shareProcessor.getShares().data(), shareProcessor.getHandles().data(), shareProcessor.getShares().size());

    sdkMutex.unlock();
    return shareList;
}

MegaShareList *MegaApiImpl::getPendingOutShares(MegaNode *megaNode)
{
    if(!megaNode)
    {
        return new MegaShareListPrivate();
    }

    sdkMutex.lock();
    Node *node = client->nodebyhandle(megaNode->getHandle());
    if(!node || !node->pendingshares)
    {
        sdkMutex.unlock();
        return new MegaShareListPrivate();
    }

    vector<Share*> vShares;
    vector<handle> vHandles;

    for (share_map::iterator it = node->pendingshares->begin(); it != node->pendingshares->end(); it++)
    {
        vShares.push_back(it->second);
        vHandles.push_back(node->nodehandle);
    }

    MegaShareList *shareList = new MegaShareListPrivate(vShares.data(), vHandles.data(), vShares.size());
    sdkMutex.unlock();
    return shareList;
}

MegaNodeList *MegaApiImpl::getPublicLinks()
{
    sdkMutex.lock();

    PublicLinkProcessor linkProcessor;
    processTree(client->nodebyhandle(client->rootnodes[0]), &linkProcessor, true);
    MegaNodeList *nodeList = new MegaNodeListPrivate(linkProcessor.getNodes().data(), linkProcessor.getNodes().size());

    sdkMutex.unlock();
    return nodeList;
}

MegaContactRequestList *MegaApiImpl::getIncomingContactRequests()
{
    sdkMutex.lock();
    vector<PendingContactRequest*> vContactRequests;
    for (handlepcr_map::iterator it = client->pcrindex.begin(); it != client->pcrindex.end(); it++)
    {
        if(!it->second->isoutgoing && !it->second->removed())
        {
            vContactRequests.push_back(it->second);
        }
    }

    MegaContactRequestList *requestList = new MegaContactRequestListPrivate(vContactRequests.data(), vContactRequests.size());
    sdkMutex.unlock();

    return requestList;
}

MegaContactRequestList *MegaApiImpl::getOutgoingContactRequests()
{
    sdkMutex.lock();
    vector<PendingContactRequest*> vContactRequests;
    for (handlepcr_map::iterator it = client->pcrindex.begin(); it != client->pcrindex.end(); it++)
    {
        if(it->second->isoutgoing && !it->second->removed())
        {
            vContactRequests.push_back(it->second);
        }
    }

    MegaContactRequestList *requestList = new MegaContactRequestListPrivate(vContactRequests.data(), vContactRequests.size());
    sdkMutex.unlock();

    return requestList;
}

int MegaApiImpl::getAccess(MegaNode* megaNode)
{
    if(!megaNode) return MegaShare::ACCESS_UNKNOWN;

    sdkMutex.lock();
    Node *node = client->nodebyhandle(megaNode->getHandle());
    if(!node)
    {
        sdkMutex.unlock();
        return MegaShare::ACCESS_UNKNOWN;
    }

    if (!client->loggedin())
    {
        sdkMutex.unlock();
        return MegaShare::ACCESS_READ;
    }

    if(node->type > FOLDERNODE)
    {
        sdkMutex.unlock();
        return MegaShare::ACCESS_OWNER;
    }

    Node *n = node;
    accesslevel_t a = OWNER;
    while (n)
    {
        if (n->inshare) { a = n->inshare->access; break; }
        n = n->parent;
    }

    sdkMutex.unlock();

    switch(a)
    {
        case RDONLY: return MegaShare::ACCESS_READ;
        case RDWR: return MegaShare::ACCESS_READWRITE;
        case FULL: return MegaShare::ACCESS_FULL;
        default: return MegaShare::ACCESS_OWNER;
    }
}

bool MegaApiImpl::processMegaTree(MegaNode* n, MegaTreeProcessor* processor, bool recursive)
{
	if(!n) return true;
	if(!processor) return false;

    sdkMutex.lock();
	Node *node = client->nodebyhandle(n->getHandle());
	if(!node)
	{
        if (n->getType() != FILENODE)
        {
            MegaNodeList *nList = n->getChildren();
            for (int i = 0; i < nList->size(); i++)
            {
                MegaNode *child = nList->get(i);
                processMegaTree(child, processor);
            }
        }
        bool result = processor->processMegaNode(n);
        sdkMutex.unlock();
        return result;
	}

	if (node->type != FILENODE)
	{
		for (node_list::iterator it = node->children.begin(); it != node->children.end(); )
		{
			MegaNode *megaNode = MegaNodePrivate::fromNode(*it++);
			if(recursive)
			{
				if(!processMegaTree(megaNode,processor))
				{
					delete megaNode;
                    sdkMutex.unlock();
					return 0;
				}
			}
			else
			{
				if(!processor->processMegaNode(megaNode))
				{
					delete megaNode;
                    sdkMutex.unlock();
					return 0;
				}
			}
			delete megaNode;
		}
	}
	bool result = processor->processMegaNode(n);

    sdkMutex.unlock();
    return result;
}

MegaNodeList *MegaApiImpl::search(const char *searchString)
{
    if(!searchString)
    {
        return new MegaNodeListPrivate();
    }

    sdkMutex.lock();

    node_vector result;
    Node *node;

    // rootnodes
    for (unsigned int i = 0; i < (sizeof client->rootnodes / sizeof *client->rootnodes); i++)
    {
        node = client->nodebyhandle(client->rootnodes[i]);

        SearchTreeProcessor searchProcessor(searchString);
        processTree(node, &searchProcessor);
        node_vector& vNodes = searchProcessor.getResults();

        result.insert(result.end(), vNodes.begin(), vNodes.end());
    }

    // inshares
    MegaShareList *shares = getInSharesList();
    for (int i = 0; i < shares->size(); i++)
    {
        node = client->nodebyhandle(shares->get(i)->getNodeHandle());

        SearchTreeProcessor searchProcessor(searchString);
        processTree(node, &searchProcessor);
        vector<Node *>& vNodes  = searchProcessor.getResults();

        result.insert(result.end(), vNodes.begin(), vNodes.end());
    }
    delete shares;

    MegaNodeList *nodeList = new MegaNodeListPrivate(result.data(), result.size());
    
    sdkMutex.unlock();

    return nodeList;
}

MegaNode *MegaApiImpl::createForeignFileNode(MegaHandle handle, const char *key, const char *name, m_off_t size, m_off_t mtime,
                                            MegaHandle parentHandle, const char* privateauth, const char *publicauth)
{
    string nodekey;
    string attrstring;
    nodekey.resize(strlen(key) * 3 / 4 + 3);
    nodekey.resize(Base64::atob(key, (byte *)nodekey.data(), nodekey.size()));
    return new MegaNodePrivate(name, FILENODE, size, mtime, mtime, handle, &nodekey, &attrstring, NULL, parentHandle,
                               privateauth, publicauth, false, true);
}

MegaNode *MegaApiImpl::createForeignFolderNode(MegaHandle handle, const char *name, MegaHandle parentHandle, const char *privateauth, const char *publicauth)
{
    string nodekey;
    string attrstring;
    return new MegaNodePrivate(name, FOLDERNODE, 0, 0, 0, handle, &nodekey, &attrstring, NULL, parentHandle,
                               privateauth, publicauth, false, true);
}

MegaNode *MegaApiImpl::authorizeNode(MegaNode *node)
{
    if (!node || node->isPublic() || node->isForeign())
    {
        return NULL;
    }

    MegaNodePrivate *result = NULL;
    sdkMutex.lock();
    Node *n = client->nodebyhandle(node->getHandle());
    if (n)
    {
        result = new MegaNodePrivate(node);
        authorizeMegaNodePrivate(result);
    }

    sdkMutex.unlock();
    return result;
}

void MegaApiImpl::authorizeMegaNodePrivate(MegaNodePrivate *node)
{
    node->setForeign(true);
    if (node->getType() == MegaNode::TYPE_FILE)
    {
        char *h = NULL;
        if (client->sid.size())
        {
            h = getAccountAuth();
            node->setPrivateAuth(h);
        }
        else
        {
            h = MegaApi::handleToBase64(client->getrootpublicfolder());
            node->setPublicAuth(h);
        }
        delete [] h;
    }
    else
    {
        MegaNodeList *children = getChildren(node);
        node->setChildren(children);
        for (int i = 0; i < children->size(); i++)
        {
            MegaNodePrivate *privNode = (MegaNodePrivate *)children->get(i);
            authorizeMegaNodePrivate(privNode);
        }
    }
}

const char *MegaApiImpl::getVersion()
{
    return client->version();
}

const char *MegaApiImpl::getUserAgent()
{
    return client->useragent.c_str();
}

void MegaApiImpl::changeApiUrl(const char *apiURL, bool disablepkp)
{
    sdkMutex.lock();
    MegaClient::APIURL = apiURL;
    if(disablepkp)
    {
        MegaClient::disablepkp = true;
    }

    client->abortbackoff();
    client->disconnect();
    sdkMutex.unlock();
}

void MegaApiImpl::retrySSLerrors(bool enable)
{
    sdkMutex.lock();
    client->retryessl = enable;
    sdkMutex.unlock();
}

void MegaApiImpl::setPublicKeyPinning(bool enable)
{
    sdkMutex.lock();
    client->disablepkp = !enable;
    sdkMutex.unlock();
}

bool MegaApiImpl::processTree(Node* node, TreeProcessor* processor, bool recursive)
{
	if(!node) return 1;
	if(!processor) return 0;

    sdkMutex.lock();
	node = client->nodebyhandle(node->nodehandle);
	if(!node)
	{
        sdkMutex.unlock();
		return 1;
	}

	if (node->type != FILENODE)
	{
		for (node_list::iterator it = node->children.begin(); it != node->children.end(); )
		{
			if(recursive)
			{
				if(!processTree(*it++,processor))
				{
                    sdkMutex.unlock();
					return 0;
				}
			}
			else
			{
				if(!processor->processNode(*it++))
				{
                    sdkMutex.unlock();
					return 0;
				}
			}
		}
	}
	bool result = processor->processNode(node);

    sdkMutex.unlock();
	return result;
}

MegaNodeList* MegaApiImpl::search(MegaNode* n, const char* searchString, bool recursive)
{
    if (!n || !searchString)
    {
    	return new MegaNodeListPrivate();
    }
    
    sdkMutex.lock();
    
    Node *node = client->nodebyhandle(n->getHandle());
    if (!node)
    {
        sdkMutex.unlock();
        return new MegaNodeListPrivate();
    }

    SearchTreeProcessor searchProcessor(searchString);
    for (node_list::iterator it = node->children.begin(); it != node->children.end(); )
    {
        processTree(*it++, &searchProcessor, recursive);
    }
    vector<Node *>& vNodes = searchProcessor.getResults();

    MegaNodeList *nodeList = new MegaNodeListPrivate(vNodes.data(), vNodes.size());

    sdkMutex.unlock();

    return nodeList;
}

long long MegaApiImpl::getSize(MegaNode *n)
{
    if(!n) return 0;

    if (n->getType() == MegaNode::TYPE_FILE)
    {
       return n->getSize();
    }

    sdkMutex.lock();
    Node *node = client->nodebyhandle(n->getHandle());
    if(!node)
    {
        sdkMutex.unlock();
        return 0;
    }
    SizeProcessor sizeProcessor;
    processTree(node, &sizeProcessor);
    long long result = sizeProcessor.getTotalBytes();
    sdkMutex.unlock();

    return result;
}

char *MegaApiImpl::getFingerprint(const char *filePath)
{
    if(!filePath) return NULL;

    string path = filePath;
    string localpath;
    fsAccess->path2local(&path, &localpath);

    FileAccess *fa = fsAccess->newfileaccess();
    if(!fa->fopen(&localpath, true, false))
        return NULL;

    FileFingerprint fp;
    fp.genfingerprint(fa);
    m_off_t size = fa->size;
    delete fa;
    if(fp.size < 0)
        return NULL;

    string fingerprint;
    fp.serializefingerprint(&fingerprint);

    char bsize[sizeof(size)+1];
    int l = Serialize64::serialize((byte *)bsize, size);
    char *buf = new char[l * 4 / 3 + 4];
    char ssize = 'A' + Base64::btoa((const byte *)bsize, l, buf);

    string result(1, ssize);
    result.append(buf);
    result.append(fingerprint);
    delete [] buf;

    return MegaApi::strdup(result.c_str());
}

char *MegaApiImpl::getFingerprint(MegaNode *n)
{
    if(!n) return NULL;

    return MegaApi::strdup(n->getFingerprint());
}

void MegaApiImpl::transfer_failed(Transfer* t, error e, dstime timeleft)
{
    for (file_list::iterator it = t->files.begin(); it != t->files.end(); it++)
    {
        MegaTransferPrivate* transfer = getMegaTransferPrivate((*it)->tag);
        if (!transfer)
        {
            continue;
        }
        processTransferFailed(t, transfer, e, timeleft);
    }


    if (e == API_EOVERQUOTA && timeleft)
    {
        LOG_warn << "Bandwidth overquota";
        for (int d = GET; d == GET || d == PUT; d += PUT - GET)
        {
            for (transfer_map::iterator it = client->transfers[d].begin(); it != client->transfers[d].end(); it++)
            {
                Transfer *t = it->second;
                t->bt.backoff(timeleft);
                if (t->slot)
                {
                    t->slot->retrybt.backoff(timeleft);
                    t->slot->retrying = true;
                }
            }
        }
    }
}

char *MegaApiImpl::getFingerprint(MegaInputStream *inputStream, int64_t mtime)
{
    if(!inputStream) return NULL;

    ExternalInputStream is(inputStream);
    m_off_t size = is.size();
    if(size < 0)
        return NULL;

    FileFingerprint fp;
    fp.genfingerprint(&is, mtime);

    if(fp.size < 0)
        return NULL;

    string fingerprint;
    fp.serializefingerprint(&fingerprint);

    char bsize[sizeof(size)+1];
    int l = Serialize64::serialize((byte *)bsize, size);
    char *buf = new char[l * 4 / 3 + 4];
    char ssize = 'A' + Base64::btoa((const byte *)bsize, l, buf);

    string result(1, ssize);
    result.append(buf);
    result.append(fingerprint);
    delete [] buf;

    return MegaApi::strdup(result.c_str());
}

MegaNode *MegaApiImpl::getNodeByFingerprint(const char *fingerprint)
{
    if(!fingerprint) return NULL;

    MegaNode *result;
    sdkMutex.lock();
    result = MegaNodePrivate::fromNode(getNodeByFingerprintInternal(fingerprint));
    sdkMutex.unlock();
    return result;
}

MegaNodeList *MegaApiImpl::getNodesByFingerprint(const char *fingerprint)
{
    FileFingerprint *fp = MegaApiImpl::getFileFingerprintInternal(fingerprint);
    if (!fp)
    {
        return new MegaNodeListPrivate();
    }

    sdkMutex.lock();
    node_vector *nodes = client->nodesbyfingerprint(fp);
    MegaNodeList *result = new MegaNodeListPrivate(nodes->data(), nodes->size());
    delete fp;
    delete nodes;
    sdkMutex.unlock();
    return result;
}

MegaNode *MegaApiImpl::getExportableNodeByFingerprint(const char *fingerprint, const char *name)
{
    MegaNode *result = NULL;

    FileFingerprint *fp = MegaApiImpl::getFileFingerprintInternal(fingerprint);
    if (!fp)
    {
        return NULL;
    }

    sdkMutex.lock();
    node_vector *nodes = client->nodesbyfingerprint(fp);
    for (unsigned int i = 0; i < nodes->size(); i++)
    {
        Node *node = nodes->at(i);
        if ((!name || !strcmp(name, node->displayname())) &&
                client->checkaccess(node, OWNER))
        {
            Node *n = node;
            while (n)
            {
                if (n->type == RUBBISHNODE)
                {
                    node = NULL;
                    break;
                }
                n = n->parent;
            }

            if (!node)
            {
                continue;
            }

            result = MegaNodePrivate::fromNode(node);
            break;
        }
    }

    delete fp;
    delete nodes;
    sdkMutex.unlock();
    return result;
}

MegaNode *MegaApiImpl::getNodeByFingerprint(const char *fingerprint, MegaNode* parent)
{
    if(!fingerprint) return NULL;

    MegaNode *result;
    sdkMutex.lock();
    Node *p = NULL;
    if(parent)
    {
        p = client->nodebyhandle(parent->getHandle());
    }

    result = MegaNodePrivate::fromNode(getNodeByFingerprintInternal(fingerprint, p));
    sdkMutex.unlock();
    return result;
}

bool MegaApiImpl::hasFingerprint(const char *fingerprint)
{
    return (getNodeByFingerprintInternal(fingerprint) != NULL);
}

char *MegaApiImpl::getCRC(const char *filePath)
{
    if(!filePath) return NULL;

    string path = filePath;
    string localpath;
    fsAccess->path2local(&path, &localpath);

    FileAccess *fa = fsAccess->newfileaccess();
    if(!fa->fopen(&localpath, true, false))
        return NULL;

    FileFingerprint fp;
    fp.genfingerprint(fa);
    delete fa;
    if(fp.size < 0)
        return NULL;

    string result;
    result.resize((sizeof fp.crc) * 4 / 3 + 4);
    result.resize(Base64::btoa((const byte *)fp.crc, sizeof fp.crc, (char*)result.c_str()));
    return MegaApi::strdup(result.c_str());
}

char *MegaApiImpl::getCRCFromFingerprint(const char *fingerprint)
{    
    FileFingerprint *fp = MegaApiImpl::getFileFingerprintInternal(fingerprint);
    if (!fp)
    {
        return NULL;
    }
    
    string result;
    result.resize((sizeof fp->crc) * 4 / 3 + 4);
    result.resize(Base64::btoa((const byte *)fp->crc, sizeof fp->crc,(char*)result.c_str()));
    delete fp;

    return MegaApi::strdup(result.c_str());
}

char *MegaApiImpl::getCRC(MegaNode *n)
{
    if(!n) return NULL;

    sdkMutex.lock();
    Node *node = client->nodebyhandle(n->getHandle());
    if(!node || node->type != FILENODE || node->size < 0 || !node->isvalid)
    {
        sdkMutex.unlock();
        return NULL;
    }

    string result;
    result.resize((sizeof node->crc) * 4 / 3 + 4);
    result.resize(Base64::btoa((const byte *)node->crc, sizeof node->crc, (char*)result.c_str()));

    sdkMutex.unlock();
    return MegaApi::strdup(result.c_str());
}

MegaNode *MegaApiImpl::getNodeByCRC(const char *crc, MegaNode *parent)
{
    if(!parent) return NULL;

    sdkMutex.lock();
    Node *node = client->nodebyhandle(parent->getHandle());
    if(!node || node->type == FILENODE)
    {
        sdkMutex.unlock();
        return NULL;
    }

    byte binarycrc[sizeof(node->crc)];
    Base64::atob(crc, binarycrc, sizeof(binarycrc));

    for (node_list::iterator it = node->children.begin(); it != node->children.end(); it++)
    {
        Node *child = (*it);
        if(!memcmp(child->crc, binarycrc, sizeof(node->crc)))
        {
            MegaNode *result = MegaNodePrivate::fromNode(child);
            sdkMutex.unlock();
            return result;
        }
    }

    sdkMutex.unlock();
    return NULL;
}

SearchTreeProcessor::SearchTreeProcessor(const char *search) { this->search = search; }

#if defined(_WIN32) || defined(__APPLE__)

char *strcasestr(const char *string, const char *substring)
{
	int i, j;
	for (i = 0; string[i]; i++)
	{
		for (j = 0; substring[j]; j++)
		{
			unsigned char c1 = string[i + j];
			if (!c1)
				return NULL;

			unsigned char c2 = substring[j];
			if (toupper(c1) != toupper(c2))
				break;
		}

		if (!substring[j])
			return (char *)string + i;
	}
	return NULL;
}

#endif

bool SearchTreeProcessor::processNode(Node* node)
{
    if (!node)
    {
        return true;
    }

    if (!search)
    {
        return false;
    }

    if (strcasestr(node->displayname(), search)!=NULL)
    {
        results.push_back(node);
    }

    return true;
}

vector<Node *> &SearchTreeProcessor::getResults()
{
	return results;
}

SizeProcessor::SizeProcessor()
{
    totalBytes=0;
}

bool SizeProcessor::processNode(Node *node)
{
    if(node->type == FILENODE)
        totalBytes += node->size;
    return true;
}

long long SizeProcessor::getTotalBytes()
{
    return totalBytes;
}

void MegaApiImpl::file_added(File *f)
{
    Transfer *t = f->transfer;
    MegaTransferPrivate *transfer = currentTransfer;
    if (!transfer)
    {
        transfer = new MegaTransferPrivate(t->type);
        transfer->setSyncTransfer(true);

        if (t->type == GET)
        {
            transfer->setNodeHandle(f->h);
        }

        string path;
        fsAccess->local2path(&f->localname, &path);
        transfer->setPath(path.c_str());
    }

    currentTransfer = NULL;
    transfer->setTransfer(t);
    transfer->setState(t->state);
    transfer->setPriority(t->priority);
    transfer->setTotalBytes(t->size);
    transfer->setTransferredBytes(t->progresscompleted);
    transfer->setTag(f->tag);
    transferMap[f->tag] = transfer;

    if (t->type == GET)
    {
        totalDownloads++;
        pendingDownloads++;
    }
    else
    {
        totalUploads++;
        pendingUploads++;
    }

    fireOnTransferStart(transfer);
}

void MegaApiImpl::file_removed(File *f, error e)
{
    MegaTransferPrivate* transfer = getMegaTransferPrivate(f->tag);
    if (transfer)
    {
        processTransferRemoved(f->transfer, transfer, e);
    }
}

void MegaApiImpl::file_complete(File *f)
{
    MegaTransferPrivate* transfer = getMegaTransferPrivate(f->tag);
    if (transfer)
    {
        processTransferComplete(f->transfer, transfer);
    }
}

void MegaApiImpl::transfer_prepare(Transfer *t)
{
    for (file_list::iterator it = t->files.begin(); it != t->files.end(); it++)
    {
        MegaTransferPrivate* transfer = getMegaTransferPrivate((*it)->tag);
        if (!transfer)
        {
            continue;
        }
        processTransferPrepare(t, transfer);
    }
}

void MegaApiImpl::transfer_update(Transfer *t)
{
    for (file_list::iterator it = t->files.begin(); it != t->files.end(); it++)
    {
        MegaTransferPrivate* transfer = getMegaTransferPrivate((*it)->tag);
        if (!transfer)
        {
            continue;
        }

        if (it == t->files.begin()
                && transfer->getUpdateTime() == Waiter::ds
                && transfer->getState() == t->state
                && transfer->getPriority() == t->priority
                && (!t->slot
                    || (t->slot->progressreported
                        && t->slot->progressreported != t->size)))
        {
            // don't send more than one callback per decisecond
            // if the state doesn't change, the priority doesn't change
            // and there isn't anything new or it's not the first
            // nor the last callback
            return;
        }

        processTransferUpdate(t, transfer);
    }
}

void MegaApiImpl::file_resume(string *d)
{
    if (!d || d->size() < sizeof(char))
    {
        return;
    }

    MegaFile *file;
    char type = MemAccess::get<char>(d->data());
    switch (type)
    {
    case GET:
        file = MegaFileGet::unserialize(d);
        break;
    case PUT:
        file = MegaFilePut::unserialize(d);
        MegaTransferPrivate* transfer = file->getTransfer();
        Node *parent = client->nodebyhandle(transfer->getParentHandle());
        node_vector *nodes = client->nodesbyfingerprint(file);
        const char *name = transfer->getFileName();
        if (parent && nodes && name)
        {
            for (unsigned int i = 0; i < nodes->size(); i++)
            {
                Node* node = nodes->at(i);
                if (node->parent == parent && !strcmp(node->displayname(), name))
                {
                    // don't resume the upload if the node already exist in the target folder
                    delete file;
                    delete transfer;
                    file = NULL;
                    break;
                }
            }
        }
        delete nodes;
        break;
    }

    if (!file)
    {
        return;
    }

    client->nextreqtag();
    currentTransfer = file->getTransfer();
    client->startxfer((direction_t)type, file);
    waiter->notify();
}

dstime MegaApiImpl::pread_failure(error e, int retry, void* param, dstime timeLeft)
{
    MegaTransferPrivate *transfer = (MegaTransferPrivate *)param;
    transfer->setUpdateTime(Waiter::ds);
    transfer->setDeltaSize(0);
    transfer->setSpeed(0);
    transfer->setLastBytes(NULL);
    if (retry <= transfer->getMaxRetries() && e != API_EINCOMPLETE)
    {	
        transfer->setState(MegaTransfer::STATE_RETRYING);
        fireOnTransferTemporaryError(transfer, MegaError(e, timeLeft / 10));
        LOG_debug << "Streaming temporarily failed " << retry;
        if (retry <= 1)
        {
            return 0;
        }

        return (dstime)(1 << (retry - 1));
    }
    else
    {
        if (e && e != API_EINCOMPLETE)
        {
            transfer->setState(MegaTransfer::STATE_FAILED);
        }
        else
        {
            transfer->setState(MegaTransfer::STATE_COMPLETED);
        }
        fireOnTransferFinish(transfer, MegaError(e));
        return NEVER;
    }
}

bool MegaApiImpl::pread_data(byte *buffer, m_off_t len, m_off_t, void* param)
{
    MegaTransferPrivate *transfer = (MegaTransferPrivate *)param;
    dstime currentTime = Waiter::ds;
    m_off_t deltaSize = len;
    long long speed = integrateSpeed(deltaSize, GET);

    transfer->setStartTime(currentTime);
    transfer->setState(MegaTransfer::STATE_ACTIVE);
    transfer->setUpdateTime(currentTime);
    transfer->setDeltaSize(deltaSize);
    transfer->setLastBytes((char *)buffer);
    transfer->setTransferredBytes(transfer->getTransferredBytes() + len);
    transfer->setSpeed(speed);

    bool end = (transfer->getTransferredBytes() == transfer->getTotalBytes());
    fireOnTransferUpdate(transfer);
    if (!fireOnTransferData(transfer) || end)
    {
        transfer->setState(end ? MegaTransfer::STATE_COMPLETED : MegaTransfer::STATE_CANCELLED);
        fireOnTransferFinish(transfer, end ? MegaError(API_OK) : MegaError(API_EINCOMPLETE));
		return end;
    }
    return true;
}

void MegaApiImpl::reportevent_result(error e)
{
    MegaError megaError(e);
    if(requestMap.find(client->restag) == requestMap.end()) return;
    MegaRequestPrivate* request = requestMap.at(client->restag);
    if(!request || (request->getType() != MegaRequest::TYPE_REPORT_EVENT)) return;

    fireOnRequestFinish(request, megaError);
}

void MegaApiImpl::sessions_killed(handle, error e)
{
    MegaError megaError(e);

    if(requestMap.find(client->restag) == requestMap.end()) return;
    MegaRequestPrivate* request = requestMap.at(client->restag);
    if(!request || (request->getType() != MegaRequest::TYPE_KILL_SESSION)) return;

    fireOnRequestFinish(request, megaError);
}

void MegaApiImpl::cleanrubbishbin_result(error e)
{
    MegaError megaError(e);

    if(requestMap.find(client->restag) == requestMap.end()) return;
    MegaRequestPrivate* request = requestMap.at(client->restag);
    if(!request || (request->getType() != MegaRequest::TYPE_CLEAN_RUBBISH_BIN)) return;

    fireOnRequestFinish(request, megaError);
}

void MegaApiImpl::getrecoverylink_result(error e)
{
    MegaError megaError(e);

    if(requestMap.find(client->restag) == requestMap.end()) return;
    MegaRequestPrivate* request = requestMap.at(client->restag);
    if(!request || ((request->getType() != MegaRequest::TYPE_GET_RECOVERY_LINK) &&
                    (request->getType() != MegaRequest::TYPE_GET_CANCEL_LINK))) return;

    fireOnRequestFinish(request, megaError);
}

void MegaApiImpl::queryrecoverylink_result(error e)
{
    MegaError megaError(e);

    if(requestMap.find(client->restag) == requestMap.end()) return;
    MegaRequestPrivate* request = requestMap.at(client->restag);
    if(!request || ((request->getType() != MegaRequest::TYPE_QUERY_RECOVERY_LINK) &&
                    (request->getType() != MegaRequest::TYPE_CONFIRM_RECOVERY_LINK) &&
                    (request->getType() != MegaRequest::TYPE_CONFIRM_CHANGE_EMAIL_LINK))) return;

    fireOnRequestFinish(request, megaError);
}

void MegaApiImpl::queryrecoverylink_result(int type, const char *email, const char *ip, time_t, handle uh, const vector<string> *)
{
    if(requestMap.find(client->restag) == requestMap.end()) return;
    MegaRequestPrivate* request = requestMap.at(client->restag);
    int reqType = request->getType();
    if(!request || ((reqType != MegaRequest::TYPE_QUERY_RECOVERY_LINK) &&
                    (reqType != MegaRequest::TYPE_CONFIRM_RECOVERY_LINK) &&
                    (reqType != MegaRequest::TYPE_CONFIRM_CHANGE_EMAIL_LINK))) return;

    request->setEmail(email);
    request->setFlag(type == RECOVER_WITH_MASTERKEY);
    request->setNumber(type);   // not specified in MegaApi documentation
    request->setText(ip);       // not specified in MegaApi documentation
    request->setNodeHandle(uh); // not specified in MegaApi documentation

    const char *link = request->getLink();
    const char* code;

    byte pwkey[SymmCipher::KEYLENGTH];
    const char *mk64;

    if (reqType == MegaRequest::TYPE_QUERY_RECOVERY_LINK)
    {
        fireOnRequestFinish(request, MegaError());
        return;
    }
    else if (reqType == MegaRequest::TYPE_CONFIRM_RECOVERY_LINK)
    {
        if ((code = strstr(link, "#recover")))
        {
            code += strlen("#recover");
        }
        else
        {
            fireOnRequestFinish(request, MegaError(API_EARGS));
            return;
        }

        switch (type)
        {
        case RECOVER_WITH_MASTERKEY:
            {
                mk64 = request->getPrivateKey();
                if (!mk64)
                {
                    fireOnRequestFinish(request, MegaError(API_EARGS));
                    return;
                }

                int creqtag = client->reqtag;
                client->reqtag = client->restag;
                client->getprivatekey(code);
                client->reqtag = creqtag;
                break;
            }

        case RECOVER_WITHOUT_MASTERKEY:
            {
                client->pw_key(request->getPassword(), pwkey);
                int creqtag = client->reqtag;
                client->reqtag = client->restag;
                client->confirmrecoverylink(code, email, pwkey);
                client->reqtag = creqtag;
                break;
            }

        default:
            LOG_debug << "Unknown type of recovery link";

            fireOnRequestFinish(request, MegaError(API_EARGS));
            return;
        }
    }
    else if (reqType == MegaRequest::TYPE_CONFIRM_CHANGE_EMAIL_LINK)
    {
        if (type != CHANGE_EMAIL)
        {
            LOG_debug << "Unknown type of change email link";

            fireOnRequestFinish(request, MegaError(API_EARGS));
            return;
        }

        if ((code = strstr(link, "#verify")))
        {
            code += strlen("#verify");
        }
        else
        {
            fireOnRequestFinish(request, MegaError(API_EARGS));
            return;
        }

        client->pw_key(request->getPassword(), pwkey);

        int creqtag = client->reqtag;
        client->reqtag = client->restag;
        client->validatepwd(pwkey);
        client->reqtag = creqtag;
    }
}

void MegaApiImpl::getprivatekey_result(error e, const byte *privk, const size_t len_privk)
{
    if(requestMap.find(client->restag) == requestMap.end()) return;
    MegaRequestPrivate* request = requestMap.at(client->restag);
    if(!request || (request->getType() != MegaRequest::TYPE_CONFIRM_RECOVERY_LINK)) return;

    if (e)
    {
        fireOnRequestFinish(request, MegaError(e));
        return;
    }

    const char *link = request->getLink();
    const char* code;
    if ((code = strstr(link, "#recover")))
    {
        code += strlen("#recover");
    }
    else
    {
        fireOnRequestFinish(request, MegaError(API_EARGS));
        return;
    }

    byte pwkey[SymmCipher::KEYLENGTH];
    client->pw_key(request->getPassword(), pwkey);

    byte mk[SymmCipher::KEYLENGTH];
    Base64::atob(request->getPrivateKey(), mk, sizeof mk);

    // check the private RSA is valid after decryption with master key
    SymmCipher key;
    key.setkey(mk);

    byte privkbuf[AsymmCipher::MAXKEYLENGTH * 2];
    memcpy(privkbuf, privk, len_privk);
    key.ecb_decrypt(privkbuf, len_privk);

    AsymmCipher uk;
    if (!uk.setkey(AsymmCipher::PRIVKEY, privkbuf, len_privk))
    {
        fireOnRequestFinish(request, MegaError(API_EKEY));
    }
    else
    {
        int creqtag = client->reqtag;
        client->reqtag = client->restag;
        client->confirmrecoverylink(code, request->getEmail(), pwkey, mk);
        client->reqtag = creqtag;
    }
}

void MegaApiImpl::confirmrecoverylink_result(error e)
{
    if(requestMap.find(client->restag) == requestMap.end()) return;
    MegaRequestPrivate* request = requestMap.at(client->restag);
    if(!request || (request->getType() != MegaRequest::TYPE_CONFIRM_RECOVERY_LINK)) return;

    fireOnRequestFinish(request, MegaError(e));
}

void MegaApiImpl::confirmcancellink_result(error e)
{
    if(requestMap.find(client->restag) == requestMap.end()) return;
    MegaRequestPrivate* request = requestMap.at(client->restag);
    if(!request || (request->getType() != MegaRequest::TYPE_CONFIRM_CANCEL_LINK)) return;

    fireOnRequestFinish(request, MegaError(e));
}

void MegaApiImpl::validatepassword_result(error e)
{
    if(requestMap.find(client->restag) == requestMap.end()) return;
    MegaRequestPrivate* request = requestMap.at(client->restag);
    if(!request || ((request->getType() != MegaRequest::TYPE_CONFIRM_CANCEL_LINK) &&
                    (request->getType() != MegaRequest::TYPE_CONFIRM_CHANGE_EMAIL_LINK))) return;

    if (e)
    {
        fireOnRequestFinish(request, MegaError(e));
        return;
    }

    if (request->getType() == MegaRequest::TYPE_CONFIRM_CANCEL_LINK)
    {
        const char *link = request->getLink();
        const char* code;
        if ((code = strstr(link, "#cancel")))
        {
            code += strlen("#cancel");
            int creqtag = client->reqtag;
            client->reqtag = client->restag;
            client->confirmcancellink(code);
            client->reqtag = creqtag;
        }
        else
        {
            fireOnRequestFinish(request, MegaError(API_EARGS));
        }
    }
    else if (request->getType() == MegaRequest::TYPE_CONFIRM_CHANGE_EMAIL_LINK)
    {
        byte pwkey[SymmCipher::KEYLENGTH];
        client->pw_key(request->getPassword(), pwkey);

        const char* code;
        if ((code = strstr(request->getLink(), "#verify")))
        {
            code += strlen("#verify");
            int creqtag = client->reqtag;
            client->reqtag = client->restag;
            client->confirmemaillink(code, request->getEmail(), pwkey);
            client->reqtag = creqtag;
        }
        else
        {
            fireOnRequestFinish(request, MegaError(API_EARGS));
        }
    }
}

void MegaApiImpl::getemaillink_result(error e)
{
    if(requestMap.find(client->restag) == requestMap.end()) return;
    MegaRequestPrivate* request = requestMap.at(client->restag);
    if(!request || (request->getType() != MegaRequest::TYPE_GET_CHANGE_EMAIL_LINK)) return;

    fireOnRequestFinish(request, MegaError(e));
}

void MegaApiImpl::confirmemaillink_result(error e)
{
    if(requestMap.find(client->restag) == requestMap.end()) return;
    MegaRequestPrivate* request = requestMap.at(client->restag);
    if(!request || (request->getType() != MegaRequest::TYPE_CONFIRM_CHANGE_EMAIL_LINK)) return;

    fireOnRequestFinish(request, MegaError(e));
}

#ifdef ENABLE_CHAT

void MegaApiImpl::chatcreate_result(TextChat *chat, error e)
{
    MegaError megaError(e);
    if(requestMap.find(client->restag) == requestMap.end()) return;
    MegaRequestPrivate* request = requestMap.at(client->restag);
    if(!request || (request->getType() != MegaRequest::TYPE_CHAT_CREATE)) return;

    if (!e)
    {
        // encapsulate the chat in a list for the request
        textchat_vector chatList;
        chatList.push_back(chat);

        MegaTextChatListPrivate *megaChatList = new MegaTextChatListPrivate(&chatList);
        request->setMegaTextChatList(megaChatList);
    }

    fireOnRequestFinish(request, megaError);
}

void MegaApiImpl::chatinvite_result(error e)
{
    MegaError megaError(e);
    if(requestMap.find(client->restag) == requestMap.end()) return;
    MegaRequestPrivate* request = requestMap.at(client->restag);
    if(!request || (request->getType() != MegaRequest::TYPE_CHAT_INVITE)) return;

    fireOnRequestFinish(request, megaError);
}

void MegaApiImpl::chatremove_result(error e)
{
    MegaError megaError(e);
    if(requestMap.find(client->restag) == requestMap.end()) return;
    MegaRequestPrivate* request = requestMap.at(client->restag);
    if(!request || (request->getType() != MegaRequest::TYPE_CHAT_REMOVE)) return;

    fireOnRequestFinish(request, megaError);
}

void MegaApiImpl::chaturl_result(error e)
{
    MegaError megaError(e);
    if(requestMap.find(client->restag) == requestMap.end()) return;
    MegaRequestPrivate* request = requestMap.at(client->restag);
    if(!request || (request->getType() != MegaRequest::TYPE_CHAT_URL)) return;

    fireOnRequestFinish(request, megaError);
}

void MegaApiImpl::chaturl_result(string *url, error e)
{
    MegaError megaError(e);
    if(requestMap.find(client->restag) == requestMap.end()) return;
    MegaRequestPrivate* request = requestMap.at(client->restag);
    if(!request || (request->getType() != MegaRequest::TYPE_CHAT_URL)) return;

    if (!e)
    {
        request->setLink(url->c_str());
    }

    fireOnRequestFinish(request, megaError);
}

void MegaApiImpl::chatgrantaccess_result(error e)
{
    MegaError megaError(e);
    if(requestMap.find(client->restag) == requestMap.end()) return;
    MegaRequestPrivate* request = requestMap.at(client->restag);
    if(!request || (request->getType() != MegaRequest::TYPE_CHAT_GRANT_ACCESS)) return;

    fireOnRequestFinish(request, megaError);
}

void MegaApiImpl::chatremoveaccess_result(error e)
{
    MegaError megaError(e);
    if(requestMap.find(client->restag) == requestMap.end()) return;
    MegaRequestPrivate* request = requestMap.at(client->restag);
    if(!request || (request->getType() != MegaRequest::TYPE_CHAT_REMOVE_ACCESS)) return;

    fireOnRequestFinish(request, megaError);
}

void MegaApiImpl::chatupdatepermissions_result(error e)
{
    MegaRequestPrivate* request;
    map<int, MegaRequestPrivate *>::iterator it = requestMap.find(client->restag);
    if(it == requestMap.end()       ||
            !(request = it->second) ||
            request->getType() != MegaRequest::TYPE_CHAT_UPDATE_PERMISSIONS)
    {
        return;
    }

    MegaError megaError(e);
    fireOnRequestFinish(request, megaError);
}

void MegaApiImpl::chattruncate_result(error e)
{
    MegaRequestPrivate* request;
    map<int, MegaRequestPrivate *>::iterator it = requestMap.find(client->restag);
    if(it == requestMap.end()       ||
            !(request = it->second) ||
            request->getType() != MegaRequest::TYPE_CHAT_TRUNCATE)
    {
        return;
    }

    MegaError megaError(e);
    fireOnRequestFinish(request, megaError);
}

void MegaApiImpl::chats_updated(textchat_vector *chats)
{
    if (!chats || !chats->size())
    {
        return;
    }

    MegaTextChatList *chatList = new MegaTextChatListPrivate(chats);
    fireOnChatsUpdate(chatList);
    delete chatList;
}
#endif

#ifdef ENABLE_SYNC
void MegaApiImpl::syncupdate_state(Sync *sync, syncstate_t newstate)
{
    LOG_debug << "Sync state change: " << newstate << " Path: " << sync->localroot.name;
    client->abortbackoff(false);

    if(newstate == SYNC_FAILED)
    {
        MegaRequestPrivate *request = new MegaRequestPrivate(MegaRequest::TYPE_ADD_SYNC);

        if(sync->localroot.node)
        {
            request->setNodeHandle(sync->localroot.node->nodehandle);
        }

        int nextTag = client->nextreqtag();
        request->setTag(nextTag);
        requestMap[nextTag]=request;
        fireOnRequestFinish(request, MegaError(sync->errorcode));
    }

    if(syncMap.find(sync->tag) == syncMap.end()) return;
    MegaSyncPrivate* megaSync = syncMap.at(sync->tag);
    megaSync->setState(newstate);

    fireOnSyncStateChanged(megaSync);
}

void MegaApiImpl::syncupdate_scanning(bool scanning)
{
    if(client)
    {
        client->abortbackoff(false);
        client->syncscanstate = scanning;
    }
    fireOnGlobalSyncStateChanged();
}

void MegaApiImpl::syncupdate_local_folder_addition(Sync *sync, LocalNode *, const char* path)
{
    LOG_debug << "Sync - local folder addition detected: " << path;
    client->abortbackoff(false);

    if(syncMap.find(sync->tag) == syncMap.end()) return;
    MegaSyncPrivate* megaSync = syncMap.at(sync->tag);

    MegaSyncEventPrivate *event = new MegaSyncEventPrivate(MegaSyncEvent::TYPE_LOCAL_FOLDER_ADITION);
    event->setPath(path);
    fireOnSyncEvent(megaSync, event);
}

void MegaApiImpl::syncupdate_local_folder_deletion(Sync *sync, LocalNode *localNode)
{
    client->abortbackoff(false);

    string local;
    string path;
    localNode->getlocalpath(&local, true);
    fsAccess->local2path(&local, &path);
    LOG_debug << "Sync - local folder deletion detected: " << path.c_str();

    if(syncMap.find(sync->tag) == syncMap.end()) return;
    MegaSyncPrivate* megaSync = syncMap.at(sync->tag);


    MegaSyncEventPrivate *event = new MegaSyncEventPrivate(MegaSyncEvent::TYPE_LOCAL_FOLDER_DELETION);
    event->setPath(path.c_str());
    fireOnSyncEvent(megaSync, event);
}

void MegaApiImpl::syncupdate_local_file_addition(Sync *sync, LocalNode *, const char* path)
{
    LOG_debug << "Sync - local file addition detected: " << path;
    client->abortbackoff(false);

    if(syncMap.find(sync->tag) == syncMap.end()) return;
    MegaSyncPrivate* megaSync = syncMap.at(sync->tag);

    MegaSyncEventPrivate *event = new MegaSyncEventPrivate(MegaSyncEvent::TYPE_LOCAL_FILE_ADDITION);
    event->setPath(path);
    fireOnSyncEvent(megaSync, event);
}

void MegaApiImpl::syncupdate_local_file_deletion(Sync *sync, LocalNode *localNode)
{
    client->abortbackoff(false);

    string local;
    string path;
    localNode->getlocalpath(&local, true);
    fsAccess->local2path(&local, &path);
    LOG_debug << "Sync - local file deletion detected: " << path.c_str();

    if(syncMap.find(sync->tag) == syncMap.end()) return;
    MegaSyncPrivate* megaSync = syncMap.at(sync->tag);

    MegaSyncEventPrivate *event = new MegaSyncEventPrivate(MegaSyncEvent::TYPE_LOCAL_FILE_DELETION);
    event->setPath(path.c_str());
    fireOnSyncEvent(megaSync, event);
}

void MegaApiImpl::syncupdate_local_file_change(Sync *sync, LocalNode *, const char* path)
{
    LOG_debug << "Sync - local file change detected: " << path;
    client->abortbackoff(false);

    if(syncMap.find(sync->tag) == syncMap.end()) return;
    MegaSyncPrivate* megaSync = syncMap.at(sync->tag);

    MegaSyncEventPrivate *event = new MegaSyncEventPrivate(MegaSyncEvent::TYPE_LOCAL_FILE_CHANGED);
    event->setPath(path);
    fireOnSyncEvent(megaSync, event);
}

void MegaApiImpl::syncupdate_local_move(Sync *sync, LocalNode *localNode, const char *to)
{
    client->abortbackoff(false);

    string local;
    string path;
    localNode->getlocalpath(&local, true);
    fsAccess->local2path(&local, &path);
    LOG_debug << "Sync - local rename/move " << path.c_str() << " -> " << to;

    if(syncMap.find(sync->tag) == syncMap.end()) return;
    MegaSyncPrivate* megaSync = syncMap.at(sync->tag);

    MegaSyncEventPrivate *event = new MegaSyncEventPrivate(MegaSyncEvent::TYPE_LOCAL_MOVE);
    event->setPath(path.c_str());
    event->setNewPath(to);
    fireOnSyncEvent(megaSync, event);
}

void MegaApiImpl::syncupdate_get(Sync *sync, Node* node, const char *path)
{
    LOG_debug << "Sync - requesting file " << path;

    if(syncMap.find(sync->tag) == syncMap.end()) return;
    MegaSyncPrivate* megaSync = syncMap.at(sync->tag);

    MegaSyncEventPrivate *event = new MegaSyncEventPrivate(MegaSyncEvent::TYPE_FILE_GET);
    event->setNodeHandle(node->nodehandle);
    event->setPath(path);
    fireOnSyncEvent(megaSync, event);
}

void MegaApiImpl::syncupdate_put(Sync *sync, LocalNode *, const char *path)
{
    LOG_debug << "Sync - sending file " << path;

    if(syncMap.find(sync->tag) == syncMap.end()) return;
    MegaSyncPrivate* megaSync = syncMap.at(sync->tag);

    MegaSyncEventPrivate *event = new MegaSyncEventPrivate(MegaSyncEvent::TYPE_FILE_PUT);
    event->setPath(path);
    fireOnSyncEvent(megaSync, event);
}

void MegaApiImpl::syncupdate_remote_file_addition(Sync *sync, Node *n)
{
    LOG_debug << "Sync - remote file addition detected " << n->displayname() << " Nhandle: " << LOG_NODEHANDLE(n->nodehandle);
    client->abortbackoff(false);

    if(syncMap.find(sync->tag) == syncMap.end()) return;
    MegaSyncPrivate* megaSync = syncMap.at(sync->tag);

    MegaSyncEventPrivate *event = new MegaSyncEventPrivate(MegaSyncEvent::TYPE_REMOTE_FILE_ADDITION);
    event->setNodeHandle(n->nodehandle);
    fireOnSyncEvent(megaSync, event);
}

void MegaApiImpl::syncupdate_remote_file_deletion(Sync *sync, Node *n)
{
    LOG_debug << "Sync - remote file deletion detected " << n->displayname();
    client->abortbackoff(false);

    if(syncMap.find(sync->tag) == syncMap.end()) return;
    MegaSyncPrivate* megaSync = syncMap.at(sync->tag);

    MegaSyncEventPrivate *event = new MegaSyncEventPrivate(MegaSyncEvent::TYPE_REMOTE_FILE_DELETION);
    event->setNodeHandle(n->nodehandle);
    fireOnSyncEvent(megaSync, event);
}

void MegaApiImpl::syncupdate_remote_folder_addition(Sync *sync, Node *n)
{
    LOG_debug << "Sync - remote folder addition detected " << n->displayname();
    client->abortbackoff(false);

    if(syncMap.find(sync->tag) == syncMap.end()) return;
    MegaSyncPrivate* megaSync = syncMap.at(sync->tag);

    MegaSyncEventPrivate *event = new MegaSyncEventPrivate(MegaSyncEvent::TYPE_REMOTE_FOLDER_ADDITION);
    event->setNodeHandle(n->nodehandle);
    fireOnSyncEvent(megaSync, event);
}

void MegaApiImpl::syncupdate_remote_folder_deletion(Sync *sync, Node *n)
{
    LOG_debug << "Sync - remote folder deletion detected " << n->displayname();
    client->abortbackoff(false);

    if(syncMap.find(sync->tag) == syncMap.end()) return;
    MegaSyncPrivate* megaSync = syncMap.at(sync->tag);

    MegaSyncEventPrivate *event = new MegaSyncEventPrivate(MegaSyncEvent::TYPE_REMOTE_FOLDER_DELETION);
    event->setNodeHandle(n->nodehandle);
    fireOnSyncEvent(megaSync, event);
}

void MegaApiImpl::syncupdate_remote_copy(Sync *, const char *name)
{
    LOG_debug << "Sync - creating remote file " << name << " by copying existing remote file";
    client->abortbackoff(false);
}

void MegaApiImpl::syncupdate_remote_move(Sync *sync, Node *n, Node *prevparent)
{
    LOG_debug << "Sync - remote move " << n->displayname() <<
                 " from " << (prevparent ? prevparent->displayname() : "?") <<
                 " to " << (n->parent ? n->parent->displayname() : "?");
    client->abortbackoff(false);

    if(syncMap.find(sync->tag) == syncMap.end()) return;
    MegaSyncPrivate* megaSync = syncMap.at(sync->tag);

    MegaSyncEventPrivate *event = new MegaSyncEventPrivate(MegaSyncEvent::TYPE_REMOTE_MOVE);
    event->setNodeHandle(n->nodehandle);
    event->setPrevParent(prevparent ? prevparent->nodehandle : UNDEF);
    fireOnSyncEvent(megaSync, event);
}

void MegaApiImpl::syncupdate_remote_rename(Sync *sync, Node *n, const char *prevname)
{
    LOG_debug << "Sync - remote rename from " << prevname << " to " << n->displayname();
    client->abortbackoff(false);

    if(syncMap.find(sync->tag) == syncMap.end()) return;
    MegaSyncPrivate* megaSync = syncMap.at(sync->tag);

    MegaSyncEventPrivate *event = new MegaSyncEventPrivate(MegaSyncEvent::TYPE_REMOTE_RENAME);
    event->setNodeHandle(n->nodehandle);
    event->setPrevName(prevname);
    fireOnSyncEvent(megaSync, event);
}

void MegaApiImpl::syncupdate_treestate(LocalNode *l)
{
    string local;
    string path;
    l->getlocalpath(&local, true);
    fsAccess->local2path(&local, &path);

    if(syncMap.find(l->sync->tag) == syncMap.end()) return;
    MegaSyncPrivate* megaSync = syncMap.at(l->sync->tag);

    fireOnFileSyncStateChanged(megaSync, path.data(), (int)l->ts);
}

bool MegaApiImpl::sync_syncable(Node *node)
{
    if(node->type == FILENODE && !is_syncable(node->size))
    {
        return false;
    }

    const char *name = node->displayname();
    sdkMutex.unlock();
    bool result = is_syncable(name);
    sdkMutex.lock();
    return result;
}

bool MegaApiImpl::sync_syncable(const char *name, string *localpath, string *)
{
    static FileAccess* f = fsAccess->newfileaccess();
    if(f->fopen(localpath) && !is_syncable(f->size))
    {
        return false;
    }

    sdkMutex.unlock();
    bool result =  is_syncable(name);
    sdkMutex.lock();
    return result;
}

void MegaApiImpl::syncupdate_local_lockretry(bool waiting)
{
    if (waiting)
    {
        LOG_debug << "Sync - waiting for local filesystem lock";
    }
    else
    {
        LOG_debug << "Sync - local filesystem lock issue resolved, continuing...";
        client->abortbackoff(false);
    }

    this->waiting = waiting;
    this->fireOnGlobalSyncStateChanged();
}
#endif


// user addition/update (users never get deleted)
void MegaApiImpl::users_updated(User** u, int count)
{
    if(!count)
    {
        return;
    }

    MegaUserList *userList = NULL;
    if(u != NULL)
    {
        userList = new MegaUserListPrivate(u, count);
        fireOnUsersUpdate(userList);
    }
    else
    {
        fireOnUsersUpdate(NULL);
    }
    delete userList;
}

void MegaApiImpl::account_updated()
{
    fireOnAccountUpdate();
}

void MegaApiImpl::pcrs_updated(PendingContactRequest **r, int count)
{
    if(!count)
    {
        return;
    }

    MegaContactRequestList *requestList = NULL;
    if(r != NULL)
    {
        requestList = new MegaContactRequestListPrivate(r, count);
        fireOnContactRequestsUpdate(requestList);
    }
    else
    {
        fireOnContactRequestsUpdate(NULL);
    }
    delete requestList;
}

void MegaApiImpl::setattr_result(handle h, error e)
{
	MegaError megaError(e);
    if(requestMap.find(client->restag) == requestMap.end()) return;
    MegaRequestPrivate* request = requestMap.at(client->restag);
    if (!request || ((request->getType() != MegaRequest::TYPE_RENAME)
            && request->getType() != MegaRequest::TYPE_SET_ATTR_NODE))
    {
        return;
    }

	request->setNodeHandle(h);
    fireOnRequestFinish(request, megaError);
}

void MegaApiImpl::rename_result(handle h, error e)
{
	MegaError megaError(e);
    if(requestMap.find(client->restag) == requestMap.end()) return;
    MegaRequestPrivate* request = requestMap.at(client->restag);
    if(!request || (request->getType() != MegaRequest::TYPE_MOVE)) return;

    request->setNodeHandle(h);
    fireOnRequestFinish(request, megaError);
}

void MegaApiImpl::unlink_result(handle h, error e)
{
	MegaError megaError(e);
    if(requestMap.find(client->restag) == requestMap.end()) return;
    MegaRequestPrivate* request = requestMap.at(client->restag);
    if(!request || ((request->getType() != MegaRequest::TYPE_REMOVE) &&
                    (request->getType() != MegaRequest::TYPE_MOVE)))
    {
        return;
    }

    if (request->getType() != MegaRequest::TYPE_MOVE)
    {
        request->setNodeHandle(h);
    }

    fireOnRequestFinish(request, megaError);
}

void MegaApiImpl::fetchnodes_result(error e)
{    
    MegaError megaError(e);
    MegaRequestPrivate* request;
    if (!client->restag)
    {
        request = new MegaRequestPrivate(MegaRequest::TYPE_FETCH_NODES);
        fireOnRequestFinish(request, megaError);
        return;
    }

    if (requestMap.find(client->restag) == requestMap.end())
    {
        return;
    }
    request = requestMap.at(client->restag);
    if(!request || (request->getType() != MegaRequest::TYPE_FETCH_NODES))
    {
        return;
    }

    if (e == API_OK)
    {
        // check if we fetched a folder link and the key is invalid
        handle h = client->getrootpublicfolder();
        if (h != UNDEF)
        {
            Node *n = client->nodebyhandle(h);
            if (n && (n->attrs.map.find('n') == n->attrs.map.end()))
            {
                request->setFlag(true);
            }
        }
    }

    fireOnRequestFinish(request, megaError);
}

void MegaApiImpl::putnodes_result(error e, targettype_t t, NewNode* nn)
{
    handle h = UNDEF;
    Node *n = NULL;

    if(!e && t != USER_HANDLE)
    {
        if(client->nodenotify.size())
        {
            n = client->nodenotify.back();
        }

        if(n)
        {
            n->applykey();
            n->setattr();
            h = n->nodehandle;
        }
    }

	MegaError megaError(e);
    MegaTransferPrivate* transfer = getMegaTransferPrivate(client->restag);
    if (transfer)
    {
        if (transfer->getType() == MegaTransfer::TYPE_DOWNLOAD)
        {
            return;
        }

        if(pendingUploads > 0)
        {
            pendingUploads--;
        }

        transfer->setNodeHandle(h);

        if (!e)
        {
            transfer->setState(MegaTransfer::STATE_COMPLETED);
        }
        else
        {
            transfer->setState(MegaTransfer::STATE_FAILED);
        }

        fireOnTransferFinish(transfer, megaError);
        delete [] nn;
        return;
    }

	if(requestMap.find(client->restag) == requestMap.end()) return;
	MegaRequestPrivate* request = requestMap.at(client->restag);
    if(!request || ((request->getType() != MegaRequest::TYPE_IMPORT_LINK) &&
                    (request->getType() != MegaRequest::TYPE_CREATE_FOLDER) &&
                    (request->getType() != MegaRequest::TYPE_COPY) &&
                    (request->getType() != MegaRequest::TYPE_MOVE))) return;

    delete [] nn;

    if (request->getType() == MegaRequest::TYPE_MOVE || request->getType() == MegaRequest::TYPE_COPY)
    {
        //scale to get the handle of the moved/copied node
        Node *ntmp;
        if (n)
        for (ntmp = n; ((ntmp->parent != NULL) && (ntmp->parent->nodehandle != request->getParentHandle()) ); ntmp = ntmp->parent);
            if ((ntmp->parent != NULL) && (ntmp->parent->nodehandle == request->getParentHandle()) )
                h = ntmp->nodehandle;
    }

    if (request->getType() != MegaRequest::TYPE_MOVE)
    {
        request->setNodeHandle(h);
        fireOnRequestFinish(request, megaError);
    }
    else
    {
        if (!e)
        {
            Node * node = client->nodebyhandle(request->getNodeHandle());
            if (!node)
            {
                e = API_ENOENT;
            }
            else
            {
                request->setNodeHandle(h);
                int creqtag = client->reqtag;
                client->reqtag = request->getTag();
                e = client->unlink(node);
                client->reqtag = creqtag;
            }
        }

        if (e)
        {
            fireOnRequestFinish(request, MegaError(e));
        }
    }
}

void MegaApiImpl::share_result(error e)
{
	MegaError megaError(e);

    if(requestMap.find(client->restag) == requestMap.end()) return;
    MegaRequestPrivate* request = requestMap.at(client->restag);
    if(!request || ((request->getType() != MegaRequest::TYPE_EXPORT) &&
                    (request->getType() != MegaRequest::TYPE_SHARE))) return;

    // exportnode_result will be called to end the request.
    if (!e && request->getType() == MegaRequest::TYPE_EXPORT)
    {
        Node* node = client->nodebyhandle(request->getNodeHandle());
        if (!node)
        {
            fireOnRequestFinish(request, API_ENOENT);
            return;
        }

        if (!request->getAccess())
        {
            fireOnRequestFinish(request, API_EINTERNAL);
            return;
        }

        client->getpubliclink(node, false, request->getNumber());
		return;
    }

    fireOnRequestFinish(request, megaError);
}

void MegaApiImpl::share_result(int, error)
{
    //The other callback will be called at the end of the request
}

void MegaApiImpl::setpcr_result(handle h, error e, opcactions_t action)
{
    MegaError megaError(e);
    if(requestMap.find(client->restag) == requestMap.end()) return;
    MegaRequestPrivate* request = requestMap.at(client->restag);
    if(!request || request->getType() != MegaRequest::TYPE_INVITE_CONTACT) return;

    if (e)
    {
        LOG_debug << "Outgoing pending contact request failed (" << megaError.getErrorString() << ")";
    }
    else
    {
        switch (action)
        {
            case OPCA_DELETE:
                LOG_debug << "Outgoing pending contact request deleted successfully";
                break;
            case OPCA_REMIND:
                LOG_debug << "Outgoing pending contact request reminded successfully";
                break;
            case OPCA_ADD:
                char buffer[12];
                Base64::btoa((byte*)&h, sizeof(h), buffer);
                LOG_debug << "Outgoing pending contact request succeeded, id: " << buffer;
                break;
        }
    }

    request->setNodeHandle(h);
    request->setNumber(action);
    fireOnRequestFinish(request, megaError);
}

void MegaApiImpl::updatepcr_result(error e, ipcactions_t action)
{
    MegaError megaError(e);
    if(requestMap.find(client->restag) == requestMap.end()) return;
    MegaRequestPrivate* request = requestMap.at(client->restag);
    if(!request || request->getType() != MegaRequest::TYPE_REPLY_CONTACT_REQUEST) return;

    if (e)
    {
        LOG_debug << "Incoming pending contact request update failed (" << megaError.getErrorString() << ")";
    }
    else
    {
        string labels[3] = {"accepted", "denied", "ignored"};
        LOG_debug << "Incoming pending contact request successfully " << labels[(int)action];
    }

    request->setNumber(action);
    fireOnRequestFinish(request, megaError);
}

void MegaApiImpl::fa_complete(Node*, fatype, const char* data, uint32_t len)
{
    int tag = client->restag;
    while(tag)
    {
        if(requestMap.find(tag) == requestMap.end()) return;
        MegaRequestPrivate* request = requestMap.at(tag);
        if(!request || (request->getType() != MegaRequest::TYPE_GET_ATTR_FILE)) return;

        tag = request->getNumber();

        FileAccess *f = client->fsaccess->newfileaccess();
        string filePath(request->getFile());
        string localPath;
        fsAccess->path2local(&filePath, &localPath);

        totalDownloadedBytes += len;

        fsAccess->unlinklocal(&localPath);
        if(!f->fopen(&localPath, false, true))
        {
            delete f;
            fireOnRequestFinish(request, MegaError(API_EWRITE));
            continue;
        }

        if(!f->fwrite((const byte*)data, len, 0))
        {
            delete f;
            fireOnRequestFinish(request, MegaError(API_EWRITE));
            continue;
        }

        delete f;
        fireOnRequestFinish(request, MegaError(API_OK));
    }
}

int MegaApiImpl::fa_failed(handle, fatype, int retries, error e)
{
    int tag = client->restag;
    while(tag)
    {
        if(requestMap.find(tag) == requestMap.end()) return 1;
        MegaRequestPrivate* request = requestMap.at(tag);
        if(!request || (request->getType() != MegaRequest::TYPE_GET_ATTR_FILE))
            return 1;

        tag = request->getNumber();
        if(retries >= 2)
        {
            fireOnRequestFinish(request, MegaError(e));
        }
        else
        {
            fireOnRequestTemporaryError(request, MegaError(e));
        }
    }

    return (retries >= 2);
}

void MegaApiImpl::putfa_result(handle, fatype, error e)
{
    MegaError megaError(e);
    if(requestMap.find(client->restag) == requestMap.end()) return;
    MegaRequestPrivate* request = requestMap.at(client->restag);
    if(!request || request->getType() != MegaRequest::TYPE_SET_ATTR_FILE)
        return;

    fireOnRequestFinish(request, megaError);
}

void MegaApiImpl::putfa_result(handle, fatype, const char *)
{
    MegaError megaError(API_OK);
    if(requestMap.find(client->restag) == requestMap.end()) return;
    MegaRequestPrivate* request = requestMap.at(client->restag);
    if(!request || request->getType() != MegaRequest::TYPE_SET_ATTR_FILE)
        return;

    fireOnRequestFinish(request, megaError);
}

void MegaApiImpl::enumeratequotaitems_result(handle product, unsigned prolevel, unsigned gbstorage, unsigned gbtransfer, unsigned months, unsigned amount, const char* currency, const char* description, const char* iosid, const char* androidid)
{
    if(requestMap.find(client->restag) == requestMap.end()) return;
    MegaRequestPrivate* request = requestMap.at(client->restag);
    if(!request || ((request->getType() != MegaRequest::TYPE_GET_PRICING) &&
                    (request->getType() != MegaRequest::TYPE_GET_PAYMENT_ID) &&
                    (request->getType() != MegaRequest::TYPE_UPGRADE_ACCOUNT)))
    {
        return;
    }

    request->addProduct(product, prolevel, gbstorage, gbtransfer, months, amount, currency, description, iosid, androidid);
}

void MegaApiImpl::enumeratequotaitems_result(error e)
{
    if(requestMap.find(client->restag) == requestMap.end()) return;
    MegaRequestPrivate* request = requestMap.at(client->restag);
    if(!request || ((request->getType() != MegaRequest::TYPE_GET_PRICING) &&
                    (request->getType() != MegaRequest::TYPE_GET_PAYMENT_ID) &&
                    (request->getType() != MegaRequest::TYPE_UPGRADE_ACCOUNT)))
    {
        return;
    }

    if(request->getType() == MegaRequest::TYPE_GET_PRICING)
    {
        fireOnRequestFinish(request, MegaError(e));
    }
    else
    {
        MegaPricing *pricing = request->getPricing();
        int i;
        for(i = 0; i < pricing->getNumProducts(); i++)
        {
            if(pricing->getHandle(i) == request->getNodeHandle())
            {
                requestMap.erase(request->getTag());
                int nextTag = client->nextreqtag();
                request->setTag(nextTag);
                requestMap[nextTag]=request;
                client->purchase_additem(0, request->getNodeHandle(), pricing->getAmount(i),
                                         pricing->getCurrency(i), 0, NULL, NULL);
                break;
            }
        }

        if(i == pricing->getNumProducts())
        {
            fireOnRequestFinish(request, MegaError(API_ENOENT));
        }
        delete pricing;
    }
}

void MegaApiImpl::additem_result(error e)
{
    if(requestMap.find(client->restag) == requestMap.end()) return;
    MegaRequestPrivate* request = requestMap.at(client->restag);
    if(!request || ((request->getType() != MegaRequest::TYPE_GET_PAYMENT_ID) &&
                    (request->getType() != MegaRequest::TYPE_UPGRADE_ACCOUNT))) return;

    if(e != API_OK)
    {
        client->purchase_begin();
        fireOnRequestFinish(request, MegaError(e));
        return;
    }

    if(request->getType() == MegaRequest::TYPE_GET_PAYMENT_ID)
    {
        char saleid[16];
        Base64::btoa((byte *)&client->purchase_basket.back(), 8, saleid);
        request->setLink(saleid);
        client->purchase_begin();
        fireOnRequestFinish(request, MegaError(API_OK));
        return;
    }

    //MegaRequest::TYPE_UPGRADE_ACCOUNT
    int method = request->getNumber();
    client->purchase_checkout(method);
}

void MegaApiImpl::checkout_result(const char *errortype, error e)
{
    if(requestMap.find(client->restag) == requestMap.end()) return;
    MegaRequestPrivate* request = requestMap.at(client->restag);
    if(!request || (request->getType() != MegaRequest::TYPE_UPGRADE_ACCOUNT)) return;

    if(!errortype)
    {
        fireOnRequestFinish(request, MegaError(e));
        return;
    }

    if(!strcmp(errortype, "FP"))
    {
        fireOnRequestFinish(request, MegaError(e - 100));
        return;
    }

    fireOnRequestFinish(request, MegaError(MegaError::PAYMENT_EGENERIC));
    return;
}

void MegaApiImpl::submitpurchasereceipt_result(error e)
{
    if(requestMap.find(client->restag) == requestMap.end()) return;
    MegaRequestPrivate* request = requestMap.at(client->restag);
    if(!request || (request->getType() != MegaRequest::TYPE_SUBMIT_PURCHASE_RECEIPT)) return;

    fireOnRequestFinish(request, MegaError(e));
}

void MegaApiImpl::creditcardquerysubscriptions_result(int number, error e)
{
    if(requestMap.find(client->restag) == requestMap.end()) return;
    MegaRequestPrivate* request = requestMap.at(client->restag);
    if(!request || (request->getType() != MegaRequest::TYPE_CREDIT_CARD_QUERY_SUBSCRIPTIONS)) return;

    request->setNumber(number);
    fireOnRequestFinish(request, MegaError(e));
}

void MegaApiImpl::creditcardcancelsubscriptions_result(error e)
{
    if(requestMap.find(client->restag) == requestMap.end()) return;
    MegaRequestPrivate* request = requestMap.at(client->restag);
    if(!request || (request->getType() != MegaRequest::TYPE_CREDIT_CARD_CANCEL_SUBSCRIPTIONS)) return;

    fireOnRequestFinish(request, MegaError(e));
}
void MegaApiImpl::getpaymentmethods_result(int methods, error e)
{
    if(requestMap.find(client->restag) == requestMap.end()) return;
    MegaRequestPrivate* request = requestMap.at(client->restag);
    if(!request || (request->getType() != MegaRequest::TYPE_GET_PAYMENT_METHODS)) return;

    request->setNumber(methods);
    fireOnRequestFinish(request, MegaError(e));
}

void MegaApiImpl::userfeedbackstore_result(error e)
{
    if(requestMap.find(client->restag) == requestMap.end()) return;
    MegaRequestPrivate* request = requestMap.at(client->restag);
    if(!request || (request->getType() != MegaRequest::TYPE_SUBMIT_FEEDBACK)) return;

    fireOnRequestFinish(request, MegaError(e));
}

void MegaApiImpl::sendevent_result(error e)
{
    if(requestMap.find(client->restag) == requestMap.end()) return;
    MegaRequestPrivate* request = requestMap.at(client->restag);
    if(!request || (request->getType() != MegaRequest::TYPE_SEND_EVENT)) return;

    fireOnRequestFinish(request, MegaError(e));
}

void MegaApiImpl::creditcardstore_result(error e)
{
    if(requestMap.find(client->restag) == requestMap.end()) return;
    MegaRequestPrivate* request = requestMap.at(client->restag);
    if(!request || (request->getType() != MegaRequest::TYPE_CREDIT_CARD_STORE)) return;

    fireOnRequestFinish(request, MegaError(e));
}

void MegaApiImpl::copysession_result(string *session, error e)
{
    if(requestMap.find(client->restag) == requestMap.end()) return;
    MegaRequestPrivate* request = requestMap.at(client->restag);
    if(!request || (request->getType() != MegaRequest::TYPE_GET_SESSION_TRANSFER_URL)) return;

    const char *path = request->getText();
    string *data = NULL;
    if(e == API_OK)
    {
        data = client->sessiontransferdata(path, session);
    }

    if(data)
    {
        data->insert(0, "https://mega.nz/#sitetransfer!");
    }
    else
    {
        data = new string("https://mega.nz/#");
        if(path)
        {
            data->append(path);
        }
    }

    request->setLink(data->c_str());
    delete data;

    fireOnRequestFinish(request, MegaError(e));
}

void MegaApiImpl::clearing()
{

}

void MegaApiImpl::notify_retry(dstime dsdelta)
{
#ifdef ENABLE_SYNC
    bool previousFlag = waitingRequest;
#endif

    if(!dsdelta)
        waitingRequest = false;
    else if(dsdelta > 10)
        waitingRequest = true;

#ifdef ENABLE_SYNC
    if(previousFlag != waitingRequest)
        fireOnGlobalSyncStateChanged();
#endif

    if (dsdelta && requestMap.size() == 1)
    {
        MegaRequestPrivate *request = requestMap.begin()->second;
        fireOnRequestTemporaryError(request, MegaError(API_EAGAIN));
    }
}

// callback for non-EAGAIN request-level errors
// retrying is futile
// this can occur e.g. with syntactically malformed requests (due to a bug) or due to an invalid application key
void MegaApiImpl::request_error(error e)
{
    MegaRequestPrivate *request = new MegaRequestPrivate(MegaRequest::TYPE_LOGOUT);
    request->setFlag(false);
    request->setParamType(e);

    if (e == API_ESSL && client->sslfakeissuer.size())
    {
        request->setText(client->sslfakeissuer.c_str());
    }

    if (e == API_ESID)
    {
        client->removecaches();
        client->locallogout();
    }

    requestQueue.push(request);
    waiter->notify();
}

void MegaApiImpl::request_response_progress(m_off_t currentProgress, m_off_t totalProgress)
{
    if(requestMap.size() == 1)
    {
        MegaRequestPrivate *request = requestMap.begin()->second;
        if(request && request->getType() == MegaRequest::TYPE_FETCH_NODES)
        {
            if(request->getTransferredBytes() != currentProgress)
            {
                request->setTransferredBytes(currentProgress);
                if(totalProgress != -1)
                {
                    request->setTotalBytes(totalProgress);
                }
                fireOnRequestUpdate(request);
            }
        }
    }
}

// login result
void MegaApiImpl::login_result(error result)
{
	MegaError megaError(result);
    if(requestMap.find(client->restag) == requestMap.end()) return;
    MegaRequestPrivate* request = requestMap.at(client->restag);
    if(!request || (request->getType() != MegaRequest::TYPE_LOGIN)) return;

    fireOnRequestFinish(request, megaError);
}

void MegaApiImpl::logout_result(error e)
{
    if(requestMap.find(client->restag) == requestMap.end()) return;
    MegaRequestPrivate* request = requestMap.at(client->restag);
    if(!request || (request->getType() != MegaRequest::TYPE_LOGOUT)) return;

    if(!e || e == API_ESID)
    {
        requestMap.erase(request->getTag());

        error preverror = (error)request->getParamType();
        while (!requestMap.empty())
        {
            std::map<int,MegaRequestPrivate*>::iterator it=requestMap.begin();
            if(it->second) fireOnRequestFinish(it->second, MegaError(preverror ? preverror : API_EACCESS));
        }

        while (!transferMap.empty())
        {
            std::map<int, MegaTransferPrivate *>::iterator it=transferMap.begin();
            if (it->second)
            {
                it->second->setState(MegaTransfer::STATE_FAILED);
                fireOnTransferFinish(it->second, MegaError(preverror ? preverror : API_EACCESS));
            }
        }

        pendingUploads = 0;
        pendingDownloads = 0;
        totalUploads = 0;
        totalDownloads = 0;
        waiting = false;
        waitingRequest = false;
        excludedNames.clear();
        syncLowerSizeLimit = 0;
        syncUpperSizeLimit = 0;
        uploadSpeed = 0;
        downloadSpeed = 0;
        downloadTimes.clear();
        downloadBytes.clear();
        uploadTimes.clear();
        uploadBytes.clear();
        uploadPartialBytes = 0;
        downloadPartialBytes = 0;

        fireOnRequestFinish(request, MegaError(preverror));
        return;
    }
    fireOnRequestFinish(request,MegaError(e));
}

void MegaApiImpl::userdata_result(string *name, string* pubk, string* privk, handle bjid, error result)
{
    MegaError megaError(result);
    if(requestMap.find(client->restag) == requestMap.end()) return;
    MegaRequestPrivate* request = requestMap.at(client->restag);
    if(!request || (request->getType() != MegaRequest::TYPE_GET_USER_DATA)) return;

    if(result == API_OK)
    {
        char jid[16];
        Base32::btoa((byte *)&bjid, MegaClient::USERHANDLE, jid);

        request->setPassword(pubk->c_str());
        request->setPrivateKey(privk->c_str());
        request->setName(name->c_str());
        request->setText(jid);
    }
    fireOnRequestFinish(request, megaError);
}

void MegaApiImpl::pubkey_result(User *u)
{
    if(requestMap.find(client->restag) == requestMap.end()) return;
    MegaRequestPrivate* request = requestMap.at(client->restag);
    if(!request || (request->getType() != MegaRequest::TYPE_GET_USER_DATA)) return;

    if(!u)
    {
        fireOnRequestFinish(request, MegaError(API_ENOENT));
        return;
    }

    if(!u->pubk.isvalid())
    {
        fireOnRequestFinish(request, MegaError(API_EACCESS));
        return;
    }

    string key;
    u->pubk.serializekey(&key, AsymmCipher::PUBKEY);
    char pubkbuf[AsymmCipher::MAXKEYLENGTH * 4 / 3 + 4];
    Base64::btoa((byte *)key.data(), key.size(), pubkbuf);
    request->setPassword(pubkbuf);

    char jid[16];
    Base32::btoa((byte *)&u->userhandle, MegaClient::USERHANDLE, jid);
    request->setText(jid);

    if(u->email.size())
    {
        request->setEmail(u->email.c_str());
    }

    fireOnRequestFinish(request, MegaError(API_OK));
}

// password change result
void MegaApiImpl::changepw_result(error result)
{
	MegaError megaError(result);
    if(requestMap.find(client->restag) == requestMap.end()) return;
    MegaRequestPrivate* request = requestMap.at(client->restag);
    if(!request || request->getType() != MegaRequest::TYPE_CHANGE_PW) return;

    fireOnRequestFinish(request, megaError);
}

// node export failed
void MegaApiImpl::exportnode_result(error result)
{
	MegaError megaError(result);
    if(requestMap.find(client->restag) == requestMap.end()) return;
    MegaRequestPrivate* request = requestMap.at(client->restag);
    if(!request || request->getType() != MegaRequest::TYPE_EXPORT) return;

    fireOnRequestFinish(request, megaError);
}

void MegaApiImpl::exportnode_result(handle h, handle ph)
{
    Node* n;
    if(requestMap.find(client->restag) == requestMap.end()) return;
    MegaRequestPrivate* request = requestMap.at(client->restag);
    if(!request || request->getType() != MegaRequest::TYPE_EXPORT) return;

    if ((n = client->nodebyhandle(h)))
    {
        char node[9];
        char key[FILENODEKEYLENGTH*4/3+3];

        Base64::btoa((byte*)&ph,MegaClient::NODEHANDLE,node);

        // the key
        if (n->type == FILENODE)
        {
            if(n->nodekey.size() >= FILENODEKEYLENGTH)
            {
                Base64::btoa((const byte*)n->nodekey.data(),FILENODEKEYLENGTH,key);
            }
            else
            {
                key[0]=0;
            }
        }
        else if (n->sharekey)
        {
            Base64::btoa(n->sharekey->key,FOLDERNODEKEYLENGTH,key);
        }
        else
        {
            fireOnRequestFinish(request, MegaError(MegaError::API_EKEY));
            return;
        }

        string link = "https://mega.nz/#";
        link += (n->type ? "F" : "");
        link += "!";
        link += node;
        link += "!";
        link += key;
        request->setLink(link.c_str());
        fireOnRequestFinish(request, MegaError(MegaError::API_OK));
    }
    else
    {
        request->setNodeHandle(UNDEF);
        fireOnRequestFinish(request, MegaError(MegaError::API_ENOENT));
    }
}

// the requested link could not be opened
void MegaApiImpl::openfilelink_result(error result)
{
	MegaError megaError(result);
    if(requestMap.find(client->restag) == requestMap.end()) return;
    MegaRequestPrivate* request = requestMap.at(client->restag);
    if(!request || ((request->getType() != MegaRequest::TYPE_IMPORT_LINK) &&
                    (request->getType() != MegaRequest::TYPE_GET_PUBLIC_NODE))) return;

    fireOnRequestFinish(request, megaError);
}

// the requested link was opened successfully
// (it is the application's responsibility to delete n!)
void MegaApiImpl::openfilelink_result(handle ph, const byte* key, m_off_t size, string* a, string*, int)
{
    if(requestMap.find(client->restag) == requestMap.end()) return;
    MegaRequestPrivate* request = requestMap.at(client->restag);
    if(!request || ((request->getType() != MegaRequest::TYPE_IMPORT_LINK) &&
                    (request->getType() != MegaRequest::TYPE_GET_PUBLIC_NODE))) return;

	if (!client->loggedin() && (request->getType() == MegaRequest::TYPE_IMPORT_LINK))
	{
        fireOnRequestFinish(request, MegaError(MegaError::API_EACCESS));
		return;
	}

    // no key provided --> check only that the nodehandle is valid
    if (!key && (request->getType() == MegaRequest::TYPE_GET_PUBLIC_NODE))
    {
        fireOnRequestFinish(request, MegaError(MegaError::API_EINCOMPLETE));
        return;
    }

    string attrstring;
    string fileName;
    string keystring;
    string fingerprint;

    attrstring.resize(a->length()*4/3+4);
    attrstring.resize(Base64::btoa((const byte *)a->data(),a->length(), (char *)attrstring.data()));

    m_time_t mtime = 0;

    SymmCipher nodeKey;
    keystring.assign((char*)key,FILENODEKEYLENGTH);
    nodeKey.setkey(key, FILENODE);

    byte *buf = Node::decryptattr(&nodeKey,attrstring.c_str(),attrstring.size());
    if(buf)
    {
        JSON json;
        nameid name;
        string* t;
        AttrMap attrs;

        json.begin((char*)buf+5);
        while ((name = json.getnameid()) != EOO && json.storeobject((t = &attrs.map[name])))
            JSON::unescape(t);

        delete[] buf;

        attr_map::iterator it;
        it = attrs.map.find('n');
        if (it == attrs.map.end()) fileName = "CRYPTO_ERROR";
        else if (!it->second.size()) fileName = "BLANK";
        else fileName = it->second.c_str();

        it = attrs.map.find('c');
        if(it != attrs.map.end())
        {
            FileFingerprint ffp;
            if(ffp.unserializefingerprint(&it->second))
            {
                mtime = ffp.mtime;

                char bsize[sizeof(size)+1];
                int l = Serialize64::serialize((byte *)bsize, size);
                char *buf = new char[l * 4 / 3 + 4];
                char ssize = 'A' + Base64::btoa((const byte *)bsize, l, buf);

                string result(1, ssize);
                result.append(buf);
                result.append(it->second);
                delete [] buf;

                fingerprint = result;
            }
        }
    }
    else
    {
        fileName = "CRYPTO_ERROR";
        request->setFlag(true);
    }

	if(request->getType() == MegaRequest::TYPE_IMPORT_LINK)
	{
		NewNode* newnode = new NewNode[1];

		// set up new node as folder node
		newnode->source = NEW_PUBLIC;
		newnode->type = FILENODE;
		newnode->nodehandle = ph;
        newnode->parenthandle = UNDEF;
		newnode->nodekey.assign((char*)key,FILENODEKEYLENGTH);
        newnode->attrstring = new string(*a);

		// add node
        requestMap.erase(request->getTag());
        int nextTag = client->nextreqtag();
        request->setTag(nextTag);
        requestMap[nextTag]=request;
        client->putnodes(request->getParentHandle(), newnode, 1);
	}
	else
	{
        MegaNodePrivate *megaNodePrivate = new MegaNodePrivate(fileName.c_str(), FILENODE, size, 0, mtime, ph, &keystring, a,
                                                           fingerprint.size() ? fingerprint.c_str() : NULL, INVALID_HANDLE);
        request->setPublicNode(megaNodePrivate);
        delete megaNodePrivate;
        fireOnRequestFinish(request, MegaError(MegaError::API_OK));
    }
}

// reload needed
void MegaApiImpl::reload(const char*)
{
    fireOnReloadNeeded();
}

// nodes have been modified
// (nodes with their removed flag set will be deleted immediately after returning from this call,
// at which point their pointers will become invalid at that point.)
void MegaApiImpl::nodes_updated(Node** n, int count)
{
    LOG_debug << "Nodes updated: " << count;
    if (!count)
    {
        return;
    }

    MegaNodeList *nodeList = NULL;
    if (n != NULL)
    {
        nodeList = new MegaNodeListPrivate(n, count);
        fireOnNodesUpdate(nodeList);
    }
    else
    {
        fireOnNodesUpdate(NULL);
    }
    delete nodeList;
}

void MegaApiImpl::account_details(AccountDetails*, bool, bool, bool, bool, bool, bool)
{
    if(requestMap.find(client->restag) == requestMap.end()) return;
    MegaRequestPrivate* request = requestMap.at(client->restag);
    if(!request || (request->getType() != MegaRequest::TYPE_ACCOUNT_DETAILS)) return;

	int numDetails = request->getNumDetails();
	numDetails--;
	request->setNumDetails(numDetails);
	if(!numDetails)
    {
        if(!request->getAccountDetails()->storage_max)
            fireOnRequestFinish(request, MegaError(MegaError::API_EACCESS));
        else
            fireOnRequestFinish(request, MegaError(MegaError::API_OK));
    }
}

void MegaApiImpl::account_details(AccountDetails*, error e)
{
	MegaError megaError(e);
    if(requestMap.find(client->restag) == requestMap.end()) return;
    MegaRequestPrivate* request = requestMap.at(client->restag);
    if(!request || (request->getType() != MegaRequest::TYPE_ACCOUNT_DETAILS)) return;

    fireOnRequestFinish(request, megaError);
}

void MegaApiImpl::removecontact_result(error e)
{
	MegaError megaError(e);
    if(requestMap.find(client->restag) == requestMap.end()) return;
    MegaRequestPrivate* request = requestMap.at(client->restag);
    if(!request || (request->getType() != MegaRequest::TYPE_REMOVE_CONTACT)) return;

    fireOnRequestFinish(request, megaError);
}

void MegaApiImpl::putua_result(error e)
{
    MegaError megaError(e);
    if(requestMap.find(client->restag) == requestMap.end()) return;
    MegaRequestPrivate* request = requestMap.at(client->restag);
    if(!request || (request->getType() != MegaRequest::TYPE_SET_ATTR_USER)) return;

#ifdef ENABLE_CHAT
    if (e && client->fetchingkeys)
    {
        client->clearKeys();
        client->resetKeyring();
    }
#endif

    fireOnRequestFinish(request, megaError);
}

void MegaApiImpl::getua_result(error e)
{
	MegaError megaError(e);
	if(requestMap.find(client->restag) == requestMap.end()) return;
    MegaRequestPrivate* request = requestMap.at(client->restag);
    if(!request || ((request->getType() != MegaRequest::TYPE_GET_ATTR_USER) &&
                    (request->getType() != MegaRequest::TYPE_SET_ATTR_USER))) return;

    fireOnRequestFinish(request, megaError);
}

void MegaApiImpl::getua_result(byte* data, unsigned len)
{
	if(requestMap.find(client->restag) == requestMap.end()) return;
	MegaRequestPrivate* request = requestMap.at(client->restag);
    if(!request || (request->getType() != MegaRequest::TYPE_GET_ATTR_USER)) return;

    int attrType = request->getParamType();
    switch (attrType)
    {
        case MegaApi::USER_ATTR_AVATAR:
            if (len)
            {

                FileAccess *f = client->fsaccess->newfileaccess();
                string filePath(request->getFile());
                string localPath;
                fsAccess->path2local(&filePath, &localPath);

                totalDownloadedBytes += len;

                fsAccess->unlinklocal(&localPath);
                if(!f->fopen(&localPath, false, true))
                {
                    delete f;
                    fireOnRequestFinish(request, MegaError(API_EWRITE));
                    return;
                }

                if(!f->fwrite((const byte*)data, len, 0))
                {
                    delete f;
                    fireOnRequestFinish(request, MegaError(API_EWRITE));
                    return;
                }

                delete f;
            }
            else    // no data for the avatar
            {
                fireOnRequestFinish(request, MegaError(API_ENOENT));
                return;
            }

            break;

        // null-terminated char arrays
        case MegaApi::USER_ATTR_FIRSTNAME:
        case MegaApi::USER_ATTR_LASTNAME:
            {
                string str((const char*)data,len);
                request->setText(str.c_str());
            }
            break;

        // byte arrays with possible nulls in the middle --> to Base64
        case MegaApi::USER_ATTR_ED25519_PUBLIC_KEY:
        case MegaApi::USER_ATTR_CU25519_PUBLIC_KEY:
        case MegaApi::USER_ATTR_SIG_RSA_PUBLIC_KEY:
        case MegaApi::USER_ATTR_SIG_CU255_PUBLIC_KEY:
        default:
            {
                string str;
                str.resize(len * 4 / 3 + 4);
                str.resize(Base64::btoa(data, len, (char*)str.data()));
                request->setText(str.c_str());
            }
            break;
    }

    fireOnRequestFinish(request, MegaError(API_OK));
}

void MegaApiImpl::getua_result(TLVstore *tlv)
{
    if(requestMap.find(client->restag) == requestMap.end()) return;
    MegaRequestPrivate* request = requestMap.at(client->restag);
    if(!request || (request->getType() != MegaRequest::TYPE_GET_ATTR_USER)) return;

    if (tlv)
    {
        // TLV data usually includes byte arrays with zeros in the middle, so values
        // must be converted into Base64 strings to avoid problems
        MegaStringMap *stringMap = new MegaStringMapPrivate(tlv->getMap(), true);
        request->setMegaStringMap(stringMap);
        delete stringMap;
    }

    fireOnRequestFinish(request, MegaError(API_OK));
    return;
}

#ifdef DEBUG
void MegaApiImpl::delua_result(error)
{
}
#endif

// user attribute update notification
void MegaApiImpl::userattr_update(User*, int, const char*)
{
}

void MegaApiImpl::ephemeral_result(error e)
{
	MegaError megaError(e);
    if(requestMap.find(client->restag) == requestMap.end()) return;
    MegaRequestPrivate* request = requestMap.at(client->restag);
    if(!request || ((request->getType() != MegaRequest::TYPE_CREATE_ACCOUNT))) return;

    fireOnRequestFinish(request, megaError);
}

void MegaApiImpl::ephemeral_result(handle, const byte*)
{
    if(requestMap.find(client->restag) == requestMap.end()) return;
    MegaRequestPrivate* request = requestMap.at(client->restag);
    if(!request || ((request->getType() != MegaRequest::TYPE_CREATE_ACCOUNT))) return;

    requestMap.erase(request->getTag());
    int nextTag = client->nextreqtag();
    request->setTag(nextTag);
    requestMap[nextTag] = request;

	byte pwkey[SymmCipher::KEYLENGTH];
    if(!request->getPrivateKey())
		client->pw_key(request->getPassword(),pwkey);
	else
		Base64::atob(request->getPrivateKey(), (byte *)pwkey, sizeof pwkey);

    client->sendsignuplink(request->getEmail(),request->getName(),pwkey);

    int creqtag = client->reqtag;
    client->reqtag = 0;

    if (request->getName())
    {
        client->putua(ATTR_FIRSTNAME, (const byte*) request->getName(), strlen(request->getName()));
    }
    if (request->getText())
    {
        client->putua(ATTR_LASTNAME, (const byte*) request->getText(), strlen(request->getText()));
    }

    client->reqtag = creqtag;
}

void MegaApiImpl::sendsignuplink_result(error e)
{
	MegaError megaError(e);
    if(requestMap.find(client->restag) == requestMap.end()) return;
    MegaRequestPrivate* request = requestMap.at(client->restag);
    if(!request || ((request->getType() != MegaRequest::TYPE_CREATE_ACCOUNT))) return;

    requestMap.erase(request->getTag());
    while (!requestMap.empty())
    {
        std::map<int,MegaRequestPrivate*>::iterator it=requestMap.begin();
        if(it->second) fireOnRequestFinish(it->second, MegaError(MegaError::API_EACCESS));
    }

    while (!transferMap.empty())
    {
        std::map<int, MegaTransferPrivate *>::iterator it=transferMap.begin();
        if (it->second)
        {
            it->second->setState(MegaTransfer::STATE_FAILED);
            fireOnTransferFinish(it->second, MegaError(MegaError::API_EACCESS));
        }
    }

    client->locallogout();
    fireOnRequestFinish(request, megaError);
}

void MegaApiImpl::querysignuplink_result(error e)
{
	MegaError megaError(e);
    if(requestMap.find(client->restag) == requestMap.end()) return;
    MegaRequestPrivate* request = requestMap.at(client->restag);
    if(!request || ((request->getType() != MegaRequest::TYPE_QUERY_SIGNUP_LINK) &&
                    (request->getType() != MegaRequest::TYPE_CONFIRM_ACCOUNT))) return;

    fireOnRequestFinish(request, megaError);
}

void MegaApiImpl::querysignuplink_result(handle, const char* email, const char* name, const byte* pwc, const byte*, const byte* c, size_t len)
{
    if(requestMap.find(client->restag) == requestMap.end()) return;
    MegaRequestPrivate* request = requestMap.at(client->restag);
    if(!request || ((request->getType() != MegaRequest::TYPE_QUERY_SIGNUP_LINK) &&
                    (request->getType() != MegaRequest::TYPE_CONFIRM_ACCOUNT))) return;

	request->setEmail(email);
	request->setName(name);

	if(request->getType() == MegaRequest::TYPE_QUERY_SIGNUP_LINK)
	{
        fireOnRequestFinish(request, MegaError(API_OK));
		return;
	}

	string signupemail = email;
	string signupcode;
	signupcode.assign((char*)c,len);

	byte signuppwchallenge[SymmCipher::KEYLENGTH];
	byte signupencryptedmasterkey[SymmCipher::KEYLENGTH];

	memcpy(signuppwchallenge,pwc,sizeof signuppwchallenge);
	memcpy(signupencryptedmasterkey,pwc,sizeof signupencryptedmasterkey);

	byte pwkey[SymmCipher::KEYLENGTH];
    if(!request->getPrivateKey())
		client->pw_key(request->getPassword(),pwkey);
	else
		Base64::atob(request->getPrivateKey(), (byte *)pwkey, sizeof pwkey);

	// verify correctness of supplied signup password
	SymmCipher pwcipher(pwkey);
	pwcipher.ecb_decrypt(signuppwchallenge);

	if (*(uint64_t*)(signuppwchallenge+4))
	{
        fireOnRequestFinish(request, MegaError(API_ENOENT));
	}
	else
	{
		// decrypt and set master key, then proceed with the confirmation
		pwcipher.ecb_decrypt(signupencryptedmasterkey);
		client->key.setkey(signupencryptedmasterkey);

        requestMap.erase(request->getTag());
        int nextTag = client->nextreqtag();
        request->setTag(nextTag);
        requestMap[nextTag] = request;

		client->confirmsignuplink((const byte*)signupcode.data(),signupcode.size(),MegaClient::stringhash64(&signupemail,&pwcipher));
	}
}

void MegaApiImpl::confirmsignuplink_result(error e)
{
	MegaError megaError(e);
    if(requestMap.find(client->restag) == requestMap.end()) return;
    MegaRequestPrivate* request = requestMap.at(client->restag);
    if(!request) return;

    fireOnRequestFinish(request, megaError);
}

void MegaApiImpl::setkeypair_result(error)
{

}

void MegaApiImpl::checkfile_result(handle h, error e)
{
    if(e)
    {
        for(std::map<int, MegaTransferPrivate *>::iterator iter = transferMap.begin(); iter != transferMap.end(); iter++)
        {
            MegaTransferPrivate *transfer = iter->second;
            if(transfer->getNodeHandle() == h)
                fireOnTransferTemporaryError(transfer, MegaError(e));
        }
    }
}

void MegaApiImpl::checkfile_result(handle h, error e, byte*, m_off_t, m_time_t, m_time_t, string*, string*, string*)
{
    if(e)
    {
        for(std::map<int, MegaTransferPrivate *>::iterator iter = transferMap.begin(); iter != transferMap.end(); iter++)
        {
            MegaTransferPrivate *transfer = iter->second;
            if(transfer->getNodeHandle() == h)
                fireOnTransferTemporaryError(transfer, MegaError(e));
        }
    }
}

void MegaApiImpl::addListener(MegaListener* listener)
{
    if(!listener) return;

    sdkMutex.lock();
    listeners.insert(listener);
    sdkMutex.unlock();
}

void MegaApiImpl::addRequestListener(MegaRequestListener* listener)
{
    if(!listener) return;

    sdkMutex.lock();
    requestListeners.insert(listener);
    sdkMutex.unlock();
}

void MegaApiImpl::addTransferListener(MegaTransferListener* listener)
{
    if(!listener) return;

    sdkMutex.lock();
    transferListeners.insert(listener);
    sdkMutex.unlock();
}

void MegaApiImpl::addGlobalListener(MegaGlobalListener* listener)
{
    if(!listener) return;

    sdkMutex.lock();
    globalListeners.insert(listener);
    sdkMutex.unlock();
}

#ifdef ENABLE_SYNC
void MegaApiImpl::addSyncListener(MegaSyncListener *listener)
{
    if(!listener) return;

    sdkMutex.lock();
    syncListeners.insert(listener);
    sdkMutex.unlock();
}

void MegaApiImpl::removeSyncListener(MegaSyncListener *listener)
{
    if(!listener) return;

    sdkMutex.lock();
    syncListeners.erase(listener);

    std::map<int, MegaSyncPrivate*>::iterator it = syncMap.begin();
    while(it != syncMap.end())
    {
        MegaSyncPrivate* sync = it->second;
        if(sync->getListener() == listener)
            sync->setListener(NULL);

        it++;
    }
    requestQueue.removeListener(listener);

    sdkMutex.unlock();
}
#endif

void MegaApiImpl::removeListener(MegaListener* listener)
{
    if(!listener) return;

    sdkMutex.lock();
    listeners.erase(listener);
    sdkMutex.unlock();
}

void MegaApiImpl::removeRequestListener(MegaRequestListener* listener)
{
    if(!listener) return;

    sdkMutex.lock();
    requestListeners.erase(listener);

    std::map<int, MegaRequestPrivate*>::iterator it = requestMap.begin();
    while(it != requestMap.end())
    {
        MegaRequestPrivate* request = it->second;
        if(request->getListener() == listener)
            request->setListener(NULL);

        it++;
    }

    requestQueue.removeListener(listener);
    sdkMutex.unlock();
}

void MegaApiImpl::removeTransferListener(MegaTransferListener* listener)
{
    if(!listener) return;

    sdkMutex.lock();
    transferListeners.erase(listener);

    std::map<int, MegaTransferPrivate*>::iterator it = transferMap.begin();
    while(it != transferMap.end())
    {
        MegaTransferPrivate* transfer = it->second;
        if(transfer->getListener() == listener)
            transfer->setListener(NULL);

        it++;
    }

    transferQueue.removeListener(listener);
    sdkMutex.unlock();
}

void MegaApiImpl::removeGlobalListener(MegaGlobalListener* listener)
{
    if(!listener) return;

    sdkMutex.lock();
    globalListeners.erase(listener);
    sdkMutex.unlock();
}

MegaRequest *MegaApiImpl::getCurrentRequest()
{
    return activeRequest;
}

MegaTransfer *MegaApiImpl::getCurrentTransfer()
{
    return activeTransfer;
}

MegaError *MegaApiImpl::getCurrentError()
{
    return activeError;
}

MegaNodeList *MegaApiImpl::getCurrentNodes()
{
    return activeNodes;
}

MegaUserList *MegaApiImpl::getCurrentUsers()
{
    return activeUsers;
}

void MegaApiImpl::fireOnRequestStart(MegaRequestPrivate *request)
{
    activeRequest = request;
    LOG_info << "Request (" << request->getRequestString() << ") starting";
	for(set<MegaRequestListener *>::iterator it = requestListeners.begin(); it != requestListeners.end() ; it++)
		(*it)->onRequestStart(api, request);

	for(set<MegaListener *>::iterator it = listeners.begin(); it != listeners.end() ; it++)
		(*it)->onRequestStart(api, request);

	MegaRequestListener* listener = request->getListener();
	if(listener) listener->onRequestStart(api, request);
	activeRequest = NULL;
}


void MegaApiImpl::fireOnRequestFinish(MegaRequestPrivate *request, MegaError e)
{
	MegaError *megaError = new MegaError(e);
	activeRequest = request;
	activeError = megaError;

    if(e.getErrorCode())
    {
        LOG_warn << "Request (" << request->getRequestString() << ") finished with error: " << e.getErrorString();
    }
    else
    {
        LOG_info << "Request (" << request->getRequestString() << ") finished";
    }

	for(set<MegaRequestListener *>::iterator it = requestListeners.begin(); it != requestListeners.end() ; it++)
		(*it)->onRequestFinish(api, request, megaError);

	for(set<MegaListener *>::iterator it = listeners.begin(); it != listeners.end() ; it++)
		(*it)->onRequestFinish(api, request, megaError);

	MegaRequestListener* listener = request->getListener();
	if(listener) listener->onRequestFinish(api, request, megaError);

    requestMap.erase(request->getTag());

	activeRequest = NULL;
	activeError = NULL;
	delete request;
    delete megaError;
}

void MegaApiImpl::fireOnRequestUpdate(MegaRequestPrivate *request)
{
    activeRequest = request;

    for(set<MegaRequestListener *>::iterator it = requestListeners.begin(); it != requestListeners.end() ; it++)
        (*it)->onRequestUpdate(api, request);

    for(set<MegaListener *>::iterator it = listeners.begin(); it != listeners.end() ; it++)
        (*it)->onRequestUpdate(api, request);

    MegaRequestListener* listener = request->getListener();
    if(listener) listener->onRequestUpdate(api, request);

    activeRequest = NULL;
}

void MegaApiImpl::fireOnRequestTemporaryError(MegaRequestPrivate *request, MegaError e)
{
	MegaError *megaError = new MegaError(e);
	activeRequest = request;
	activeError = megaError;

    request->setNumRetry(request->getNumRetry() + 1);

	for(set<MegaRequestListener *>::iterator it = requestListeners.begin(); it != requestListeners.end() ; it++)
		(*it)->onRequestTemporaryError(api, request, megaError);

	for(set<MegaListener *>::iterator it = listeners.begin(); it != listeners.end() ; it++)
		(*it)->onRequestTemporaryError(api, request, megaError);

	MegaRequestListener* listener = request->getListener();
	if(listener) listener->onRequestTemporaryError(api, request, megaError);

	activeRequest = NULL;
	activeError = NULL;
	delete megaError;
}

void MegaApiImpl::fireOnTransferStart(MegaTransferPrivate *transfer)
{
	activeTransfer = transfer;

	for(set<MegaTransferListener *>::iterator it = transferListeners.begin(); it != transferListeners.end() ; it++)
		(*it)->onTransferStart(api, transfer);

	for(set<MegaListener *>::iterator it = listeners.begin(); it != listeners.end() ; it++)
		(*it)->onTransferStart(api, transfer);

	MegaTransferListener* listener = transfer->getListener();
	if(listener) listener->onTransferStart(api, transfer);

	activeTransfer = NULL;
}

void MegaApiImpl::fireOnTransferFinish(MegaTransferPrivate *transfer, MegaError e)
{
	MegaError *megaError = new MegaError(e);
	activeTransfer = transfer;
	activeError = megaError;

    if(e.getErrorCode())
    {
        LOG_warn << "Transfer (" << transfer->getTransferString() << ") finished with error: " << e.getErrorString()
                    << " File: " << transfer->getFileName();
    }
    else
    {
        LOG_info << "Transfer (" << transfer->getTransferString() << ") finished. File: " << transfer->getFileName();
    }

	for(set<MegaTransferListener *>::iterator it = transferListeners.begin(); it != transferListeners.end() ; it++)
		(*it)->onTransferFinish(api, transfer, megaError);

	for(set<MegaListener *>::iterator it = listeners.begin(); it != listeners.end() ; it++)
		(*it)->onTransferFinish(api, transfer, megaError);

	MegaTransferListener* listener = transfer->getListener();
	if(listener) listener->onTransferFinish(api, transfer, megaError);

    transferMap.erase(transfer->getTag());

	activeTransfer = NULL;
	activeError = NULL;
	delete transfer;
	delete megaError;
}

void MegaApiImpl::fireOnTransferTemporaryError(MegaTransferPrivate *transfer, MegaError e)
{
	MegaError *megaError = new MegaError(e);
	activeTransfer = transfer;
	activeError = megaError;

    transfer->setNumRetry(transfer->getNumRetry() + 1);

	for(set<MegaTransferListener *>::iterator it = transferListeners.begin(); it != transferListeners.end() ; it++)
		(*it)->onTransferTemporaryError(api, transfer, megaError);

	for(set<MegaListener *>::iterator it = listeners.begin(); it != listeners.end() ; it++)
		(*it)->onTransferTemporaryError(api, transfer, megaError);

	MegaTransferListener* listener = transfer->getListener();
	if(listener) listener->onTransferTemporaryError(api, transfer, megaError);

	activeTransfer = NULL;
	activeError = NULL;
    delete megaError;
}

MegaClient *MegaApiImpl::getMegaClient()
{
    return client;
}

void MegaApiImpl::fireOnTransferUpdate(MegaTransferPrivate *transfer)
{
	activeTransfer = transfer;

	for(set<MegaTransferListener *>::iterator it = transferListeners.begin(); it != transferListeners.end() ; it++)
		(*it)->onTransferUpdate(api, transfer);

	for(set<MegaListener *>::iterator it = listeners.begin(); it != listeners.end() ; it++)
		(*it)->onTransferUpdate(api, transfer);

	MegaTransferListener* listener = transfer->getListener();
	if(listener) listener->onTransferUpdate(api, transfer);

	activeTransfer = NULL;
}

bool MegaApiImpl::fireOnTransferData(MegaTransferPrivate *transfer)
{
	activeTransfer = transfer;
	bool result = false;
	MegaTransferListener* listener = transfer->getListener();
	if(listener)
    {
		result = listener->onTransferData(api, transfer, transfer->getLastBytes(), transfer->getDeltaSize());
    }

	activeTransfer = NULL;
	return result;
}

void MegaApiImpl::fireOnUsersUpdate(MegaUserList *users)
{
	activeUsers = users;

	for(set<MegaGlobalListener *>::iterator it = globalListeners.begin(); it != globalListeners.end() ; it++)
    {
        (*it)->onUsersUpdate(api, users);
    }
	for(set<MegaListener *>::iterator it = listeners.begin(); it != listeners.end() ; it++)
    {
        (*it)->onUsersUpdate(api, users);
    }

    activeUsers = NULL;
}

void MegaApiImpl::fireOnContactRequestsUpdate(MegaContactRequestList *requests)
{
    activeContactRequests = requests;

    for(set<MegaGlobalListener *>::iterator it = globalListeners.begin(); it != globalListeners.end() ; it++)
    {
        (*it)->onContactRequestsUpdate(api, requests);
    }
    for(set<MegaListener *>::iterator it = listeners.begin(); it != listeners.end() ; it++)
    {
        (*it)->onContactRequestsUpdate(api, requests);
    }

    activeContactRequests = NULL;
}

void MegaApiImpl::fireOnNodesUpdate(MegaNodeList *nodes)
{
	activeNodes = nodes;

	for(set<MegaGlobalListener *>::iterator it = globalListeners.begin(); it != globalListeners.end() ; it++)
    {
        (*it)->onNodesUpdate(api, nodes);
    }
	for(set<MegaListener *>::iterator it = listeners.begin(); it != listeners.end() ; it++)
    {
        (*it)->onNodesUpdate(api, nodes);
    }

    activeNodes = NULL;
}

void MegaApiImpl::fireOnAccountUpdate()
{
    for(set<MegaGlobalListener *>::iterator it = globalListeners.begin(); it != globalListeners.end() ; it++)
    {
        (*it)->onAccountUpdate(api);
    }
    for(set<MegaListener *>::iterator it = listeners.begin(); it != listeners.end() ; it++)
    {
        (*it)->onAccountUpdate(api);
    }
}

void MegaApiImpl::fireOnReloadNeeded()
{
	for(set<MegaGlobalListener *>::iterator it = globalListeners.begin(); it != globalListeners.end() ; it++)
		(*it)->onReloadNeeded(api);

	for(set<MegaListener *>::iterator it = listeners.begin(); it != listeners.end() ; it++)
		(*it)->onReloadNeeded(api);
}

#ifdef ENABLE_SYNC
void MegaApiImpl::fireOnSyncStateChanged(MegaSyncPrivate *sync)
{
    for(set<MegaListener *>::iterator it = listeners.begin(); it != listeners.end() ; it++)
        (*it)->onSyncStateChanged(api, sync);

    for(set<MegaSyncListener *>::iterator it = syncListeners.begin(); it != syncListeners.end() ; it++)
        (*it)->onSyncStateChanged(api, sync);

    MegaSyncListener* listener = sync->getListener();
    if(listener)
    {
        listener->onSyncStateChanged(api, sync);
    }
}

void MegaApiImpl::fireOnSyncEvent(MegaSyncPrivate *sync, MegaSyncEvent *event)
{
    for(set<MegaListener *>::iterator it = listeners.begin(); it != listeners.end() ; it++)
        (*it)->onSyncEvent(api, sync, event);

    for(set<MegaSyncListener *>::iterator it = syncListeners.begin(); it != syncListeners.end() ; it++)
        (*it)->onSyncEvent(api, sync, event);

    MegaSyncListener* listener = sync->getListener();
    if(listener)
    {
        listener->onSyncEvent(api, sync, event);
    }

    delete event;
}

void MegaApiImpl::fireOnGlobalSyncStateChanged()
{
    for(set<MegaListener *>::iterator it = listeners.begin(); it != listeners.end() ; it++)
        (*it)->onGlobalSyncStateChanged(api);

    for(set<MegaGlobalListener *>::iterator it = globalListeners.begin(); it != globalListeners.end() ; it++)
        (*it)->onGlobalSyncStateChanged(api);
}

void MegaApiImpl::fireOnFileSyncStateChanged(MegaSyncPrivate *sync, const char *filePath, int newState)
{
    for(set<MegaListener *>::iterator it = listeners.begin(); it != listeners.end() ; it++)
        (*it)->onSyncFileStateChanged(api, sync, filePath, newState);

    for(set<MegaSyncListener *>::iterator it = syncListeners.begin(); it != syncListeners.end() ; it++)
        (*it)->onSyncFileStateChanged(api, sync, filePath, newState);

    MegaSyncListener* listener = sync->getListener();
    if(listener)
    {
        listener->onSyncFileStateChanged(api, sync, filePath, newState);
    }
}

#endif

#ifdef ENABLE_CHAT

void MegaApiImpl::fireOnChatsUpdate(MegaTextChatList *chats)
{
    for(set<MegaGlobalListener *>::iterator it = globalListeners.begin(); it != globalListeners.end() ; it++)
    {
        (*it)->onChatsUpdate(api, chats);
    }
    for(set<MegaListener *>::iterator it = listeners.begin(); it != listeners.end() ; it++)
    {
        (*it)->onChatsUpdate(api, chats);
    }
}

#endif

void MegaApiImpl::processTransferPrepare(Transfer *t, MegaTransferPrivate *transfer)
{
    transfer->setTotalBytes(t->size);
    transfer->setState(t->state);
    transfer->setPriority(t->priority);
    LOG_info << "Transfer (" << transfer->getTransferString() << ") starting. File: " << transfer->getFileName();
}

void MegaApiImpl::processTransferUpdate(Transfer *tr, MegaTransferPrivate *transfer)
{
    dstime currentTime = Waiter::ds;
    if (tr->slot)
    {
        m_off_t prevTransferredBytes = transfer->getTransferredBytes();
        m_off_t deltaSize = tr->slot->progressreported - prevTransferredBytes;
        if (tr->tag == transfer->getTag())
        {
            integrateSpeed(deltaSize, tr->type);
        }

        transfer->setStartTime(currentTime);
        transfer->setTransferredBytes(tr->slot->progressreported);
        transfer->setDeltaSize(deltaSize);
        if (tr->type == GET)
        {
            transfer->setSpeed(downloadSpeed);
        }
        else
        {
            transfer->setSpeed(uploadSpeed);
        }
    }
    else
    {
        transfer->setDeltaSize(0);
        transfer->setSpeed(0);
    }

    transfer->setState(tr->state);
    transfer->setPriority(tr->priority);
    transfer->setUpdateTime(currentTime);
    fireOnTransferUpdate(transfer);
}

void MegaApiImpl::processTransferComplete(Transfer *tr, MegaTransferPrivate *transfer)
{
    dstime currentTime = Waiter::ds;
    m_off_t deltaSize = tr->size - transfer->getTransferredBytes();
    if (tr->tag == transfer->getTag())
    {
        integrateSpeed(deltaSize, tr->type);
    }

    transfer->setStartTime(currentTime);
    transfer->setUpdateTime(currentTime);
    transfer->setTransferredBytes(tr->size);
    transfer->setPriority(tr->priority);
    transfer->setDeltaSize(deltaSize);
    if (tr->type == GET)
    {
        transfer->setSpeed(downloadSpeed);
    }
    else
    {
        transfer->setSpeed(uploadSpeed);
    }

    if (tr->type == GET)
    {
        if (pendingDownloads > 0)
        {
            pendingDownloads--;
        }

        transfer->setState(MegaTransfer::STATE_COMPLETED);
        fireOnTransferFinish(transfer, MegaError(API_OK));
    }
    else
    {
        transfer->setState(MegaTransfer::STATE_COMPLETING);
        transfer->setTransfer(NULL);
        fireOnTransferUpdate(transfer);
    }
}

void MegaApiImpl::processTransferFailed(Transfer *tr, MegaTransferPrivate *transfer, error e, dstime timeleft)
{
    MegaError megaError(e, timeleft / 10);
    transfer->setStartTime(Waiter::ds);
    transfer->setUpdateTime(Waiter::ds);
    transfer->setDeltaSize(0);
    transfer->setSpeed(0);
    transfer->setLastError(megaError);
    transfer->setState(tr->state);
    transfer->setPriority(tr->priority);
    fireOnTransferTemporaryError(transfer, megaError);
}

void MegaApiImpl::processTransferRemoved(Transfer *tr, MegaTransferPrivate *transfer, error e)
{
    if (tr->type == GET)
    {
        if (pendingDownloads > 0)
        {
            pendingDownloads--;
        }

        if (totalDownloads > 0)
        {
            totalDownloads--;
        }
    }
    else
    {
        if (pendingUploads > 0)
        {
            pendingUploads--;
        }

        if (totalUploads > 0)
        {
            totalUploads--;
        }
    }

    transfer->setStartTime(Waiter::ds);
    transfer->setUpdateTime(Waiter::ds);
    transfer->setState(e == API_EINCOMPLETE ? MegaTransfer::STATE_CANCELLED : MegaTransfer::STATE_FAILED);
    transfer->setPriority(tr->priority);
    fireOnTransferFinish(transfer, transfer->getLastError());
}

MegaError MegaApiImpl::checkAccess(MegaNode* megaNode, int level)
{
    if(!megaNode || level < MegaShare::ACCESS_UNKNOWN || level > MegaShare::ACCESS_OWNER)
    {
        return MegaError(API_EARGS);
    }

    sdkMutex.lock();
    Node *node = client->nodebyhandle(megaNode->getHandle());
	if(!node)
	{
        sdkMutex.unlock();
        return MegaError(API_ENOENT);
	}

    accesslevel_t a = OWNER;
    switch(level)
    {
    	case MegaShare::ACCESS_UNKNOWN:
    	case MegaShare::ACCESS_READ:
    		a = RDONLY;
    		break;
    	case MegaShare::ACCESS_READWRITE:
    		a = RDWR;
    		break;
    	case MegaShare::ACCESS_FULL:
    		a = FULL;
    		break;
    	case MegaShare::ACCESS_OWNER:
    		a = OWNER;
    		break;
    }

	MegaError e(client->checkaccess(node, a) ? API_OK : API_EACCESS);
    sdkMutex.unlock();

	return e;
}

MegaError MegaApiImpl::checkMove(MegaNode* megaNode, MegaNode* targetNode)
{
	if(!megaNode || !targetNode) return MegaError(API_EARGS);

    sdkMutex.lock();
    Node *node = client->nodebyhandle(megaNode->getHandle());
	Node *target = client->nodebyhandle(targetNode->getHandle());
	if(!node || !target)
	{
        sdkMutex.unlock();
        return MegaError(API_ENOENT);
	}

	MegaError e(client->checkmove(node,target));
    sdkMutex.unlock();

    return e;
}

bool MegaApiImpl::isFilesystemAvailable()
{
    sdkMutex.lock();
    bool result = client->nodebyhandle(client->rootnodes[0]) != NULL;
    sdkMutex.unlock();
    return result;
}

bool isDigit(const char *c)
{
    return (*c >= '0' && *c <= '9');
}

// returns 0 if i==j, +1 if i goes first, -1 if j goes first.
int naturalsorting_compare (const char *i, const char *j)
{
    static uint64_t maxNumber = (ULONG_MAX - 57) / 10; // 57 --> ASCII code for '9'

    bool stringMode = true;

    while (*i && *j)
    {
        if (stringMode)
        {
            char char_i, char_j;
            while ( (char_i = *i) && (char_j = *j) )
            {
                bool char_i_isDigit = isDigit(i);
                bool char_j_isDigit = isDigit(j);;

                if (char_i_isDigit && char_j_isDigit)
                {
                    stringMode = false;
                    break;
                }

                if(char_i_isDigit)
                {
                    return -1;
                }

                if(char_j_isDigit)
                {
                    return 1;
                }

                int difference = strncasecmp((char *)&char_i, (char *)&char_j, 1);
                if (difference)
                {
                    return difference;
                }

                ++i;
                ++j;
            }
        }
        else    // we are comparing numbers on both strings
        {
            uint64_t number_i = 0;
            unsigned int i_overflow_count = 0;
            while (*i && isDigit(i))
            {
                number_i = number_i * 10 + (*i - 48); // '0' ASCII code is 48
                ++i;

                // check the number won't overflow upon addition of next char
                if (number_i >= maxNumber)
                {
                    number_i -= maxNumber;
                    i_overflow_count++;
                }
            }

            uint64_t number_j = 0;
            unsigned int j_overflow_count = 0;
            while (*j && isDigit(j))
            {
                number_j = number_j * 10 + (*j - 48);
                ++j;

                // check the number won't overflow upon addition of next char
                if (number_j >= maxNumber)
                {
                    number_j -= maxNumber;
                    j_overflow_count++;
                }
            }

            int difference = i_overflow_count - j_overflow_count;
            if (difference)
            {
                return difference;
            }

            difference = number_i - number_j;
            if (difference)
            {
                return difference;
            }

            stringMode = true;
        }
    }

    if (*j)
    {
        return -1;
    }

    if (*i)
    {
        return 1;
    }

    return 0;
}

bool MegaApiImpl::nodeComparatorDefaultASC (Node *i, Node *j)
{
    if(i->type < j->type) return 0;
    if(i->type > j->type) return 1;

    if(naturalsorting_compare(i->displayname(), j->displayname())<=0) return 1;
	return 0;
}

bool MegaApiImpl::nodeComparatorDefaultDESC (Node *i, Node *j)
{
    if(i->type < j->type) return 1;
    if(i->type > j->type) return 0;
    if(naturalsorting_compare(i->displayname(), j->displayname())<=0) return 0;
    return 1;
}

bool MegaApiImpl::nodeComparatorSizeASC (Node *i, Node *j)
{ if(i->size < j->size) return 1; return 0;}
bool MegaApiImpl::nodeComparatorSizeDESC (Node *i, Node *j)
{ if(i->size < j->size) return 0; return 1;}

bool MegaApiImpl::nodeComparatorCreationASC  (Node *i, Node *j)
{ if(i->ctime < j->ctime) return 1; return 0;}
bool MegaApiImpl::nodeComparatorCreationDESC  (Node *i, Node *j)
{ if(i->ctime < j->ctime) return 0; return 1;}

bool MegaApiImpl::nodeComparatorModificationASC  (Node *i, Node *j)
{ if(i->mtime < j->mtime) return 1; return 0;}
bool MegaApiImpl::nodeComparatorModificationDESC  (Node *i, Node *j)
{ if(i->mtime < j->mtime) return 0; return 1;}

bool MegaApiImpl::nodeComparatorAlphabeticalASC  (Node *i, Node *j)
{ if(strcasecmp(i->displayname(), j->displayname())<=0) return 1; return 0; }
bool MegaApiImpl::nodeComparatorAlphabeticalDESC  (Node *i, Node *j)
{ if(strcasecmp(i->displayname(), j->displayname())<=0) return 0; return 1; }

int MegaApiImpl::getNumChildren(MegaNode* p)
{
	if (!p) return 0;

	sdkMutex.lock();
	Node *parent = client->nodebyhandle(p->getHandle());
	if (!parent)
	{
		sdkMutex.unlock();
		return 0;
	}

	int numChildren = parent->children.size();
	sdkMutex.unlock();

	return numChildren;
}

int MegaApiImpl::getNumChildFiles(MegaNode* p)
{
	if (!p) return 0;

	sdkMutex.lock();
	Node *parent = client->nodebyhandle(p->getHandle());
	if (!parent)
	{
		sdkMutex.unlock();
		return 0;
	}

	int numFiles = 0;
	for (node_list::iterator it = parent->children.begin(); it != parent->children.end(); it++)
	{
		if ((*it)->type == FILENODE)
			numFiles++;
	}
	sdkMutex.unlock();

	return numFiles;
}

int MegaApiImpl::getNumChildFolders(MegaNode* p)
{
	if (!p) return 0;

	sdkMutex.lock();
	Node *parent = client->nodebyhandle(p->getHandle());
	if (!parent)
	{
		sdkMutex.unlock();
		return 0;
	}

	int numFolders = 0;
	for (node_list::iterator it = parent->children.begin(); it != parent->children.end(); it++)
	{
		if ((*it)->type != FILENODE)
			numFolders++;
	}
	sdkMutex.unlock();

	return numFolders;
}


MegaNodeList *MegaApiImpl::getChildren(MegaNode* p, int order)
{
    if(!p) return new MegaNodeListPrivate();

    sdkMutex.lock();
    Node *parent = client->nodebyhandle(p->getHandle());
	if(!parent)
	{
        sdkMutex.unlock();
        return new MegaNodeListPrivate();
	}

    vector<Node *> childrenNodes;

    if(!order || order> MegaApi::ORDER_ALPHABETICAL_DESC)
	{
		for (node_list::iterator it = parent->children.begin(); it != parent->children.end(); )
            childrenNodes.push_back(*it++);
	}
	else
	{
        bool (*comp)(Node*, Node*);
		switch(order)
		{
        case MegaApi::ORDER_DEFAULT_ASC: comp = MegaApiImpl::nodeComparatorDefaultASC; break;
        case MegaApi::ORDER_DEFAULT_DESC: comp = MegaApiImpl::nodeComparatorDefaultDESC; break;
        case MegaApi::ORDER_SIZE_ASC: comp = MegaApiImpl::nodeComparatorSizeASC; break;
        case MegaApi::ORDER_SIZE_DESC: comp = MegaApiImpl::nodeComparatorSizeDESC; break;
        case MegaApi::ORDER_CREATION_ASC: comp = MegaApiImpl::nodeComparatorCreationASC; break;
        case MegaApi::ORDER_CREATION_DESC: comp = MegaApiImpl::nodeComparatorCreationDESC; break;
        case MegaApi::ORDER_MODIFICATION_ASC: comp = MegaApiImpl::nodeComparatorModificationASC; break;
        case MegaApi::ORDER_MODIFICATION_DESC: comp = MegaApiImpl::nodeComparatorModificationDESC; break;
        case MegaApi::ORDER_ALPHABETICAL_ASC: comp = MegaApiImpl::nodeComparatorAlphabeticalASC; break;
        case MegaApi::ORDER_ALPHABETICAL_DESC: comp = MegaApiImpl::nodeComparatorAlphabeticalDESC; break;
        default: comp = MegaApiImpl::nodeComparatorDefaultASC; break;
		}

		for (node_list::iterator it = parent->children.begin(); it != parent->children.end(); )
		{
            Node *n = *it++;
            vector<Node *>::iterator i = std::lower_bound(childrenNodes.begin(),
					childrenNodes.end(), n, comp);
            childrenNodes.insert(i, n);
		}
	}
    sdkMutex.unlock();

    if(childrenNodes.size()) return new MegaNodeListPrivate(childrenNodes.data(), childrenNodes.size());
    else return new MegaNodeListPrivate();
}

int MegaApiImpl::getIndex(MegaNode *n, int order)
{
    if(!n)
    {
        return -1;
    }

    sdkMutex.lock();
    Node *node = client->nodebyhandle(n->getHandle());
    if(!node)
    {
        sdkMutex.unlock();
        return -1;
    }

    Node *parent = node->parent;
    if(!parent)
    {
        sdkMutex.unlock();
        return -1;
    }


    if(!order || order> MegaApi::ORDER_ALPHABETICAL_DESC)
    {
        sdkMutex.unlock();
        return 0;
    }

    bool (*comp)(Node*, Node*);
    switch(order)
    {
        case MegaApi::ORDER_DEFAULT_ASC: comp = MegaApiImpl::nodeComparatorDefaultASC; break;
        case MegaApi::ORDER_DEFAULT_DESC: comp = MegaApiImpl::nodeComparatorDefaultDESC; break;
        case MegaApi::ORDER_SIZE_ASC: comp = MegaApiImpl::nodeComparatorSizeASC; break;
        case MegaApi::ORDER_SIZE_DESC: comp = MegaApiImpl::nodeComparatorSizeDESC; break;
        case MegaApi::ORDER_CREATION_ASC: comp = MegaApiImpl::nodeComparatorCreationASC; break;
        case MegaApi::ORDER_CREATION_DESC: comp = MegaApiImpl::nodeComparatorCreationDESC; break;
        case MegaApi::ORDER_MODIFICATION_ASC: comp = MegaApiImpl::nodeComparatorModificationASC; break;
        case MegaApi::ORDER_MODIFICATION_DESC: comp = MegaApiImpl::nodeComparatorModificationDESC; break;
        case MegaApi::ORDER_ALPHABETICAL_ASC: comp = MegaApiImpl::nodeComparatorAlphabeticalASC; break;
        case MegaApi::ORDER_ALPHABETICAL_DESC: comp = MegaApiImpl::nodeComparatorAlphabeticalDESC; break;
        default: comp = MegaApiImpl::nodeComparatorDefaultASC; break;
    }

    vector<Node *> childrenNodes;
    for (node_list::iterator it = parent->children.begin(); it != parent->children.end(); )
    {
        Node *temp = *it++;
        vector<Node *>::iterator i = std::lower_bound(childrenNodes.begin(),
                childrenNodes.end(), temp, comp);
        childrenNodes.insert(i, temp);
    }

    vector<Node *>::iterator i = std::lower_bound(childrenNodes.begin(),
            childrenNodes.end(), node, comp);

    sdkMutex.unlock();
    return i - childrenNodes.begin();
}

MegaNode *MegaApiImpl::getChildNode(MegaNode *parent, const char* name)
{
    if(!parent || !name)
    {
        return NULL;
    }

    sdkMutex.lock();
    Node *parentNode = client->nodebyhandle(parent->getHandle());
	if(!parentNode)
	{
        sdkMutex.unlock();
        return NULL;
	}

    MegaNode *node = MegaNodePrivate::fromNode(client->childnodebyname(parentNode, name));
    sdkMutex.unlock();
    return node;
}

Node *MegaApiImpl::getNodeByFingerprintInternal(const char *fingerprint)
{
    FileFingerprint *fp = MegaApiImpl::getFileFingerprintInternal(fingerprint);
    if (!fp)
    {
        return NULL;
    }

    sdkMutex.lock();
    Node *n  = client->nodebyfingerprint(fp);
    sdkMutex.unlock();

    delete fp;
    return n;
}

Node *MegaApiImpl::getNodeByFingerprintInternal(const char *fingerprint, Node *parent)
{

    FileFingerprint *fp = MegaApiImpl::getFileFingerprintInternal(fingerprint);
    if (!fp)
    {
        return NULL;
    }

    Node *n = NULL;
    sdkMutex.lock();
    node_vector *nodes = client->nodesbyfingerprint(fp);
    if (nodes->size())
    {
        n = nodes->at(0);
    }

    if (n && parent && n->parent != parent)
    {
        for (unsigned int i = 1; i < nodes->size(); i++)
        {
            Node* node = nodes->at(i);
            if (node->parent == parent)
            {
                n = node;
                break;
            }
        }
    }
    delete fp;
    delete nodes;
    sdkMutex.unlock();

    return n;
}

FileFingerprint *MegaApiImpl::getFileFingerprintInternal(const char *fingerprint)
{
    if(!fingerprint || !fingerprint[0])
    {
        return NULL;
    }

    m_off_t size = 0;
    unsigned int fsize = strlen(fingerprint);
    unsigned int ssize = fingerprint[0] - 'A';
    if(ssize > (sizeof(size) * 4 / 3 + 4) || fsize <= (ssize + 1))
    {
        return NULL;
    }

    int len =  sizeof(size) + 1;
    byte *buf = new byte[len];
    Base64::atob(fingerprint + 1, buf, len);
    int l = Serialize64::unserialize(buf, len, (uint64_t *)&size);
    delete [] buf;
    if(l <= 0)
    {
        return NULL;
    }

    string sfingerprint = fingerprint + ssize + 1;

    FileFingerprint *fp = new FileFingerprint;
    if(!fp->unserializefingerprint(&sfingerprint))
    {
        delete fp;
        return NULL;
    }

    fp->size = size;

    return fp;
}

MegaNode* MegaApiImpl::getParentNode(MegaNode* n)
{
    if(!n) return NULL;

    sdkMutex.lock();
    Node *node = client->nodebyhandle(n->getHandle());
	if(!node)
	{
        sdkMutex.unlock();
        return NULL;
	}

    MegaNode *result = MegaNodePrivate::fromNode(node->parent);
    sdkMutex.unlock();

	return result;
}

char* MegaApiImpl::getNodePath(MegaNode *node)
{
    if(!node) return NULL;

    sdkMutex.lock();
    Node *n = client->nodebyhandle(node->getHandle());
    if(!n)
	{
        sdkMutex.unlock();
        return NULL;
	}

	string path;
	if (n->nodehandle == client->rootnodes[0])
	{
		path = "/";
        sdkMutex.unlock();
        return stringToArray(path);
	}

	while (n)
	{
		switch (n->type)
		{
		case FOLDERNODE:
			path.insert(0,n->displayname());

			if (n->inshare)
			{
				path.insert(0,":");
				if (n->inshare->user) path.insert(0,n->inshare->user->email);
				else path.insert(0,"UNKNOWN");
                sdkMutex.unlock();
                return stringToArray(path);
			}
			break;

		case INCOMINGNODE:
			path.insert(0,"//in");
            sdkMutex.unlock();
            return stringToArray(path);

		case ROOTNODE:
            sdkMutex.unlock();
            return stringToArray(path);

		case RUBBISHNODE:
			path.insert(0,"//bin");
            sdkMutex.unlock();
            return stringToArray(path);

		case TYPE_UNKNOWN:
		case FILENODE:
			path.insert(0,n->displayname());
		}

		path.insert(0,"/");

        n = n->parent;
	}
    sdkMutex.unlock();
    return stringToArray(path);
}

MegaNode* MegaApiImpl::getNodeByPath(const char *path, MegaNode* node)
{
    if(!path) return NULL;

    sdkMutex.lock();
    Node *cwd = NULL;
    if(node) cwd = client->nodebyhandle(node->getHandle());

	vector<string> c;
	string s;
	int l = 0;
	const char* bptr = path;
	int remote = 0;
	Node* n;
	Node* nn;

	// split path by / or :
	do {
		if (!l)
		{
			if (*path >= 0)
			{
				if (*path == '\\')
				{
                    if (path > bptr)
                    {
                        s.append(bptr, path - bptr);
                    }

					bptr = ++path;

					if (*bptr == 0)
					{
						c.push_back(s);
						break;
					}

					path++;
					continue;
				}

				if (*path == '/' || *path == ':' || !*path)
				{
					if (*path == ':')
					{
						if (c.size())
						{
                            sdkMutex.unlock();
                            return NULL;
						}
						remote = 1;
					}

                    if (path > bptr)
                    {
                        s.append(bptr, path - bptr);
                    }

                    bptr = path + 1;

					c.push_back(s);

					s.erase();
				}
			}
            else if ((*path & 0xf0) == 0xe0)
            {
                l = 1;
            }
            else if ((*path & 0xf8) == 0xf0)
            {
                l = 2;
            }
            else if ((*path & 0xfc) == 0xf8)
            {
                l = 3;
            }
            else if ((*path & 0xfe) == 0xfc)
            {
                l = 4;
            }
		}
        else
        {
            l--;
        }
	} while (*path++);

	if (l)
	{
        sdkMutex.unlock();
        return NULL;
	}

	if (remote)
	{
        // target: user inbox - it's not a node - return NULL
		if (c.size() == 2 && !c[1].size())
		{
            sdkMutex.unlock();
            return NULL;
		}

		User* u;

        if ((u = client->finduser(c[0].c_str())))
        {
            // locate matching share from this user
            handle_set::iterator sit;
            string name;
            for (sit = u->sharing.begin(); sit != u->sharing.end(); sit++)
            {
                if ((n = client->nodebyhandle(*sit)))
                {
                    if(!name.size())
                    {
                        name =  c[1];
                        n->client->fsaccess->normalize(&name);
                    }

                    if (!strcmp(name.c_str(), n->displayname()))
                    {
                        l = 2;
                        break;
                    }
                }
            }
        }

		if (!l)
		{
            sdkMutex.unlock();
            return NULL;
		}
	}
	else
	{
		// path starting with /
		if (c.size() > 1 && !c[0].size())
        {
			// path starting with //
			if (c.size() > 2 && !c[1].size())
			{
                if (c[2] == "in")
                {
                    n = client->nodebyhandle(client->rootnodes[1]);
                }
                else if (c[2] == "bin")
                {
                    n = client->nodebyhandle(client->rootnodes[2]);
                }
				else
				{
                    sdkMutex.unlock();
                    return NULL;
				}

				l = 3;
			}
			else
			{
				n = client->nodebyhandle(client->rootnodes[0]);
				l = 1;
			}
		}
        else
        {
            n = cwd;
        }
	}

	// parse relative path
	while (n && l < (int)c.size())
	{
		if (c[l] != ".")
		{
			if (c[l] == "..")
			{
                if (n->parent)
                {
                    n = n->parent;
                }
			}
			else
			{
				// locate child node (explicit ambiguity resolution: not implemented)
				if (c[l].size())
				{
                    nn = client->childnodebyname(n, c[l].c_str());

					if (!nn)
					{
                        sdkMutex.unlock();
                        return NULL;
                    }

					n = nn;
				}
			}
		}

		l++;
	}

    MegaNode *result = MegaNodePrivate::fromNode(n);
    sdkMutex.unlock();
    return result;
}

MegaNode* MegaApiImpl::getNodeByHandle(handle handle)
{
	if(handle == UNDEF) return NULL;
    sdkMutex.lock();
    MegaNode *result = MegaNodePrivate::fromNode(client->nodebyhandle(handle));
    sdkMutex.unlock();
    return result;
}

MegaContactRequest *MegaApiImpl::getContactRequestByHandle(MegaHandle handle)
{
    sdkMutex.lock();
    if(client->pcrindex.find(handle) == client->pcrindex.end())
    {
        sdkMutex.unlock();
        return NULL;
    }
    MegaContactRequest* request = MegaContactRequestPrivate::fromContactRequest(client->pcrindex.at(handle));
    sdkMutex.unlock();
    return request;
}

void MegaApiImpl::sendPendingTransfers()
{
    MegaTransferPrivate *transfer;
    error e;
    int nextTag;

    while((transfer = transferQueue.pop()))
    {
        sdkMutex.lock();
        e = API_OK;
        nextTag = client->nextreqtag();
        transfer->setState(MegaTransfer::STATE_QUEUED);

        switch(transfer->getType())
        {
            case MegaTransfer::TYPE_UPLOAD:
            {
                const char* localPath = transfer->getPath();
                const char* fileName = transfer->getFileName();
                int64_t mtime = transfer->getTime();
                bool isSourceTemporary = transfer->isSourceFileTemporary();
                Node *parent = client->nodebyhandle(transfer->getParentHandle());

                if (!localPath || !parent || !fileName || !(*fileName))
                {
                    e = API_EARGS;
                    break;
                }

                string tmpString = localPath;
                string wLocalPath;
                client->fsaccess->path2local(&tmpString, &wLocalPath);

                FileAccess *fa = fsAccess->newfileaccess();
                if (!fa->fopen(&wLocalPath, true, false))
                {
                    e = API_EREAD;
                    break;
                }

                nodetype_t type = fa->type;
                Node *previousNode = client->childnodebyname(parent, fileName);
                if (previousNode && previousNode->type == type && type == FILENODE)
                {
                    FileFingerprint fp;
                    fp.genfingerprint(fa);
                    if (fp == *((FileFingerprint *)previousNode))
                    {
                        transfer->setState(MegaTransfer::STATE_QUEUED);
                        transferMap[nextTag] = transfer;
                        transfer->setTag(nextTag);
                        transfer->setTotalBytes(fa->size);
                        fireOnTransferStart(transfer);
                        transfer->setNodeHandle(previousNode->nodehandle);
                        transfer->setDeltaSize(fa->size);
                        transfer->setSpeed(0);
                        transfer->setStartTime(Waiter::ds);
                        transfer->setUpdateTime(Waiter::ds);
                        transfer->setState(MegaTransfer::STATE_COMPLETED);
                        fireOnTransferFinish(transfer, MegaError(API_OK));
                        delete fa;
                        break;
                    }
                }

                delete fa;

                if (type == FILENODE)
                {
                    currentTransfer = transfer;                    
                    string wFileName = fileName;
                    MegaFilePut *f = new MegaFilePut(client, &wLocalPath, &wFileName, transfer->getParentHandle(), "", mtime, isSourceTemporary);
                    f->setTransfer(transfer);
                    bool started = client->startxfer(PUT, f, true);
                    if (!started)
                    {
                        transfer->setState(MegaTransfer::STATE_QUEUED);
                        if (!f->isvalid)
                        {
                            //Unable to read the file
                            transferMap[nextTag] = transfer;
                            transfer->setTag(nextTag);
                            fireOnTransferStart(transfer);
                            transfer->setState(MegaTransfer::STATE_FAILED);
                            fireOnTransferFinish(transfer, MegaError(API_EREAD));
                        }
                        else
                        {
                            //Already existing transfer
                            transferMap[nextTag] = transfer;
                            transfer->setTag(nextTag);
                            transfer->setTotalBytes(f->size);
                            fireOnTransferStart(transfer);
                            transfer->setState(MegaTransfer::STATE_CANCELLED);
                            fireOnTransferFinish(transfer, MegaError(API_EEXIST));
                        }
                    }
<<<<<<< HEAD
                    else if(transfer->getTag() == -1)
                    {




                        //Already existing transfer
                        //Delete the new one and set the transfer as regular
                        transfer_map::iterator it = client->transfers[PUT].find(f);
                        if(it != client->transfers[PUT].end())
                        {
                            int previousTag = it->second->tag;
                            if(transferMap.find(previousTag) != transferMap.end())
                            {
                                MegaTransferPrivate* previousTransfer = transferMap.at(previousTag);
                                previousTransfer->setSyncTransfer(false);

                                //temporary fix to prevent uploadfolder to never end in case of a file with same fingerprint
                                //TODO: delete this whenever transfer are manager correctly when repeated files
                                transferMap[nextTag]=transfer;
                                transfer->setTag(nextTag);
                                fireOnTransferStart(transfer);
                                fireOnTransferFinish(transfer, MegaError(API_EEXIST));
//                                delete transfer;
                            }
                        }

                    }
                    currentTransfer=NULL;
=======
                    currentTransfer = NULL;
>>>>>>> 3892a057
                }
                else
                {
                    transferMap[nextTag] = transfer;
                    transfer->setTag(nextTag);
                    MegaFolderUploadController *uploader = new MegaFolderUploadController(this, transfer);
                    uploader->start();
                }
                break;
            }
            case MegaTransfer::TYPE_DOWNLOAD:
            {
                Node *node = NULL;
                MegaNode *publicNode = transfer->getPublicNode();
                const char *parentPath = transfer->getParentPath();
                const char *fileName = transfer->getFileName();

                if (!publicNode)
                {
                    handle nodehandle = transfer->getNodeHandle();
                    node = client->nodebyhandle(nodehandle);
                }

                if (!node && !publicNode)
                {
                    e = API_ENOENT;
                    break;
                }

                if (!transfer->isStreamingTransfer() && !parentPath && !fileName)
                {
                    e = API_EARGS;
                    break;
                }

                if (!transfer->isStreamingTransfer() && ((node && node->type != FILENODE) || (publicNode && publicNode->getType() == FOLDERNODE) ))
                {
                    // Folder download
                    transferMap[nextTag] = transfer;
                    transfer->setTag(nextTag);
                    MegaFolderDownloadController *downloader = new MegaFolderDownloadController(this, transfer);
                    downloader->start(publicNode);
                    break;
                }

                // File download
                if (!transfer->isStreamingTransfer())
                {
                    string name;
                    string securename;
                    string path;

                    if (parentPath)
					{
						path = parentPath;
					}
					else
					{
						string separator;
						client->fsaccess->local2path(&client->fsaccess->localseparator, &separator);
						path = ".";
						path.append(separator);
					}

					MegaFileGet *f;
                    if (node)
					{
                        if (!fileName)
                        {
                            attr_map::iterator ait = node->attrs.map.find('n');
                            if(ait == node->attrs.map.end())
                            {
                                name = "CRYPTO_ERROR";
                            }
                            else if(!ait->second.size())
                            {
                                name = "BLANK";
                            }
                            else
                            {
                                name = ait->second;
                            }
                        }
                        else
                        {
                            name = fileName;
                        }

                        client->fsaccess->name2local(&name);
                        client->fsaccess->local2path(&name, &securename);
                        path += securename;
					}
					else
					{
						if(!transfer->getFileName())
                            name = publicNode->getName();
                        else
                            name = transfer->getFileName();

                        client->fsaccess->name2local(&name);
                        client->fsaccess->local2path(&name, &securename);
                        path += securename;
					}

                    string wLocalPath;
                    FileFingerprint *prevFp = NULL;
                    m_off_t size = 0;
                    fsAccess->path2local(&path, &wLocalPath);
                    FileAccess *fa = fsAccess->newfileaccess();
                    if (fa->fopen(&wLocalPath, true, false))
                    {
                        if (node)
                        {
                            prevFp = node;
                            size = node->size;
                        }
                        else
                        {
                            const char *fpstring = publicNode->getFingerprint();
                            prevFp = getFileFingerprintInternal(fpstring);
                            size = publicNode->getSize();
                        }

                        bool duplicate = false;
                        if (prevFp && prevFp->isvalid)
                        {
                            FileFingerprint fp;
                            fp.genfingerprint(fa);
                            if (fp == *prevFp)
                            {
                                duplicate = true;
                            }
                        }
<<<<<<< HEAD

                        //Already existing transfer
                        transferMap[nextTag]=transfer;
                        transfer->setTag(nextTag);
                        fireOnTransferStart(transfer);

=======
                        else if (fa->size == size)
                        {
                            duplicate = true;
                        }

                        if (duplicate)
                        {
                            transfer->setState(MegaTransfer::STATE_QUEUED);
                            transferMap[nextTag] = transfer;
                            transfer->setTag(nextTag);
                            transfer->setTotalBytes(fa->size);
                            transfer->setPath(path.c_str());
                            fireOnTransferStart(transfer);
                            if (node)
                            {
                                transfer->setNodeHandle(node->nodehandle);
                            }
                            else
                            {
                                transfer->setNodeHandle(publicNode->getHandle());
                                delete prevFp;
                            }
                            transfer->setDeltaSize(fa->size);
                            transfer->setSpeed(0);
                            transfer->setStartTime(Waiter::ds);
                            transfer->setUpdateTime(Waiter::ds);
                            transfer->setState(MegaTransfer::STATE_COMPLETED);
                            fireOnTransferFinish(transfer, MegaError(API_OK));
                            delete fa;
                            break;
                        }
                    }
                    delete fa;

                    currentTransfer = transfer;
                    if (node)
                    {
                        f = new MegaFileGet(client, node, path);
                    }
                    else
                    {
                        delete prevFp;
                        f = new MegaFileGet(client, publicNode, path);
                    }
					transfer->setPath(path.c_str());
                    f->setTransfer(transfer);
                    bool ok = client->startxfer(GET, f, true);
                    if (!ok)
                    {
                        //Already existing transfer
                        transfer->setState(MegaTransfer::STATE_QUEUED);
                        transferMap[nextTag]=transfer;
                        transfer->setTag(nextTag);
                        fireOnTransferStart(transfer);

>>>>>>> 3892a057
                        long long overquotaDelay = getBandwidthOverquotaDelay();
                        if (overquotaDelay)
                        {
                            fireOnTransferTemporaryError(transfer, MegaError(API_EOVERQUOTA, overquotaDelay));
                        }

<<<<<<< HEAD
                        fireOnTransferFinish(transfer, MegaError(API_EEXIST));

=======
                        transfer->setState(MegaTransfer::STATE_CANCELLED);
                        fireOnTransferFinish(transfer, MegaError(API_EEXIST));
>>>>>>> 3892a057
                    }
                }
                else
                {
                    currentTransfer = transfer;
                	m_off_t startPos = transfer->getStartPos();
                	m_off_t endPos = transfer->getEndPos();
                    if(startPos < 0 || endPos < 0 || startPos > endPos)
                    {
                        e = API_EARGS;
                        break;
                    }

                    if(node)
                	{
                        transfer->setFileName(node->displayname());
                		if(startPos >= node->size || endPos >= node->size)
                		{ e = API_EARGS; break; }

                		m_off_t totalBytes = endPos - startPos + 1;
                	    transferMap[nextTag]=transfer;
						transfer->setTotalBytes(totalBytes);
						transfer->setTag(nextTag);
                        transfer->setState(MegaTransfer::STATE_QUEUED);
                        fireOnTransferStart(transfer);
                	    client->pread(node, startPos, totalBytes, transfer);
                	    waiter->notify();
                	}
                	else
                	{
                        transfer->setFileName(publicNode->getName());
                        if(startPos >= publicNode->getSize() || endPos >= publicNode->getSize())
                        { e = API_EARGS; break; }

                        m_off_t totalBytes = endPos - startPos + 1;
                        transferMap[nextTag]=transfer;
                        transfer->setTotalBytes(totalBytes);
                        transfer->setTag(nextTag);
                        transfer->setState(MegaTransfer::STATE_QUEUED);
                        fireOnTransferStart(transfer);
                        SymmCipher cipher;
                        cipher.setkey(publicNode->getNodeKey());
                        client->pread(publicNode->getHandle(), &cipher,
                            MemAccess::get<int64_t>((const char*)publicNode->getNodeKey()->data() + SymmCipher::KEYLENGTH),
                                      startPos, totalBytes, transfer);
                        waiter->notify();
                	}
                }

                currentTransfer=NULL;
				break;
			}
		}

        if (e)
        {
            transfer->setState(MegaTransfer::STATE_FAILED);
            fireOnTransferFinish(transfer, MegaError(e));
        }

        sdkMutex.unlock();
    }
}

void MegaApiImpl::removeRecursively(const char *path)
{
#ifndef _WIN32
    string spath = path;
    PosixFileSystemAccess::emptydirlocal(&spath);
#else
    string utf16path;
    MegaApi::utf8ToUtf16(path, &utf16path);
    if(utf16path.size())
    {
        utf16path.resize(utf16path.size()-2);
        WinFileSystemAccess::emptydirlocal(&utf16path);
    }
#endif
}


void MegaApiImpl::sendPendingRequests()
{
	MegaRequestPrivate *request;
	error e;
    int nextTag = 0;

	while((request = requestQueue.pop()))
	{
        if (!nextTag && request->getType() != MegaRequest::TYPE_LOGOUT)
        {
            client->abortbackoff(false);
        }

		sdkMutex.lock();
		nextTag = client->nextreqtag();
        request->setTag(nextTag);
		requestMap[nextTag]=request;
		e = API_OK;

        fireOnRequestStart(request);
		switch(request->getType())
		{
		case MegaRequest::TYPE_LOGIN:
		{
			const char *login = request->getEmail();
			const char *password = request->getPassword();
            const char* megaFolderLink = request->getLink();
            const char* base64pwkey = request->getPrivateKey();
            const char* sessionKey = request->getSessionKey();

            if(!megaFolderLink && (!(login && password)) && !sessionKey && (!(login && base64pwkey)))
            {
                e = API_EARGS;
                break;
            }

            string slogin;
            if(login)
            {
                slogin = login;
                slogin.erase(slogin.begin(), std::find_if(slogin.begin(), slogin.end(), std::not1(std::ptr_fun<int, int>(std::isspace))));
                slogin.erase(std::find_if(slogin.rbegin(), slogin.rend(), std::not1(std::ptr_fun<int, int>(std::isspace))).base(), slogin.end());
            }

            requestMap.erase(request->getTag());
            while (!requestMap.empty())
            {
                std::map<int,MegaRequestPrivate*>::iterator it=requestMap.begin();
                if(it->second) fireOnRequestFinish(it->second, MegaError(MegaError::API_EACCESS));
            }

            while (!transferMap.empty())
            {
                std::map<int, MegaTransferPrivate *>::iterator it=transferMap.begin();
                if (it->second)
                {
                    it->second->setState(MegaTransfer::STATE_FAILED);
                    fireOnTransferFinish(it->second, MegaError(MegaError::API_EACCESS));
                }
            }
            requestMap[request->getTag()]=request;

            if(sessionKey)
            {
                byte session[MAX_SESSION_LENGTH];
                int size = Base64::atob(sessionKey, (byte *)session, sizeof session);
                client->login(session, size);
            }
            else if(login && base64pwkey)
            {
                byte pwkey[SymmCipher::KEYLENGTH];
                Base64::atob(base64pwkey, (byte *)pwkey, sizeof pwkey);

                if(password)
                {
                    uint64_t emailhash;
                    Base64::atob(password, (byte *)&emailhash, sizeof emailhash);
                    client->fastlogin(slogin.c_str(), pwkey, emailhash);
                }
                else
                {
                    client->login(slogin.c_str(), pwkey);
                }
            }
            else if(login && password)
            {
                byte pwkey[SymmCipher::KEYLENGTH];
                if((e = client->pw_key(password,pwkey))) break;
                client->login(slogin.c_str(), pwkey);
            }
            else
            {
                e = client->folderaccess(megaFolderLink);
                if(e == API_OK)
                {
                    fireOnRequestFinish(request, MegaError(e));
                }
            }

            break;
		}
        case MegaRequest::TYPE_CREATE_FOLDER:
		{
			Node *parent = client->nodebyhandle(request->getParentHandle());
			const char *name = request->getName();
            if(!name || !(*name) || !parent) { e = API_EARGS; break; }

			NewNode *newnode = new NewNode[1];
			SymmCipher key;
			string attrstring;
			byte buf[FOLDERNODEKEYLENGTH];

			// set up new node as folder node
			newnode->source = NEW_NODE;
			newnode->type = FOLDERNODE;
			newnode->nodehandle = 0;
			newnode->parenthandle = UNDEF;

			// generate fresh random key for this folder node
			PrnGen::genblock(buf,FOLDERNODEKEYLENGTH);
			newnode->nodekey.assign((char*)buf,FOLDERNODEKEYLENGTH);
			key.setkey(buf);

			// generate fresh attribute object with the folder name
			AttrMap attrs;
            string sname = name;
            fsAccess->normalize(&sname);
            attrs.map['n'] = sname;

			// JSON-encode object and encrypt attribute string
			attrs.getjson(&attrstring);
            newnode->attrstring = new string;
            client->makeattr(&key,newnode->attrstring,attrstring.c_str());

			// add the newly generated folder node
			client->putnodes(parent->nodehandle,newnode,1);
			break;
		}
		case MegaRequest::TYPE_MOVE:
		{
			Node *node = client->nodebyhandle(request->getNodeHandle());
			Node *newParent = client->nodebyhandle(request->getParentHandle());
			if(!node || !newParent) { e = API_EARGS; break; }

            if(node->parent == newParent)
            {
                fireOnRequestFinish(request, MegaError(API_OK));
                break;
            }

            if ((e = client->checkmove(node, newParent)))
            {
                // If it's not possible to move the node, try copy-delete,
                // but only when it's not possible due to access rights
                // the node and the target are from different node trees,
                // it's possible to put nodes in the target folder
                // and also to remove the source node
                if (e != API_EACCESS)
                {
                    break;
                }

                Node *nodeRoot = node;
                while (nodeRoot->parent)
                {
                    nodeRoot = nodeRoot->parent;
                }

                Node *parentRoot = newParent;
                while (parentRoot->parent)
                {
                    parentRoot = parentRoot->parent;
                }

                if ((nodeRoot == parentRoot)
                        || !client->checkaccess(node, FULL)
                        || !client->checkaccess(newParent, RDWR))
                {
                    break;
                }

                unsigned nc;
                TreeProcCopy tc;

                // determine number of nodes to be copied
                client->proctree(node, &tc);
                tc.allocnodes();
                nc = tc.nc;

                // build new nodes array
                client->proctree(node, &tc);
                if (!nc)
                {
                    e = API_EARGS;
                    break;
                }

                tc.nn->parenthandle = UNDEF;
                client->putnodes(newParent->nodehandle, tc.nn, nc);
                e = API_OK;
                break;
            }

			e = client->rename(node, newParent);
			break;
		}
		case MegaRequest::TYPE_COPY:
		{
			Node *node = client->nodebyhandle(request->getNodeHandle());
			Node *target = client->nodebyhandle(request->getParentHandle());
			const char* email = request->getEmail();
            MegaNode *publicNode = request->getPublicNode();
            const char *newName = request->getName();

            if (!publicNode || (!target && !email) || (newName && !(*newName))) { e = API_EARGS; break; }

            if (!node)
            {
                if (publicNode->getType() != FILENODE)
                {
                    unsigned nc;
                    MegaFolderProcTree *ptree = new MegaFolderProcTree(client);
                    this->processMegaTree(publicNode, ptree);
                    ptree->allocnodes();
                    nc = ptree->nc;
                    // build new nodes array
                    this->processMegaTree(publicNode, ptree);
                    if (!nc)
                    {
                        e = API_EARGS;
                        break;
                    }

                    if (target)
                    {
                        client->putnodes(target->nodehandle, ptree->nn, nc);
                    }
                    else
                    {
                        client->putnodes(email, ptree->nn, nc);
                    }
                    delete ptree;
                }
                else
                {
                    NewNode *newnode = new NewNode[1];
                    newnode->nodekey.assign(publicNode->getNodeKey()->data(), publicNode->getNodeKey()->size());
                    newnode->attrstring = new string;

                    if (publicNode->isPublic())
                    {
                        newnode->attrstring->assign(publicNode->getAttrString()->data(), publicNode->getAttrString()->size());
                        newnode->source = NEW_PUBLIC;
                    }
                    else
                    {
                        SymmCipher key;
                        AttrMap attrs;

                        key.setkey((const byte*)publicNode->getNodeKey()->data(), publicNode->getType());
                        string sname = publicNode->getName();
                        fsAccess->normalize(&sname);
                        attrs.map['n'] = sname;

                        const char *fingerprint = publicNode->getFingerprint();
                        if (fingerprint && fingerprint[0])
                        {
                            m_off_t size = 0;
                            unsigned int fsize = strlen(fingerprint);
                            unsigned int ssize = fingerprint[0] - 'A';
                            if (!(ssize > (sizeof(size) * 4 / 3 + 4) || fsize <= (ssize + 1)))
                            {
                                int len =  sizeof(size) + 1;
                                byte *buf = new byte[len];
                                Base64::atob(fingerprint + 1, buf, len);
                                int l = Serialize64::unserialize(buf, len, (uint64_t *)&size);
                                delete [] buf;
                                if (l > 0)
                                {
                                    attrs.map['c'] = fingerprint + ssize + 1;
                                }
                            }
                        }

                        string attrstring;
                        attrs.getjson(&attrstring);
                        client->makeattr(&key,newnode->attrstring, attrstring.c_str());
                        newnode->source = NEW_NODE;
                    }

                    newnode->nodehandle = publicNode->getHandle();
                    newnode->type = (nodetype_t)publicNode->getType();
                    newnode->parenthandle = UNDEF;

                    if(target)
                    {
                        client->putnodes(target->nodehandle, newnode, 1);
                    }
                    else
                    {
                        client->putnodes(email, newnode, 1);
                    }

                }

            }
            else
            {
                unsigned nc;
                TreeProcCopy tc;

                // determine number of nodes to be copied
                client->proctree(node,&tc);
                tc.allocnodes();
                nc = tc.nc;

                // build new nodes array
                client->proctree(node,&tc);
                if (!nc)
                {
                    e = API_EARGS;
                    break;
                }

                tc.nn->parenthandle = UNDEF;

                if(nc == 1 && newName && tc.nn[0].nodekey.size())
                {
                    SymmCipher key;
                    AttrMap attrs;
                    string attrstring;

                    key.setkey((const byte*)tc.nn[0].nodekey.data(), node->type);
                    attrs = node->attrs;

                    string sname = newName;
                    fsAccess->normalize(&sname);
                    attrs.map['n'] = sname;

                    attrs.getjson(&attrstring);
                    client->makeattr(&key,tc.nn[0].attrstring, attrstring.c_str());
                }

                if (target)
                {
                    client->putnodes(target->nodehandle,tc.nn,nc);
                }
                else
                {
                    client->putnodes(email, tc.nn, nc);
                }
            }
			break;
		}
        case MegaRequest::TYPE_RENAME:
        {
            Node* node = client->nodebyhandle(request->getNodeHandle());
            const char* newName = request->getName();
            if(!node || !newName || !(*newName)) { e = API_EARGS; break; }

            if (!client->checkaccess(node,FULL)) { e = API_EACCESS; break; }

            string sname = newName;
            fsAccess->normalize(&sname);
            node->attrs.map['n'] = sname;
            e = client->setattr(node);
            break;
        }
		case MegaRequest::TYPE_REMOVE:
		{
			Node* node = client->nodebyhandle(request->getNodeHandle());
			if(!node) { e = API_EARGS; break; }

			e = client->unlink(node);
			break;
		}
		case MegaRequest::TYPE_SHARE:
		{
			Node *node = client->nodebyhandle(request->getNodeHandle());
			const char* email = request->getEmail();
			int access = request->getAccess();
            if(!node || !email || !strchr(email, '@'))
            {
                e = API_EARGS;
                break;
            }

            accesslevel_t a;
			switch(access)
			{
				case MegaShare::ACCESS_UNKNOWN:
                    a = ACCESS_UNKNOWN;
                    break;
				case MegaShare::ACCESS_READ:
					a = RDONLY;
					break;
				case MegaShare::ACCESS_READWRITE:
					a = RDWR;
					break;
				case MegaShare::ACCESS_FULL:
					a = FULL;
					break;
				case MegaShare::ACCESS_OWNER:
					a = OWNER;
					break;
                default:
                    e = API_EARGS;
			}

            if(e == API_OK)
                client->setshare(node, email, a);
			break;
		}
		case MegaRequest::TYPE_IMPORT_LINK:
		case MegaRequest::TYPE_GET_PUBLIC_NODE:
		{
			Node *node = client->nodebyhandle(request->getParentHandle());
			const char* megaFileLink = request->getLink();
			if(!megaFileLink) { e = API_EARGS; break; }
			if((request->getType()==MegaRequest::TYPE_IMPORT_LINK) && (!node)) { e = API_EARGS; break; }

			e = client->openfilelink(megaFileLink, 1);
			break;
		}
		case MegaRequest::TYPE_EXPORT:
		{
			Node* node = client->nodebyhandle(request->getNodeHandle());
			if(!node) { e = API_EARGS; break; }

            e = client->exportnode(node, !request->getAccess(), request->getNumber());
			break;
		}
		case MegaRequest::TYPE_FETCH_NODES:
		{
			client->fetchnodes();
			break;
		}
		case MegaRequest::TYPE_ACCOUNT_DETAILS:
		{
            if(client->loggedin() != FULLACCOUNT)
            {
                e = API_EACCESS;
                break;
            }

			int numDetails = request->getNumDetails();
			bool storage = (numDetails & 0x01) != 0;
			bool transfer = (numDetails & 0x02) != 0;
			bool pro = (numDetails & 0x04) != 0;
			bool transactions = (numDetails & 0x08) != 0;
			bool purchases = (numDetails & 0x10) != 0;
			bool sessions = (numDetails & 0x20) != 0;

			numDetails = 1;
			if(transactions) numDetails++;
			if(purchases) numDetails++;
			if(sessions) numDetails++;

			request->setNumDetails(numDetails);

			client->getaccountdetails(request->getAccountDetails(), storage, transfer, pro, transactions, purchases, sessions);
			break;
		}
		case MegaRequest::TYPE_CHANGE_PW:
		{
			const char* oldPassword = request->getPassword();
			const char* newPassword = request->getNewPassword();
			if(!oldPassword || !newPassword) { e = API_EARGS; break; }

			byte pwkey[SymmCipher::KEYLENGTH];
			byte newpwkey[SymmCipher::KEYLENGTH];
			if((e = client->pw_key(oldPassword, pwkey))) { e = API_EARGS; break; }
			if((e = client->pw_key(newPassword, newpwkey))) { e = API_EARGS; break; }
			e = client->changepw(pwkey, newpwkey);
			break;
		}
		case MegaRequest::TYPE_LOGOUT:
		{
            if (request->getParamType() == API_ESSL && client->retryessl)
            {
                e = API_EINCOMPLETE;
                break;
            }

            if(request->getFlag())
            {
                client->logout();
            }
            else
            {
                client->locallogout();
                client->restag = nextTag;
                logout_result(API_OK);
            }
			break;
		}
		case MegaRequest::TYPE_GET_ATTR_FILE:
		{
			const char* dstFilePath = request->getFile();
            int type = request->getParamType();
			Node *node = client->nodebyhandle(request->getNodeHandle());

			if(!dstFilePath || !node) { e = API_EARGS; break; }

            e = client->getfa(node, (fatype)type);
            if(e == API_EEXIST)
            {
                e = API_OK;
                int prevtag = client->restag;
                MegaRequestPrivate* req = NULL;
                while(prevtag)
                {
                    if(requestMap.find(prevtag) == requestMap.end())
                    {
                        LOG_err << "Invalid duplicate getattr request";
                        req = NULL;
                        e = API_EINTERNAL;
                        break;
                    }

                    req = requestMap.at(prevtag);
                    if(!req || (req->getType() != MegaRequest::TYPE_GET_ATTR_FILE))
                    {
                        LOG_err << "Invalid duplicate getattr type";
                        req = NULL;
                        e = API_EINTERNAL;
                        break;
                    }

                    prevtag = req->getNumber();
                }

                if(req)
                {
                    LOG_debug << "Duplicate getattr detected";
                    req->setNumber(request->getTag());
                }
            }
			break;
		}
		case MegaRequest::TYPE_GET_ATTR_USER:
		{
            const char* value = request->getFile();
            attr_t type = attr_t(request->getParamType());
            const char *email = request->getEmail();

            string attrname = MegaApiImpl::userAttributeToString(type);
            char scope = MegaApiImpl::userAttributeToScope(type);

            User *user = email ? client->finduser(email, 0) : client->finduser(client->me, 0);

            if (!user)  // email/handle not found among (ex)contacts
            {
                if (scope == '*' || scope == '#')
                {
                    LOG_warn << "Cannot retrieve private/protected attributes from users other than yourself.";
                    client->app->getua_result(API_EACCESS);
                    return;
                }

                client->getua(email, type);
                break;
            }

            if ( attrname.empty() ||    // unknown attribute type
                 (type == ATTR_AVATAR && !value) ) // no destination file for avatar
            {
                e = API_EARGS;
                break;
            }

            // if attribute is private and user is not logged in user...
            if (scope == '*' && user->userhandle != client->me)
            {
                e = API_EACCESS;
                break;
            }

            client->getua(user, type);
            break;
		}
		case MegaRequest::TYPE_SET_ATTR_USER:
		{
            const char* file = request->getFile();
            const char* value = request->getText();
            attr_t type = attr_t(request->getParamType());
            MegaStringMap *stringMap = request->getMegaStringMap();

            char scope = MegaApiImpl::userAttributeToScope(type);
            string attrname = MegaApiImpl::userAttributeToString(type);
            if (attrname.empty())   // unknown attribute type
            {
                e = API_EARGS;
                break;
            }

            string attrvalue;

            if (type == ATTR_KEYRING                ||
                    type == ATTR_AUTHRING           ||
                    type == ATTR_CU25519_PUBK       ||
                    type == ATTR_ED25519_PUBK       ||
                    type == ATTR_SIG_CU255_PUBK     ||
                    type == ATTR_SIG_RSA_PUBK)
            {
                e = API_EACCESS;
                break;
            }
            else if (type == ATTR_AVATAR)
            {
                // read the attribute value from file
                if (file)
                {
                    string path = file;
                    string localpath;
                    fsAccess->path2local(&path, &localpath);

                    FileAccess *f = fsAccess->newfileaccess();
                    if (!f->fopen(&localpath, 1, 0))
                    {
                        delete f;
                        e = API_EREAD;
                        break;
                    }

                    if (!f->fread(&attrvalue, f->size, 0, 0))
                    {
                        delete f;
                        e = API_EREAD;
                        break;
                    }
                    delete f;

                    client->putua(type, (byte *)attrvalue.data(), attrvalue.size());
                    break;
                }
                else    // removing current attribute's value
                {
                    client->putua(type);
                    break;
                }
            }
            else if (scope == '*')   // private attribute
            {
                if (!stringMap)
                {
                    e = API_EARGS;
                    break;
                }

                // encode the MegaStringMap as a TLV container
                TLVstore tlv;
                string value;
                unsigned len;
                const char *buf, *key;
                MegaStringList *keys = stringMap->getKeys();
                for (int i=0; i < keys->size(); i++)
                {
                    key = keys->get(i);
                    buf = stringMap->get(key);

                    len = strlen(buf)/4*3+3;
                    value.resize(len);
                    value.resize(Base64::atob(buf, (byte *)value.data(), len));

                    tlv.set(key, value);
                }
                delete keys;

                // serialize and encrypt the TLV container
                string *container = tlv.tlvRecordsToContainer(&client->key);

                client->putua(type, (byte *)container->data(), container->size());
                delete container;

                break;
            }
            else    // any other type of attribute
            {
                if (!value)
                {
                    e = API_EARGS;
                    break;
                }

                client->putua(type, (byte *)value, strlen(value));
                break;
            }

            break;
		}
        case MegaRequest::TYPE_SET_ATTR_FILE:
        {
            const char* srcFilePath = request->getFile();
            int type = request->getParamType();
            Node *node = client->nodebyhandle(request->getNodeHandle());

            if(!srcFilePath || !node) { e = API_EARGS; break; }

            string path = srcFilePath;
            string localpath;
            fsAccess->path2local(&path, &localpath);

            string *attributedata = new string;
            FileAccess *f = fsAccess->newfileaccess();
            if (!f->fopen(&localpath, 1, 0))
            {
                delete f;
                delete attributedata;
                e = API_EREAD;
                break;
            }

            if(!f->fread(attributedata, f->size, 0, 0))
            {
                delete f;
                delete attributedata;
                e = API_EREAD;
                break;
            }
            delete f;

            client->putfa(node->nodehandle, (fatype)type, node->nodecipher(), attributedata);
            //attributedata is not deleted because putfa takes its ownership
            break;
        }
        case MegaRequest::TYPE_SET_ATTR_NODE:
        {
            Node *node = client->nodebyhandle(request->getNodeHandle());
            bool isOfficial = request->getFlag();

            if (!node)
            {
                e = API_EARGS;
                break;
            }

            if (!client->checkaccess(node, FULL))
            {
                e = API_EACCESS;
                break;
            }

            if (isOfficial)
            {
                int type = request->getParamType();
                if (type == MegaApi::NODE_ATTR_DURATION)
                {
                    int secs = request->getNumber();
                    if (node->type != FILENODE || secs < MegaNode::INVALID_DURATION)
                    {
                        e = API_EARGS;
                        break;
                    }

                    if (secs == MegaNode::INVALID_DURATION)
                    {
                        node->attrs.map.erase('d');
                    }
                    else
                    {
                        string attrVal;
                        Base64::itoa(secs, &attrVal);
                        if (attrVal.size())
                        {
                            node->attrs.map['d'] = attrVal;
                        }
                    }
                }
                else if (type == MegaApi::NODE_ATTR_COORDINATES)
                {
                    if (node->type != FILENODE)
                    {
                        e = API_EARGS;
                        break;
                    }

                    int longitude = request->getNumDetails();
                    int latitude = request->getTransferTag();
                    nameid coordsName = AttrMap::string2nameid("l");

                    if (longitude == MegaNode::INVALID_COORDINATE && latitude == MegaNode::INVALID_COORDINATE)
                    {
                        node->attrs.map.erase(coordsName);
                    }
                    else
                    {
                        if (longitude < 0 || longitude >= 0x01000000
                                || latitude < 0 || latitude >= 0x01000000)
                        {
                            e = API_EARGS;
                            break;
                        }

                        string latValue;
                        latValue.resize(sizeof latitude * 4 / 3 + 4);
                        latValue.resize(Base64::btoa((const byte*) &latitude, 3, (char*)latValue.data()));

                        string lonValue;
                        lonValue.resize(sizeof longitude * 4 / 3 + 4);
                        lonValue.resize(Base64::btoa((const byte*) &longitude, 3, (char*)lonValue.data()));

                        string coordsValue = latValue + lonValue;
                        node->attrs.map[coordsName] = coordsValue;
                    }
                }
                else
                {
                    e = API_EARGS;
                    break;
                }
            }
            else    // custom attribute, not official
            {
                const char* attrName = request->getName();
                const char* attrValue = request->getText();

                if (!attrName || !attrName[0] || strlen(attrName) > 7)
                {
                    e = API_EARGS;
                    break;
                }

                string sname = attrName;
                fsAccess->normalize(&sname);
                sname.insert(0, "_");
                nameid attr = AttrMap::string2nameid(sname.c_str());

                if (attrValue)
                {
                    string svalue = attrValue;
                    fsAccess->normalize(&svalue);
                    node->attrs.map[attr] = svalue;
                }
                else
                {
                    node->attrs.map.erase(attr);
                }
            }

            if (!e)
            {
                e = client->setattr(node);
            }

            break;
        }
		case MegaRequest::TYPE_CANCEL_ATTR_FILE:
		{
			int type = request->getParamType();
			Node *node = client->nodebyhandle(request->getNodeHandle());

			if (!node) { e = API_EARGS; break; }

            e = client->getfa(node, (fatype)type, 1);
			if (!e)
			{
				std::map<int, MegaRequestPrivate*>::iterator it = requestMap.begin();
				while(it != requestMap.end())
				{
					MegaRequestPrivate *r = it->second;
					it++;
					if (r->getType() == MegaRequest::TYPE_GET_ATTR_FILE &&
						r->getParamType() == request->getParamType() &&
						r->getNodeHandle() == request->getNodeHandle())
					{
						fireOnRequestFinish(r, MegaError(API_EINCOMPLETE));
					}
				}
				fireOnRequestFinish(request, MegaError(e));
			}
			break;
		}
		case MegaRequest::TYPE_RETRY_PENDING_CONNECTIONS:
		{
			bool disconnect = request->getFlag();
			bool includexfers = request->getNumber();
			client->abortbackoff(includexfers);
			if(disconnect)
            {
                client->disconnect();

#if defined(WINDOWS_PHONE) || TARGET_OS_IPHONE
                // Workaround to get the IP of valid DNS servers on Windows Phone/iOS
                string servers;

                while (true)
                {
                #ifdef WINDOWS_PHONE
                    client->httpio->getMEGADNSservers(&servers);
                #else
                    __res_state res;
                    if(res_ninit(&res) == 0)
                    {
                        union res_sockaddr_union u[MAXNS];
                        int nscount = res_getservers(&res, u, MAXNS);

                        for(int i = 0; i < nscount; i++)
                        {
                            char straddr[INET6_ADDRSTRLEN];
                            straddr[0] = 0;

                            if(u[i].sin.sin_family == PF_INET)
                            {
                                mega_inet_ntop(PF_INET, &u[i].sin.sin_addr, straddr, sizeof(straddr));
                            }

                            if(u[i].sin6.sin6_family == PF_INET6)
                            {
                                mega_inet_ntop(PF_INET6, &u[i].sin6.sin6_addr, straddr, sizeof(straddr));
                            }

                            if(straddr[0])
                            {
                                if (servers.size())
                                {
                                    servers.append(",");
                                }
                                servers.append(straddr);
                            }
                        }

                        res_ndestroy(&res);
                    }
                #endif

                    if (servers.size())
                        break;

                #ifdef WINDOWS_PHONE
                    std::this_thread::sleep_for(std::chrono::seconds(1));
                #else
                    sleep(1);
                #endif
                }

                LOG_debug << "Using MEGA DNS servers " << servers;
                httpio->setdnsservers(servers.c_str());
#endif
            }

			fireOnRequestFinish(request, MegaError(API_OK));
			break;
        }
        case MegaRequest::TYPE_INVITE_CONTACT:
        {
            const char *email = request->getEmail();
            const char *message = request->getText();
            int action = request->getNumber();

            if(client->loggedin() != FULLACCOUNT)
            {
                e = API_EACCESS;
                break;
            }

            if(!email || !client->finduser(client->me)->email.compare(email))
            {
                e = API_EARGS;
                break;
            }

            if (action != OPCA_ADD && action != OPCA_REMIND && action != OPCA_DELETE)
            {
                e = API_EARGS;
                break;
            }

            client->setpcr(email, (opcactions_t)action, message);
            break;
        }
        case MegaRequest::TYPE_REPLY_CONTACT_REQUEST:
        {
            handle h = request->getNodeHandle();
            int action = request->getNumber();

            if(h == INVALID_HANDLE || action < 0 || action > MegaContactRequest::REPLY_ACTION_IGNORE)
            {
                e = API_EARGS;
                break;
            }

            client->updatepcr(h, (ipcactions_t)action);
            break;
        }
		case MegaRequest::TYPE_REMOVE_CONTACT:
		{
			const char *email = request->getEmail();
			if(!email) { e = API_EARGS; break; }
            e = client->removecontact(email, HIDDEN);
			break;
		}
		case MegaRequest::TYPE_CREATE_ACCOUNT:
		{
			const char *email = request->getEmail();
			const char *password = request->getPassword();
            const char *name = request->getName();
            const char *pwkey = request->getPrivateKey();

            if(!email || !name || (!password && !pwkey))
			{
				e = API_EARGS; break;
			}

            requestMap.erase(request->getTag());
            while (!requestMap.empty())
            {
                std::map<int,MegaRequestPrivate*>::iterator it=requestMap.begin();
                if(it->second) fireOnRequestFinish(it->second, MegaError(MegaError::API_EACCESS));
            }

            while (!transferMap.empty())
            {
                std::map<int, MegaTransferPrivate *>::iterator it=transferMap.begin();
                if (it->second)
                {
                    it->second->setState(MegaTransfer::STATE_FAILED);
                    fireOnTransferFinish(it->second, MegaError(MegaError::API_EACCESS));
                }
            }
            requestMap[request->getTag()]=request;

			client->createephemeral();
			break;
		}
        case MegaRequest::TYPE_QUERY_SIGNUP_LINK:
        {
            const char *link = request->getLink();
            if(!link)
            {
                e = API_EARGS;
                break;
            }

            const char* ptr = link;
            const char* tptr;

            if ((tptr = strstr(ptr,"#confirm")))
            {
                ptr = tptr+8;

                unsigned len = (strlen(link)-(ptr-link))*3/4+4;
                byte *c = new byte[len];
                len = Base64::atob(ptr,c,len);
                if (len)
                {
                    client->querysignuplink(c,len);
                }
                else
                {
                    e = API_EARGS;
                }
                delete[] c;
                break;
            }
            else if ((tptr = strstr(ptr,"#newsignup")))
            {
                ptr = tptr+10;

                unsigned len = (strlen(link)-(ptr-link))*3/4+4;
                byte *c = new byte[len];
                len = Base64::atob(ptr,c,len);

                if (len > 8)
                {
                    // extract email and email_hash from link
                    byte *email = c;
                    byte *sha512bytes = c+len-8;    // last 11 chars

                    // get the hash for the received email
                    Hash sha512;
                    sha512.add(email, len-8);
                    string sha512str;
                    sha512.get(&sha512str);

                    // and finally check it
                    if (memcmp(sha512bytes, sha512str.data(), 8) == 0)
                    {
                        email[len-8] = '\0';
                        request->setEmail((const char *)email);
                        delete[] c;

                        fireOnRequestFinish(request, MegaError(API_OK));
                        break;
                    }
                }

                delete[] c;
            }

            e = API_EARGS;
            break;
        }
		case MegaRequest::TYPE_CONFIRM_ACCOUNT:
		{
			const char *link = request->getLink();
			const char *password = request->getPassword();
			const char *pwkey = request->getPrivateKey();

            if(!link || (request->getType() == MegaRequest::TYPE_CONFIRM_ACCOUNT && !password && !pwkey))
			{
				e = API_EARGS;
				break;
			}

			const char* ptr = link;
			const char* tptr;

			if ((tptr = strstr(ptr,"#confirm"))) ptr = tptr+8;

			unsigned len = (strlen(link)-(ptr-link))*3/4+4;
			byte *c = new byte[len];
            len = Base64::atob(ptr,c,len);
            if (len)
            {
                client->querysignuplink(c,len);
            }
            else
            {
                e = API_EARGS;
            }
			delete[] c;
			break;
		}
        case MegaRequest::TYPE_GET_RECOVERY_LINK:
        {
            const char *email = request->getEmail();
            bool hasMasterKey = request->getFlag();

            if (!email || !email[0])
            {
                e = API_EARGS;
                break;
            }

            client->getrecoverylink(email, hasMasterKey);
            break;
        }
        case MegaRequest::TYPE_QUERY_RECOVERY_LINK:
        {
            const char *link = request->getLink();

            const char* code;
            if (link && (code = strstr(link, "#recover")))
            {
                code += strlen("#recover");
            }
            else if (link && (code = strstr(link, "#verify")))
            {
                code += strlen("#verify");
            }
            else
            {
                e = API_EARGS;
                break;
            }

            client->queryrecoverylink(code);
            break;
        }
        case MegaRequest::TYPE_CONFIRM_RECOVERY_LINK:
        {
            const char *link = request->getLink();
            const char *newPwd = request->getPassword();

            const char* code;
            if (newPwd && link && (code = strstr(link, "#recover")))
            {
                code += strlen("#recover");
            }
            else
            {
                e = API_EARGS;
                break;
            }

            // concatenate query + confirm requests
            client->queryrecoverylink(code);
            break;
        }
        case MegaRequest::TYPE_GET_CANCEL_LINK:
        {
            if (client->loggedin() != FULLACCOUNT)
            {
                e = API_EACCESS;
                break;
            }

            User *u = client->finduser(client->me);
            if (!u)
            {
                e = API_ENOENT;
                break;
            }

            client->getcancellink(u->email.c_str());
            break;
        }
        case MegaRequest::TYPE_CONFIRM_CANCEL_LINK:
        {
            const char *link = request->getLink();
            const char *pwd = request->getPassword();

            if (client->loggedin() != FULLACCOUNT)
            {
                e = API_EACCESS;
            }

            const char* code;
            if (!pwd || !link || !(code = strstr(link, "#cancel")))
            {
                e = API_EARGS;
                break;
            }

            byte pwkey[SymmCipher::KEYLENGTH];
            client->pw_key(pwd, pwkey);

            // concatenate login + confirm requests
            e = client->validatepwd(pwkey);
            break;
        }
        case MegaRequest::TYPE_GET_CHANGE_EMAIL_LINK:
        {
            if (client->loggedin() != FULLACCOUNT)
            {
                e = API_EACCESS;
                break;
            }

            const char *email = request->getEmail();
            if (!email)
            {
                e = API_EARGS;
                break;
            }

            client->getemaillink(email);
            break;
        }
        case MegaRequest::TYPE_CONFIRM_CHANGE_EMAIL_LINK:
        {
            const char *link = request->getLink();
            const char *pwd = request->getPassword();

            if (client->loggedin() != FULLACCOUNT)
            {
                e = API_EACCESS;
            }

            const char* code;
            if (pwd && link && (code = strstr(link, "#verify")))
            {
                code += strlen("#verify");
            }
            else
            {
                e = API_EARGS;
                break;
            }

            // concatenates query + validate pwd + confirm
            client->queryrecoverylink(code);
            break;
        }
        case MegaRequest::TYPE_PAUSE_TRANSFERS:
        {
            bool pause = request->getFlag();
            int direction = request->getNumber();
            if(direction != -1
                    && direction != MegaTransfer::TYPE_DOWNLOAD
                    && direction != MegaTransfer::TYPE_UPLOAD)
            {
                e = API_EARGS;
                break;
            }

            if(direction == -1)
            {
                client->pausexfers(PUT, pause);
                client->pausexfers(GET, pause);
            }
            else if(direction == MegaTransfer::TYPE_DOWNLOAD)
            {
                client->pausexfers(GET, pause);
            }
            else
            {
                client->pausexfers(PUT, pause);
            }

            fireOnRequestFinish(request, MegaError(API_OK));
            break;
        }
        case MegaRequest::TYPE_PAUSE_TRANSFER:
        {
            bool pause = request->getFlag();
            int transferTag = request->getTransferTag();
            MegaTransferPrivate* megaTransfer = getMegaTransferPrivate(transferTag);
            if (!megaTransfer)
            {
                e = API_ENOENT;
                break;
            }

            e = client->transferlist.pause(megaTransfer->getTransfer(), pause);
            if (!e)
            {
                fireOnRequestFinish(request, MegaError(API_OK));
            }
            break;
        }
        case MegaRequest::TYPE_MOVE_TRANSFER:
        {
            bool automove = request->getFlag();
            int transferTag = request->getTransferTag();
            int number = request->getNumber();

            if (!transferTag || !number)
            {
                e = API_EARGS;
                break;
            }

            MegaTransferPrivate* megaTransfer = getMegaTransferPrivate(transferTag);
            if (!megaTransfer)
            {
                e = API_ENOENT;
                break;
            }

            Transfer *transfer = megaTransfer->getTransfer();
            if (!transfer)
            {
                e = API_ENOENT;
                break;
            }

            if (automove)
            {
                switch (number)
                {
                    case MegaTransfer::MOVE_TYPE_UP:
                        client->transferlist.moveup(transfer);
                        break;
                    case MegaTransfer::MOVE_TYPE_DOWN:
                        client->transferlist.movedown(transfer);
                        break;
                    case MegaTransfer::MOVE_TYPE_TOP:
                        client->transferlist.movetofirst(transfer);
                        break;
                    case MegaTransfer::MOVE_TYPE_BOTTOM:
                        client->transferlist.movetolast(transfer);
                        break;
                    default:
                        e = API_EARGS;
                        break;
                }
            }
            else
            {
                MegaTransferPrivate* prevMegaTransfer = getMegaTransferPrivate(number);
                if (!prevMegaTransfer)
                {
                    e = API_ENOENT;
                    break;
                }

                Transfer *prevTransfer = prevMegaTransfer->getTransfer();
                if (!prevTransfer)
                {
                    client->transferlist.movetransfer(transfer, client->transferlist.transfers[transfer->type].begin());
                }
                else
                {
                    if (transfer->type != prevTransfer->type)
                    {
                        e = API_EARGS;
                    }
                    else
                    {
                        client->transferlist.movetransfer(transfer, prevTransfer);
                    }
                }
            }

            if (!e)
            {
                fireOnRequestFinish(request, MegaError(API_OK));
            }

            break;
        }
        case MegaRequest::TYPE_CANCEL_TRANSFER:
        {
            int transferTag = request->getTransferTag();
            MegaTransferPrivate* megaTransfer = getMegaTransferPrivate(transferTag);
            if (!megaTransfer)
            {
                e = API_ENOENT;
                break;
            }

            if (megaTransfer->getType() == MegaTransfer::TYPE_LOCAL_HTTP_DOWNLOAD)
            {
                e = API_EACCESS;
                break;
            }

            if (!megaTransfer->isStreamingTransfer())
            {
                Transfer *transfer = megaTransfer->getTransfer();
                if (!transfer)
                {
                    e = API_ENOENT;
                    break;
                }

                #ifdef _WIN32
                    if (transfer->type == GET)
                    {
                        transfer->localfilename.append("", 1);
                        WIN32_FILE_ATTRIBUTE_DATA fad;
                        if (GetFileAttributesExW((LPCWSTR)transfer->localfilename.data(), GetFileExInfoStandard, &fad))
                            SetFileAttributesW((LPCWSTR)transfer->localfilename.data(), fad.dwFileAttributes & ~FILE_ATTRIBUTE_HIDDEN);
                        transfer->localfilename.resize(transfer->localfilename.size()-1);
                    }
                #endif

                megaTransfer->setLastError(MegaError(API_EINCOMPLETE));

                bool found = false;
                file_list files = transfer->files;
                file_list::iterator iterator = files.begin();
                while (iterator != files.end())
                {
                    File *file = *iterator;
                    iterator++;
                    if (file->tag == transferTag)
                    {
                        found = true;
                        if (!file->syncxfer)
                        {
                            client->stopxfer(file);
                            fireOnRequestFinish(request, MegaError(API_OK));
                        }
                        else
                        {
                            fireOnRequestFinish(request, MegaError(API_EACCESS));
                        }
                        break;
                    }
                }

                if (!found)
                {
                    fireOnRequestFinish(request, MegaError(API_ENOENT));
                }
            }
            else
            {
                m_off_t startPos = megaTransfer->getStartPos();
                m_off_t endPos = megaTransfer->getEndPos();
                m_off_t totalBytes = endPos - startPos + 1;

                MegaNode *publicNode = megaTransfer->getPublicNode();
                if (publicNode)
                {
                    client->preadabort(publicNode->getHandle(), startPos, totalBytes);
                }
                else
                {
                    Node *node = client->nodebyhandle(megaTransfer->getNodeHandle());
                    if (node)
                    {
                        client->preadabort(node, startPos, totalBytes);
                    }
                }
                fireOnRequestFinish(request, MegaError(API_OK));
            }
            break;
        }
        case MegaRequest::TYPE_CANCEL_TRANSFERS:
        {
            int direction = request->getParamType();
            if ((direction != MegaTransfer::TYPE_DOWNLOAD) && (direction != MegaTransfer::TYPE_UPLOAD))
            {
                e = API_EARGS;
                break;
            }

            for (transfer_map::iterator it = client->transfers[direction].begin() ; it != client->transfers[direction].end() ; )
            {
                Transfer *transfer = it->second;
                it++;

                file_list files = transfer->files;
				file_list::iterator iterator = files.begin();
				while (iterator != files.end())
				{
					File *file = *iterator;
					iterator++;
                    if (!file->syncxfer)
                    {
                        MegaTransferPrivate* megaTransfer = getMegaTransferPrivate(file->tag);
                        if (megaTransfer)
                        {
                            megaTransfer->setLastError(MegaError(API_EINCOMPLETE));
                            client->stopxfer(file);
                        }
                    }
				}
            }
            fireOnRequestFinish(request, MegaError(API_OK));
            break;
        }
#ifdef ENABLE_SYNC
        case MegaRequest::TYPE_ADD_SYNC:
        {
            const char *localPath = request->getFile();
            Node *node = client->nodebyhandle(request->getNodeHandle());
            if(!node || (node->type==FILENODE) || !localPath)
            {
                e = API_EARGS;
                break;
            }

            string utf8name(localPath);
            string localname;
            client->fsaccess->path2local(&utf8name, &localname);
            e = client->addsync(&localname, DEBRISFOLDER, NULL, node, 0, -nextTag);
            if(!e)
            {
                MegaSyncPrivate *sync = new MegaSyncPrivate(client->syncs.back());
                sync->setListener(request->getSyncListener());
                syncMap[-nextTag] = sync;

                request->setNumber(client->syncs.back()->fsfp);
                fireOnRequestFinish(request, MegaError(API_OK));
            }
            break;
        }
        case MegaRequest::TYPE_REMOVE_SYNCS:
        {
            sync_list::iterator it = client->syncs.begin();
            while (it != client->syncs.end())
            {
                Sync *sync = (*it);
                int tag = sync->tag;
                it++;

                client->delsync(sync);

                if (syncMap.find(tag) != syncMap.end())
                {
                    MegaSyncPrivate *megaSync = syncMap.at(tag);
                    syncMap.erase(tag);
                    delete megaSync;
                }
            }
            fireOnRequestFinish(request, MegaError(API_OK));
            break;
        }
        case MegaRequest::TYPE_REMOVE_SYNC:
        {
            handle nodehandle = request->getNodeHandle();
            sync_list::iterator it = client->syncs.begin();
            bool found = false;
            while(it != client->syncs.end())
            {
                Sync *sync = (*it);
                it++;

                int tag = sync->tag;
                if (!sync->localroot.node || sync->localroot.node->nodehandle == nodehandle)
                {
                    string path;
                    fsAccess->local2path(&sync->localroot.localname, &path);
                    if (!request->getFile() || sync->localroot.node)
                    {
                        request->setFile(path.c_str());
                    }

                    client->delsync(sync, request->getFlag());

                    if (syncMap.find(tag) != syncMap.end())
                    {
                        MegaSyncPrivate *megaSync = syncMap.at(tag);
                        syncMap.erase(tag);
                        delete megaSync;
                    }

                    found = true;
                }
            }

            if (found)
            {
                fireOnRequestFinish(request, MegaError(API_OK));
            }
            else
            {
                e = API_ENOENT;
            }

            break;
        }
#endif
        case MegaRequest::TYPE_REPORT_EVENT:
        {
            const char *details = request->getText();
            if(!details)
            {
                e = API_EARGS;
                break;
            }

            string event = "A"; //Application event
            int size = strlen(details);
            char *base64details = new char[size * 4 / 3 + 4];
            Base64::btoa((byte *)details, size, base64details);
            client->reportevent(event.c_str(), base64details);
            delete [] base64details;
            break;
        }
        case MegaRequest::TYPE_DELETE:
        {
#ifdef HAVE_LIBUV
            if (httpServer)
            {
                MegaHTTPServer *server = httpServer;
                httpServer = NULL;
                sdkMutex.unlock();
                delete server;
                sdkMutex.lock();
            }
#endif
            threadExit = 1;
            break;
        }
        case MegaRequest::TYPE_GET_PRICING:
        case MegaRequest::TYPE_GET_PAYMENT_ID:
        case MegaRequest::TYPE_UPGRADE_ACCOUNT:
        {
            int method = request->getNumber();
            if(method != MegaApi::PAYMENT_METHOD_BALANCE && method != MegaApi::PAYMENT_METHOD_CREDIT_CARD)
            {
                e = API_EARGS;
                break;
            }

            client->purchase_enumeratequotaitems();
            break;
        }
        case MegaRequest::TYPE_SUBMIT_PURCHASE_RECEIPT:
        {
            const char* receipt = request->getText();
            int type = request->getNumber();

            if(!receipt || (type != MegaApi::PAYMENT_METHOD_GOOGLE_WALLET
                            && type != MegaApi::PAYMENT_METHOD_ITUNES
                            && type != MegaApi::PAYMENT_METHOD_WINDOWS_STORE))
            {
                e = API_EARGS;
                break;
            }

            if(type == MegaApi::PAYMENT_METHOD_ITUNES && client->loggedin() != FULLACCOUNT)
            {
                e = API_EACCESS;
                break;
            }

            string base64receipt;
            if (type == MegaApi::PAYMENT_METHOD_GOOGLE_WALLET
                    || type == MegaApi::PAYMENT_METHOD_WINDOWS_STORE)
            {
                int len = strlen(receipt);
                base64receipt.resize(len * 4 / 3 + 4);
                base64receipt.resize(Base64::btoa((byte *)receipt, len, (char *)base64receipt.data()));
            }
            else // MegaApi::PAYMENT_METHOD_ITUNES
            {
                base64receipt = receipt;
            }

            client->submitpurchasereceipt(type, base64receipt.c_str());
            break;
        }
        case MegaRequest::TYPE_CREDIT_CARD_STORE:
        {
            const char *ccplain = request->getText();
            e = client->creditcardstore(ccplain);
            break;
        }
        case MegaRequest::TYPE_CREDIT_CARD_QUERY_SUBSCRIPTIONS:
        {
            client->creditcardquerysubscriptions();
            break;
        }
        case MegaRequest::TYPE_CREDIT_CARD_CANCEL_SUBSCRIPTIONS:
        {
            const char* reason = request->getText();
            client->creditcardcancelsubscriptions(reason);
            break;
        }
        case MegaRequest::TYPE_GET_PAYMENT_METHODS:
        {
            client->getpaymentmethods();
            break;
        }
        case MegaRequest::TYPE_SUBMIT_FEEDBACK:
        {
            int rating = request->getNumber();
            const char *message = request->getText();

            if(rating < 1 || rating > 5)
            {
                e = API_EARGS;
                break;
            }

            if(!message)
            {
                message = "";
            }

            int size = strlen(message);
            char *base64message = new char[size * 4 / 3 + 4];
            Base64::btoa((byte *)message, size, base64message);

            char base64uhandle[12];
            Base64::btoa((const byte*)&client->me, MegaClient::USERHANDLE, base64uhandle);

            string feedback;
            feedback.resize(128 + strlen(base64message));

            snprintf((char *)feedback.data(), feedback.size(), "{\\\"r\\\":\\\"%d\\\",\\\"m\\\":\\\"%s\\\",\\\"u\\\":\\\"%s\\\"}", rating, base64message, base64uhandle);
            client->userfeedbackstore(feedback.c_str());
            delete [] base64message;
            break;
        }
        case MegaRequest::TYPE_SEND_EVENT:
        {
            int number = request->getNumber();
            const char *text = request->getText();

            if(number < 99500 || number >= 99600 || !text)
            {
                e = API_EARGS;
                break;
            }

            client->sendevent(number, text);
            break;
        }
        case MegaRequest::TYPE_GET_USER_DATA:
        {
            const char *email = request->getEmail();
            if(request->getFlag() && !email)
            {
                e = API_EARGS;
                break;
            }

            if(!request->getFlag())
            {
                client->getuserdata();
            }
            else
            {
                client->getpubkey(email);
            }

            break;
        }
        case MegaRequest::TYPE_KILL_SESSION:
        {
            MegaHandle handle = request->getNodeHandle();
            if (handle == INVALID_HANDLE)
            {
                client->killallsessions();
            }
            else
            {
                client->killsession(handle);
            }
            break;
        }
        case MegaRequest::TYPE_GET_SESSION_TRANSFER_URL:
        {
            client->copysession();
            break;
        }
        case MegaRequest::TYPE_CLEAN_RUBBISH_BIN:
        {
            client->cleanrubbishbin();
            break;
        }
        case MegaRequest::TYPE_USE_HTTPS_ONLY:
        {
            bool usehttps = request->getFlag();
            if (client->usehttps != usehttps)
            {
                client->usehttps = usehttps;
                for (int d = GET; d == GET || d == PUT; d += PUT - GET)
                {
                    for (transfer_map::iterator it = client->transfers[d].begin(); it != client->transfers[d].end(); it++)
                    {
                        Transfer *t = it->second;
                        if (t->slot)
                        {
                            t->failed(API_EAGAIN);
                        }
                    }
                }
            }
            fireOnRequestFinish(request, MegaError(API_OK));
            break;
        }
        case MegaRequest::TYPE_SET_PROXY:
        {
            Proxy *proxy = request->getProxy();
            httpio->setproxy(proxy);
            delete proxy;
            fireOnRequestFinish(request, MegaError(API_OK));
            break;
        }
#ifdef ENABLE_CHAT
        case MegaRequest::TYPE_CHAT_CREATE:
        {
            MegaTextChatPeerList *chatPeers = request->getMegaTextChatPeerList();
            if (!chatPeers)   // refuse to create chats without participants
            {
                e = API_EARGS;
                break;
            }

            bool group = request->getFlag();
            const userpriv_vector *userpriv = ((MegaTextChatPeerListPrivate*)chatPeers)->getList();
            if (!userpriv || (!group && chatPeers->size() > 1))
            {
                e = API_EARGS;
                break;
            }

            client->createChat(group, userpriv);
            break;
        }
        case MegaRequest::TYPE_CHAT_INVITE:
        {
            handle chatid = request->getNodeHandle();
            handle uh = request->getParentHandle();
            int access = request->getAccess();

            if (chatid == INVALID_HANDLE || uh == INVALID_HANDLE)
            {
                e = API_EARGS;
                break;
            }

            char uid[12];
            Base64::btoa((byte*)&uh, sizeof uh, uid);
            uid[11] = 0;

            client->inviteToChat(chatid, uid, access);
            break;
        }
        case MegaRequest::TYPE_CHAT_REMOVE:
        {
            handle chatid = request->getNodeHandle();
            handle uh = request->getParentHandle();

            if (chatid == INVALID_HANDLE)
            {
                e = API_EARGS;
                break;
            }

            // user is optional. If not provided, command apply to own user
            if (uh != INVALID_HANDLE)
            {
                char uid[12];
                Base64::btoa((byte*)&uh, sizeof uh, uid);
                uid[11] = 0;

                client->removeFromChat(chatid, uid);
            }
            else
            {
                client->removeFromChat(chatid);
            }
            break;
        }
        case MegaRequest::TYPE_CHAT_URL:
        {
            MegaHandle chatid = request->getNodeHandle();
            if (chatid == INVALID_HANDLE)
            {
                e = API_EARGS;
                break;
            }

            client->getUrlChat(chatid);
            break;
        }
        case MegaRequest::TYPE_CHAT_GRANT_ACCESS:
        {
            handle chatid = request->getParentHandle();
            handle h = request->getNodeHandle();
            const char *uid = request->getEmail();

            if (chatid == INVALID_HANDLE || h == INVALID_HANDLE || !uid)
            {
                e = API_EARGS;
                break;
            }

            client->grantAccessInChat(chatid, h, uid);
            break;
        }
        case MegaRequest::TYPE_CHAT_REMOVE_ACCESS:
        {
            handle chatid = request->getParentHandle();
            handle h = request->getNodeHandle();
            const char *uid = request->getEmail();

            if (chatid == INVALID_HANDLE || h == INVALID_HANDLE || !uid)
            {
                e = API_EARGS;
                break;
            }

            client->removeAccessInChat(chatid, h, uid);
            break;
        }
        case MegaRequest::TYPE_CHAT_UPDATE_PERMISSIONS:
        {
            handle chatid = request->getNodeHandle();
            handle uh = request->getParentHandle();
            int access = request->getAccess();

            if (chatid == INVALID_HANDLE || uh == INVALID_HANDLE)
            {
                e = API_EARGS;
                break;
            }

            char uid[12];
            Base64::btoa((byte*)&uh, sizeof uh, uid);
            uid[11] = 0;

            client->updateChatPermissions(chatid, uid, access);
            break;
        }
        case MegaRequest::TYPE_CHAT_TRUNCATE:
        {
            MegaHandle chatid = request->getNodeHandle();
            handle messageid = request->getParentHandle();
            if (chatid == INVALID_HANDLE || messageid == INVALID_HANDLE)
            {
                e = API_EARGS;
                break;
            }

            client->truncateChat(chatid, messageid);
            break;
        }
#endif
        default:
        {
            e = API_EINTERNAL;
        }
        }

		if(e)
        {
            LOG_err << "Error starting request: " << e;
            fireOnRequestFinish(request, MegaError(e));
        }

		sdkMutex.unlock();
	}
}

char* MegaApiImpl::stringToArray(string &buffer)
{
	char *newbuffer = new char[buffer.size()+1];
	memcpy(newbuffer, buffer.data(), buffer.size());
	newbuffer[buffer.size()]='\0';
    return newbuffer;
}

void MegaApiImpl::updateStats()
{
    sdkMutex.lock();
    pendingDownloads = client->transfers[0].size();
    pendingUploads = client->transfers[1].size();
    sdkMutex.unlock();
}

long long MegaApiImpl::getNumNodes()
{
    return client->totalNodes;
}

long long MegaApiImpl::getTotalDownloadedBytes()
{
    return totalDownloadedBytes;
}

long long MegaApiImpl::getTotalUploadedBytes()
{
    return totalUploadedBytes;
}

void MegaApiImpl::update()
{
#ifdef ENABLE_SYNC
    sdkMutex.lock();

    LOG_debug << "PendingCS? " << (client->pendingcs != NULL);
    LOG_debug << "PendingFA? " << client->activefa.size() << " active, " << client->queuedfa.size() << " queued";
    LOG_debug << "FLAGS: " << client->syncactivity << " " << client->syncadded
              << " " << client->syncdownrequired << " " << client->syncdownretry
              << " " << client->syncfslockretry << " " << client->syncfsopsfailed
              << " " << client->syncnagleretry << " " << client->syncscanfailed
              << " " << client->syncops << " " << client->syncscanstate
              << " " << client->faputcompletion.size() << " " << client->synccreate.size()
              << " " << client->fetchingnodes << " " << client->pendingfa.size()
              << " " << client->xferpaused[0] << " " << client->xferpaused[1]
              << " " << client->transfers[0].size() << " " << client->transfers[1].size()
              << " " << client->syncscanstate << " " << client->statecurrent
              << " " << client->syncadding << " " << client->syncdebrisadding
              << " " << client->umindex.size() << " " << client->uhindex.size();

    sdkMutex.unlock();
#endif

    waiter->notify();
}

bool MegaApiImpl::isWaiting()
{
    return waiting || waitingRequest;
}

TreeProcCopy::TreeProcCopy()
{
	nn = NULL;
	nc = 0;
}

void TreeProcCopy::allocnodes()
{
	if(nc) nn = new NewNode[nc];
}

TreeProcCopy::~TreeProcCopy()
{
	//Will be deleted in putnodes_result
	//delete[] nn;
}

// determine node tree size (nn = NULL) or write node tree to new nodes array
void TreeProcCopy::proc(MegaClient* client, Node* n)
{
	if (nn)
	{
		string attrstring;
		SymmCipher key;
		NewNode* t = nn+--nc;

		// copy node
		t->source = NEW_NODE;
		t->type = n->type;
		t->nodehandle = n->nodehandle;
        t->parenthandle = n->parent ? n->parent->nodehandle : UNDEF;

		// copy key (if file) or generate new key (if folder)
		if (n->type == FILENODE) t->nodekey = n->nodekey;
		else
		{
			byte buf[FOLDERNODEKEYLENGTH];
			PrnGen::genblock(buf,sizeof buf);
			t->nodekey.assign((char*)buf,FOLDERNODEKEYLENGTH);
		}

		t->attrstring = new string;
		if(t->nodekey.size())
		{
			key.setkey((const byte*)t->nodekey.data(),n->type);

			n->attrs.getjson(&attrstring);
			client->makeattr(&key,t->attrstring,attrstring.c_str());
		}
	}
	else nc++;
}

TransferQueue::TransferQueue()
{
    mutex.init(false);
}

void TransferQueue::push(MegaTransferPrivate *transfer)
{
    mutex.lock();
    transfers.push_back(transfer);
    mutex.unlock();
}

void TransferQueue::push_front(MegaTransferPrivate *transfer)
{
    mutex.lock();
    transfers.push_front(transfer);
    mutex.unlock();
}

MegaTransferPrivate *TransferQueue::pop()
{
    mutex.lock();
    if(transfers.empty())
    {
        mutex.unlock();
        return NULL;
    }
    MegaTransferPrivate *transfer = transfers.front();
    transfers.pop_front();
    mutex.unlock();
    return transfer;
}

void TransferQueue::removeListener(MegaTransferListener *listener)
{
    mutex.lock();

    std::deque<MegaTransferPrivate *>::iterator it = transfers.begin();
    while(it != transfers.end())
    {
        MegaTransferPrivate *transfer = (*it);
        if(transfer->getListener() == listener)
            transfer->setListener(NULL);
        it++;
    }

    mutex.unlock();
}

RequestQueue::RequestQueue()
{
    mutex.init(false);
}

void RequestQueue::push(MegaRequestPrivate *request)
{
    mutex.lock();
    requests.push_back(request);
    mutex.unlock();
}

void RequestQueue::push_front(MegaRequestPrivate *request)
{
    mutex.lock();
    requests.push_front(request);
    mutex.unlock();
}

MegaRequestPrivate *RequestQueue::pop()
{
    mutex.lock();
    if(requests.empty())
    {
        mutex.unlock();
        return NULL;
    }
    MegaRequestPrivate *request = requests.front();
    requests.pop_front();
    mutex.unlock();
    return request;
}

void RequestQueue::removeListener(MegaRequestListener *listener)
{
    mutex.lock();

    std::deque<MegaRequestPrivate *>::iterator it = requests.begin();
    while(it != requests.end())
    {
        MegaRequestPrivate *request = (*it);
        if(request->getListener()==listener)
            request->setListener(NULL);
        it++;
    }

    mutex.unlock();
}

#ifdef ENABLE_SYNC
void RequestQueue::removeListener(MegaSyncListener *listener)
{
    mutex.lock();

    std::deque<MegaRequestPrivate *>::iterator it = requests.begin();
    while(it != requests.end())
    {
        MegaRequestPrivate *request = (*it);
        if(request->getSyncListener()==listener)
            request->setSyncListener(NULL);
        it++;
    }

    mutex.unlock();
}
#endif

MegaHashSignatureImpl::MegaHashSignatureImpl(const char *base64Key)
{
    hashSignature = new HashSignature(new Hash());
    asymmCypher = new AsymmCipher();

    string pubks;
    int len = strlen(base64Key)/4*3+3;
    pubks.resize(len);
    pubks.resize(Base64::atob(base64Key, (byte *)pubks.data(), len));
    asymmCypher->setkey(AsymmCipher::PUBKEY,(byte*)pubks.data(), pubks.size());
}

MegaHashSignatureImpl::~MegaHashSignatureImpl()
{
    delete hashSignature;
    delete asymmCypher;
}

void MegaHashSignatureImpl::init()
{
    hashSignature->get(asymmCypher, NULL, 0);
}

void MegaHashSignatureImpl::add(const char *data, unsigned size)
{
    hashSignature->add((const byte *)data, size);
}

bool MegaHashSignatureImpl::checkSignature(const char *base64Signature)
{
    char signature[512];
    int l = Base64::atob(base64Signature, (byte *)signature, sizeof(signature));
    if(l != sizeof(signature))
        return false;

    return hashSignature->check(asymmCypher, (const byte *)signature, sizeof(signature));
}

int MegaAccountDetailsPrivate::getProLevel()
{
    return details.pro_level;
}

int64_t MegaAccountDetailsPrivate::getProExpiration()
{
    return details.pro_until;
}

int MegaAccountDetailsPrivate::getSubscriptionStatus()
{
    if(details.subscription_type == 'S')
    {
        return MegaAccountDetails::SUBSCRIPTION_STATUS_VALID;
    }

    if(details.subscription_type == 'R')
    {
        return MegaAccountDetails::SUBSCRIPTION_STATUS_INVALID;
    }

    return MegaAccountDetails::SUBSCRIPTION_STATUS_NONE;
}

int64_t MegaAccountDetailsPrivate::getSubscriptionRenewTime()
{
    return details.subscription_renew;
}

char *MegaAccountDetailsPrivate::getSubscriptionMethod()
{
    return MegaApi::strdup(details.subscription_method.c_str());
}

char *MegaAccountDetailsPrivate::getSubscriptionCycle()
{
    return MegaApi::strdup(details.subscription_cycle);
}

long long MegaAccountDetailsPrivate::getStorageMax()
{
    return details.storage_max;
}

long long MegaAccountDetailsPrivate::getStorageUsed()
{
    return details.storage_used;
}

long long MegaAccountDetailsPrivate::getTransferMax()
{
    return details.transfer_max;
}

long long MegaAccountDetailsPrivate::getTransferOwnUsed()
{
    return details.transfer_own_used;
}

int MegaAccountDetailsPrivate::getNumUsageItems()
{
    return details.storage.size();
}

long long MegaAccountDetailsPrivate::getStorageUsed(MegaHandle handle)
{
    return details.storage[handle].bytes;
}

long long MegaAccountDetailsPrivate::getNumFiles(MegaHandle handle)
{
    return details.storage[handle].files;
}

long long MegaAccountDetailsPrivate::getNumFolders(MegaHandle handle)
{
    return details.storage[handle].folders;
}

MegaAccountDetails* MegaAccountDetailsPrivate::copy()
{
    return new MegaAccountDetailsPrivate(&details);
}

int MegaAccountDetailsPrivate::getNumBalances() const
{
    return details.balances.size();
}

MegaAccountBalance *MegaAccountDetailsPrivate::getBalance(int i) const
{
    if ((unsigned int)i < details.balances.size())
    {
        return MegaAccountBalancePrivate::fromAccountBalance(&(details.balances[(unsigned int)i]));
    }
    return NULL;
}

int MegaAccountDetailsPrivate::getNumSessions() const
{
    return details.sessions.size();
}

MegaAccountSession *MegaAccountDetailsPrivate::getSession(int i) const
{
    if ((unsigned int)i < details.sessions.size())
    {
        return MegaAccountSessionPrivate::fromAccountSession(&(details.sessions[(unsigned int)i]));
    }
    return NULL;
}

int MegaAccountDetailsPrivate::getNumPurchases() const
{
    return details.purchases.size();
}

MegaAccountPurchase *MegaAccountDetailsPrivate::getPurchase(int i) const
{
    if ((unsigned int)i < details.purchases.size())
    {
        return MegaAccountPurchasePrivate::fromAccountPurchase(&(details.purchases[(unsigned int)i]));
    }
    return NULL;
}

int MegaAccountDetailsPrivate::getNumTransactions() const
{
    return details.transactions.size();
}

MegaAccountTransaction *MegaAccountDetailsPrivate::getTransaction(int i) const
{
    if ((unsigned int)i < details.transactions.size())
    {
        return MegaAccountTransactionPrivate::fromAccountTransaction(&(details.transactions[(unsigned int)i]));
    }
    return NULL;
}

int MegaAccountDetailsPrivate::getTemporalBandwidthInterval()
{
    return details.transfer_hist.size();
}

long long MegaAccountDetailsPrivate::getTemporalBandwidth()
{
    long long result = 0;
    for (unsigned int i = 0; i < details.transfer_hist.size(); i++)
    {
        result += details.transfer_hist[i];
    }
    return result;
}

bool MegaAccountDetailsPrivate::isTemporalBandwidthValid()
{
    return details.transfer_hist_valid;
}

ExternalLogger::ExternalLogger()
{
	mutex.init(true);
	this->megaLogger = NULL;
	SimpleLogger::setOutputClass(this);

    //Initialize outputSettings map
    SimpleLogger::outputSettings[(LogLevel)logFatal];
    SimpleLogger::outputSettings[(LogLevel)logError];
    SimpleLogger::outputSettings[(LogLevel)logWarning];
    SimpleLogger::outputSettings[(LogLevel)logInfo];
    SimpleLogger::outputSettings[(LogLevel)logDebug];
    SimpleLogger::outputSettings[(LogLevel)logMax];
}

void ExternalLogger::setMegaLogger(MegaLogger *logger)
{
	this->megaLogger = logger;
}

void ExternalLogger::setLogLevel(int logLevel)
{
	SimpleLogger::setLogLevel((LogLevel)logLevel);
}

void ExternalLogger::postLog(int logLevel, const char *message, const char *filename, int line)
{
    if(SimpleLogger::logCurrentLevel < logLevel)
        return;

	if(!message)
	{
		message = "";
	}

	if(!filename)
	{
		filename = "";
	}

    mutex.lock();
	SimpleLogger((LogLevel)logLevel, filename, line) << message;
    mutex.unlock();
}

void ExternalLogger::log(const char *time, int loglevel, const char *source, const char *message)
{
	if(!time)
	{
		time = "";
	}

	if(!source)
	{
		source = "";
	}

	if(!message)
	{
		message = "";
	}

	mutex.lock();
	if(megaLogger)
	{
        megaLogger->log(time, loglevel, source, message);
	}
	else
	{
		cout << "[" << time << "][" << SimpleLogger::toStr((LogLevel)loglevel) << "] " << message << endl;
	}
	mutex.unlock();
}


OutShareProcessor::OutShareProcessor()
{

}

bool OutShareProcessor::processNode(Node *node)
{
    if(!node->outshares)
    {
        return true;
    }

    for (share_map::iterator it = node->outshares->begin(); it != node->outshares->end(); it++)
	{
        Share *share = it->second;
        if (share->user && (share->user->show == VISIBLE)) // public links have no user
        {
            shares.push_back(share);
            handles.push_back(node->nodehandle);
        }
	}

	return true;
}

vector<Share *> &OutShareProcessor::getShares()
{
	return shares;
}

vector<handle> &OutShareProcessor::getHandles()
{
	return handles;
}

PendingOutShareProcessor::PendingOutShareProcessor()
{

}

bool PendingOutShareProcessor::processNode(Node *node)
{
    if(!node->pendingshares)
    {
        return true;
    }

    for (share_map::iterator it = node->pendingshares->begin(); it != node->pendingshares->end(); it++)
    {
        shares.push_back(it->second);
        handles.push_back(node->nodehandle);
    }

    return true;
}

vector<Share *> &PendingOutShareProcessor::getShares()
{
    return shares;
}

vector<handle> &PendingOutShareProcessor::getHandles()
{
    return handles;
}

MegaPricingPrivate::~MegaPricingPrivate()
{
    for(unsigned i = 0; i < currency.size(); i++)
    {
        delete[] currency[i];
    }

    for(unsigned i = 0; i < description.size(); i++)
    {
        delete[] description[i];
    }

    for(unsigned i = 0; i < iosId.size(); i++)
    {
        delete[] iosId[i];
    }

    for(unsigned i = 0; i < androidId.size(); i++)
    {
        delete[] androidId[i];
    }
}

int MegaPricingPrivate::getNumProducts()
{
    return handles.size();
}

handle MegaPricingPrivate::getHandle(int productIndex)
{
    if((unsigned)productIndex < handles.size())
        return handles[productIndex];

    return UNDEF;
}

int MegaPricingPrivate::getProLevel(int productIndex)
{
    if((unsigned)productIndex < proLevel.size())
        return proLevel[productIndex];

    return 0;
}

int MegaPricingPrivate::getGBStorage(int productIndex)
{
    if((unsigned)productIndex < gbStorage.size())
        return gbStorage[productIndex];

    return 0;
}

int MegaPricingPrivate::getGBTransfer(int productIndex)
{
    if((unsigned)productIndex < gbTransfer.size())
        return gbTransfer[productIndex];

    return 0;
}

int MegaPricingPrivate::getMonths(int productIndex)
{
    if((unsigned)productIndex < months.size())
        return months[productIndex];

    return 0;
}

int MegaPricingPrivate::getAmount(int productIndex)
{
    if((unsigned)productIndex < amount.size())
        return amount[productIndex];

    return 0;
}

const char *MegaPricingPrivate::getCurrency(int productIndex)
{
    if((unsigned)productIndex < currency.size())
        return currency[productIndex];

    return NULL;
}

const char *MegaPricingPrivate::getDescription(int productIndex)
{
    if((unsigned)productIndex < description.size())
        return description[productIndex];

    return NULL;
}

const char *MegaPricingPrivate::getIosID(int productIndex)
{
    if((unsigned)productIndex < iosId.size())
        return iosId[productIndex];

    return NULL;
}

const char *MegaPricingPrivate::getAndroidID(int productIndex)
{
    if((unsigned)productIndex < androidId.size())
        return androidId[productIndex];

    return NULL;
}

MegaPricing *MegaPricingPrivate::copy()
{
    MegaPricingPrivate *megaPricing = new MegaPricingPrivate();
    for(unsigned i=0; i<handles.size(); i++)
    {
        megaPricing->addProduct(handles[i], proLevel[i], gbStorage[i], gbTransfer[i],
                                months[i], amount[i], currency[i], description[i], iosId[i], androidId[i]);
    }

    return megaPricing;
}

void MegaPricingPrivate::addProduct(handle product, int proLevel, int gbStorage, int gbTransfer, int months, int amount, const char *currency,
                                    const char* description, const char* iosid, const char* androidid)
{
    this->handles.push_back(product);
    this->proLevel.push_back(proLevel);
    this->gbStorage.push_back(gbStorage);
    this->gbTransfer.push_back(gbTransfer);
    this->months.push_back(months);
    this->amount.push_back(amount);
    this->currency.push_back(MegaApi::strdup(currency));
    this->description.push_back(MegaApi::strdup(description));
    this->iosId.push_back(MegaApi::strdup(iosid));
    this->androidId.push_back(MegaApi::strdup(androidid));
}

#ifdef ENABLE_SYNC
MegaSyncPrivate::MegaSyncPrivate(Sync *sync)
{
    this->tag = sync->tag;
    sync->client->fsaccess->local2path(&sync->localroot.localname, &localFolder);
    this->megaHandle = sync->localroot.node->nodehandle;
    this->fingerprint = sync->fsfp;
    this->state = sync->state;
    this->listener = NULL;
}

MegaSyncPrivate::MegaSyncPrivate(MegaSyncPrivate *sync)
{
    this->setTag(sync->getTag());
    this->setLocalFolder(sync->getLocalFolder());
    this->setMegaHandle(sync->getMegaHandle());
    this->setLocalFingerprint(sync->getLocalFingerprint());
    this->setState(sync->getState());
    this->setListener(sync->getListener());
}

MegaSyncPrivate::~MegaSyncPrivate()
{
}

MegaSync *MegaSyncPrivate::copy()
{
    return new MegaSyncPrivate(this);
}

MegaHandle MegaSyncPrivate::getMegaHandle() const
{
    return megaHandle;
}

void MegaSyncPrivate::setMegaHandle(MegaHandle handle)
{
    this->megaHandle = handle;
}

const char *MegaSyncPrivate::getLocalFolder() const
{
    if(!localFolder.size())
        return NULL;

    return localFolder.c_str();
}

void MegaSyncPrivate::setLocalFolder(const char *path)
{
    this->localFolder = path;
}

long long MegaSyncPrivate::getLocalFingerprint() const
{
    return fingerprint;
}

void MegaSyncPrivate::setLocalFingerprint(long long fingerprint)
{
    this->fingerprint = fingerprint;
}

int MegaSyncPrivate::getTag() const
{
    return tag;
}

void MegaSyncPrivate::setTag(int tag)
{
    this->tag = tag;
}

void MegaSyncPrivate::setListener(MegaSyncListener *listener)
{
    this->listener = listener;
}

MegaSyncListener *MegaSyncPrivate::getListener()
{
    return this->listener;
}

int MegaSyncPrivate::getState() const
{
    return state;
}

void MegaSyncPrivate::setState(int state)
{
    this->state = state;
}

MegaSyncEventPrivate::MegaSyncEventPrivate(int type)
{
    this->type = type;
    path = NULL;
    newPath = NULL;
    prevName = NULL;
    nodeHandle = INVALID_HANDLE;
    prevParent = INVALID_HANDLE;
}

MegaSyncEventPrivate::~MegaSyncEventPrivate()
{
    delete [] path;
}

MegaSyncEvent *MegaSyncEventPrivate::copy()
{
    MegaSyncEventPrivate *event = new MegaSyncEventPrivate(type);
    event->setPath(this->path);
    event->setNodeHandle(this->nodeHandle);
    event->setNewPath(this->newPath);
    event->setPrevName(this->prevName);
    event->setPrevParent(this->prevParent);
    return event;
}

int MegaSyncEventPrivate::getType() const
{
    return type;
}

const char *MegaSyncEventPrivate::getPath() const
{
    return path;
}

MegaHandle MegaSyncEventPrivate::getNodeHandle() const
{
    return nodeHandle;
}

const char *MegaSyncEventPrivate::getNewPath() const
{
    return newPath;
}

const char *MegaSyncEventPrivate::getPrevName() const
{
    return prevName;
}

MegaHandle MegaSyncEventPrivate::getPrevParent() const
{
    return prevParent;
}

void MegaSyncEventPrivate::setPath(const char *path)
{
    if(this->path)
    {
        delete [] this->path;
    }
    this->path =  MegaApi::strdup(path);
}

void MegaSyncEventPrivate::setNodeHandle(MegaHandle nodeHandle)
{
    this->nodeHandle = nodeHandle;
}

void MegaSyncEventPrivate::setNewPath(const char *newPath)
{
    if(this->newPath)
    {
        delete [] this->newPath;
    }
    this->newPath =  MegaApi::strdup(newPath);
}

void MegaSyncEventPrivate::setPrevName(const char *prevName)
{
    if(this->prevName)
    {
        delete [] this->prevName;
    }
    this->prevName =  MegaApi::strdup(prevName);
}

void MegaSyncEventPrivate::setPrevParent(MegaHandle prevParent)
{
    this->prevParent = prevParent;
}

#endif


MegaAccountBalance *MegaAccountBalancePrivate::fromAccountBalance(const AccountBalance *balance)
{
    return new MegaAccountBalancePrivate(balance);
}

MegaAccountBalancePrivate::~MegaAccountBalancePrivate()
{

}

MegaAccountBalance *MegaAccountBalancePrivate::copy()
{
    return new MegaAccountBalancePrivate(&balance);
}

double MegaAccountBalancePrivate::getAmount() const
{
    return balance.amount;
}

char *MegaAccountBalancePrivate::getCurrency() const
{
    return MegaApi::strdup(balance.currency);
}

MegaAccountBalancePrivate::MegaAccountBalancePrivate(const AccountBalance *balance)
{
    this->balance = *balance;
}

MegaAccountSession *MegaAccountSessionPrivate::fromAccountSession(const AccountSession *session)
{
    return new MegaAccountSessionPrivate(session);
}

MegaAccountSessionPrivate::~MegaAccountSessionPrivate()
{

}

MegaAccountSession *MegaAccountSessionPrivate::copy()
{
    return new MegaAccountSessionPrivate(&session);
}

int64_t MegaAccountSessionPrivate::getCreationTimestamp() const
{
    return session.timestamp;
}

int64_t MegaAccountSessionPrivate::getMostRecentUsage() const
{
    return session.mru;
}

char *MegaAccountSessionPrivate::getUserAgent() const
{
    return MegaApi::strdup(session.useragent.c_str());
}

char *MegaAccountSessionPrivate::getIP() const
{
    return MegaApi::strdup(session.ip.c_str());
}

char *MegaAccountSessionPrivate::getCountry() const
{
    return MegaApi::strdup(session.country);
}

bool MegaAccountSessionPrivate::isCurrent() const
{
    return session.current;
}

bool MegaAccountSessionPrivate::isAlive() const
{
    return session.alive;
}

MegaHandle MegaAccountSessionPrivate::getHandle() const
{
    return session.id;
}

MegaAccountSessionPrivate::MegaAccountSessionPrivate(const AccountSession *session)
{
    this->session = *session;
}


MegaAccountPurchase *MegaAccountPurchasePrivate::fromAccountPurchase(const AccountPurchase *purchase)
{
    return new MegaAccountPurchasePrivate(purchase);
}

MegaAccountPurchasePrivate::~MegaAccountPurchasePrivate()
{

}

MegaAccountPurchase *MegaAccountPurchasePrivate::copy()
{
    return new MegaAccountPurchasePrivate(&purchase);
}

int64_t MegaAccountPurchasePrivate::getTimestamp() const
{
    return purchase.timestamp;
}

char *MegaAccountPurchasePrivate::getHandle() const
{
    return MegaApi::strdup(purchase.handle);
}

char *MegaAccountPurchasePrivate::getCurrency() const
{
    return MegaApi::strdup(purchase.currency);
}

double MegaAccountPurchasePrivate::getAmount() const
{
    return purchase.amount;
}

int MegaAccountPurchasePrivate::getMethod() const
{
    return purchase.method;
}

MegaAccountPurchasePrivate::MegaAccountPurchasePrivate(const AccountPurchase *purchase)
{
    this->purchase = *purchase;
}


MegaAccountTransaction *MegaAccountTransactionPrivate::fromAccountTransaction(const AccountTransaction *transaction)
{
    return new MegaAccountTransactionPrivate(transaction);
}

MegaAccountTransactionPrivate::~MegaAccountTransactionPrivate()
{

}

MegaAccountTransaction *MegaAccountTransactionPrivate::copy()
{
    return new MegaAccountTransactionPrivate(&transaction);
}

int64_t MegaAccountTransactionPrivate::getTimestamp() const
{
    return transaction.timestamp;
}

char *MegaAccountTransactionPrivate::getHandle() const
{
    return MegaApi::strdup(transaction.handle);
}

char *MegaAccountTransactionPrivate::getCurrency() const
{
    return MegaApi::strdup(transaction.currency);
}

double MegaAccountTransactionPrivate::getAmount() const
{
    return transaction.delta;
}

MegaAccountTransactionPrivate::MegaAccountTransactionPrivate(const AccountTransaction *transaction)
{
    this->transaction = *transaction;
}



ExternalInputStream::ExternalInputStream(MegaInputStream *inputStream)
{
    this->inputStream = inputStream;
}

m_off_t ExternalInputStream::size()
{
    return inputStream->getSize();
}

bool ExternalInputStream::read(byte *buffer, unsigned size)
{
    return inputStream->read((char *)buffer, size);
}


FileInputStream::FileInputStream(FileAccess *fileAccess)
{
    this->fileAccess = fileAccess;
    this->offset = 0;
}

m_off_t FileInputStream::size()
{
    return fileAccess->size;
}

bool FileInputStream::read(byte *buffer, unsigned size)
{
    if (!buffer)
    {
        if ((offset + size) <= fileAccess->size)
        {
            offset += size;
            return true;
        }

        LOG_warn << "Invalid seek on FileInputStream";
        return false;
    }

    if (fileAccess->sysread(buffer, size, offset))
    {
        offset += size;
        return true;
    }

    LOG_warn << "Invalid read on FileInputStream";
    return false;
}

FileInputStream::~FileInputStream()
{

}

MegaFolderProcTree::MegaFolderProcTree(MegaClient *client)
{
    nn = NULL;
    nc = 0;
    this->client = client;
}

void MegaFolderProcTree::allocnodes()
{
    if (nc)
    {
       nn = new NewNode[nc];
    }
}
bool MegaFolderProcTree::processMegaNode(MegaNode *n)
{
    if (nn)
    {
        string attrstring;
        SymmCipher key;
        AttrMap attrs;
        NewNode* t = nn+--nc;

        // copy node
        t->source = NEW_NODE;
        t->type = (nodetype_t)n->getType();
        t->nodehandle = n->getHandle();
        t->parenthandle = n->getParentHandle() ? n->getParentHandle() : UNDEF;

        // copy key (if file) or generate new key (if folder)
        if (n->getType() == FILENODE)
        {
            t->nodekey = *(n->getNodeKey());
        }
        else
        {
            byte buf[FOLDERNODEKEYLENGTH];
            PrnGen::genblock(buf,sizeof buf);
            t->nodekey.assign((char*)buf,FOLDERNODEKEYLENGTH);
        }

        // attach attributes
        string sname = n->getName();
        client->fsaccess->normalize(&sname);
        attrs.map['n'] = sname;

        const char *fingerprint = n->getFingerprint();
        if (fingerprint && fingerprint[0])
        {
            m_off_t size = 0;
            unsigned int fsize = strlen(fingerprint);
            unsigned int ssize = fingerprint[0] - 'A';
            if (!(ssize > (sizeof(size) * 4 / 3 + 4) || fsize <= (ssize + 1)))
            {
                int len =  sizeof(size) + 1;
                byte *buf = new byte[len];
                Base64::atob(fingerprint + 1, buf, len);
                int l = Serialize64::unserialize(buf, len, (uint64_t *)&size);
                delete [] buf;
                if (l > 0)
                {
                    attrs.map['c'] = fingerprint + ssize + 1;
                }
            }
        }

        key.setkey((const byte*)t->nodekey.data(),n->getType());

        t->attrstring = new string;
        attrs.getjson(&attrstring);
        client->makeattr(&key,t->attrstring, attrstring.c_str());
    }
    else
    {
        nc++;
    }

}

MegaFolderUploadController::MegaFolderUploadController(MegaApiImpl *megaApi, MegaTransferPrivate *transfer)
{
    this->megaApi = megaApi;
    this->client = megaApi->getMegaClient();
    this->transfer = transfer;
    this->listener = transfer->getListener();
    this->recursive = 0;
    this->pendingTransfers = 0;
    this->tag = transfer->getTag();
}

void MegaFolderUploadController::start()
{
    transfer->setFolderTransferTag(-1);
    transfer->setStartTime(Waiter::ds);
    transfer->setState(MegaTransfer::STATE_QUEUED);
    megaApi->fireOnTransferStart(transfer);

    const char *name = transfer->getFileName();
    MegaNode *parent = megaApi->getNodeByHandle(transfer->getParentHandle());
    if(!parent)
    {
        transfer->setState(MegaTransfer::STATE_FAILED);
        megaApi->fireOnTransferFinish(transfer, MegaError(API_EARGS));
        delete this;
    }
    else
    {
        string path = transfer->getPath();
        string localpath;
        client->fsaccess->path2local(&path, &localpath);

        MegaNode *child = megaApi->getChildNode(parent, name);

        if(!child || !child->isFolder())
        {
            pendingFolders.push_back(localpath);
            megaApi->createFolder(name, parent, this);
        }
        else
        {
            pendingFolders.push_front(localpath);
            onFolderAvailable(child->getHandle());
        }

        delete child;
        delete parent;
    }
}

void MegaFolderUploadController::onFolderAvailable(MegaHandle handle)
{
    recursive++;
    string localPath = pendingFolders.front();
    pendingFolders.pop_front();

    MegaNode *parent = megaApi->getNodeByHandle(handle);

    string localname;
    DirAccess* da;
    da = client->fsaccess->newdiraccess();
    if (da->dopen(&localPath, NULL, false))
    {
        size_t t = localPath.size();

        while (da->dnext(&localPath, &localname, client->followsymlinks))
        {
            if (t)
            {
                localPath.append(client->fsaccess->localseparator);
            }

            localPath.append(localname);

            FileAccess *fa = client->fsaccess->newfileaccess();
            if(fa->fopen(&localPath, true, false))
            {
                string name = localname;
                client->fsaccess->local2name(&name);

                if(fa->type == FILENODE)
                {
                    pendingTransfers++;
                    MegaNode *child = megaApi->getChildNode(parent, name.c_str());
                    if(!child || child->isFolder() || (fa->size != child->getSize()))
                    {                        
                        FileFingerprint fp;
                        fp.genfingerprint(fa);
                        Node *node = client->nodebyfingerprint(&fp);
                        if(!node)
                        {
                            string utf8path;
                            client->fsaccess->local2path(&localPath, &utf8path);
                            megaApi->startUpload(utf8path.c_str(), parent, (const char *)NULL, -1, tag, NULL, false, this);
                        }
                        else
                        {
                            string utf8path;
                            client->fsaccess->local2path(&localPath, &utf8path);
                            #if defined(_WIN32) && !defined(WINDOWS_PHONE)
                                    if(!PathIsRelativeA(utf8path.c_str()) && ((utf8path.size()<2) || utf8path.compare(0, 2, "\\\\")))
                                        utf8path.insert(0, "\\\\?\\");
                            #endif

                            int nextTag = client->nextreqtag();
                            MegaTransferPrivate* t = new MegaTransferPrivate(MegaTransfer::TYPE_UPLOAD, this);
                            t->setPath(utf8path.c_str());
                            t->setParentHandle(parent->getHandle());
                            t->setTag(nextTag);
                            t->setFolderTransferTag(tag);
                            t->setTotalBytes(node->size);
                            megaApi->transferMap[nextTag] = t;
                            pendingSkippedTransfers.push_back(t);
                            t->setState(MegaTransfer::STATE_QUEUED);
                            megaApi->fireOnTransferStart(t);

                            MegaNode *duplicate = MegaNodePrivate::fromNode(node);
                            megaApi->copyNode(duplicate, parent, name.c_str(), this);
                            delete duplicate;
                        }
                    }
                    else
                    {
                        string utf8path;
                        client->fsaccess->local2path(&localPath, &utf8path);
                        #if defined(_WIN32) && !defined(WINDOWS_PHONE)
                                if(!PathIsRelativeA(utf8path.c_str()) && ((utf8path.size()<2) || utf8path.compare(0, 2, "\\\\")))
                                    utf8path.insert(0, "\\\\?\\");
                        #endif

                        int nextTag = client->nextreqtag();
                        MegaTransferPrivate* t = new MegaTransferPrivate(MegaTransfer::TYPE_UPLOAD, this);
                        t->setPath(utf8path.data());
                        t->setParentHandle(parent->getHandle());
                        t->setTag(nextTag);
                        t->setFolderTransferTag(tag);
                        t->setTotalBytes(child->getSize());
                        megaApi->transferMap[nextTag] = t;
                        t->setState(MegaTransfer::STATE_QUEUED);
                        megaApi->fireOnTransferStart(t);
                        t->setTransferredBytes(child->getSize());
                        t->setDeltaSize(child->getSize());
                        t->setState(MegaTransfer::STATE_COMPLETED);
                        megaApi->fireOnTransferFinish(t, MegaError(API_OK));
                    }

                    delete child;
                }
                else
                {
                    MegaNode *child = megaApi->getChildNode(parent, name.c_str());
                    if(!child || !child->isFolder())
                    {
                        pendingFolders.push_back(localPath);
                        megaApi->createFolder(name.c_str(), parent, this);
                    }
                    else
                    {
                        pendingFolders.push_front(localPath);
                        onFolderAvailable(child->getHandle());
                    }
                    delete child;
                }
            }

            localPath.resize(t);
            delete fa;
        }
    }

    delete da;
    delete parent;
    recursive--;

    checkCompletion();
}

void MegaFolderUploadController::checkCompletion()
{
    if(!recursive && !pendingFolders.size() && !pendingTransfers && !pendingSkippedTransfers.size())
    {
        LOG_debug << "Folder transfer finished - " << transfer->getTransferredBytes() << " of " << transfer->getTotalBytes();
        transfer->setState(MegaTransfer::STATE_COMPLETED);
        megaApi->fireOnTransferFinish(transfer, MegaError(API_OK));
        delete this;
    }
}

void MegaFolderUploadController::onRequestFinish(MegaApi *, MegaRequest *request, MegaError *e)
{
    int type = request->getType();
    int errorCode = e->getErrorCode();

    if(type == MegaRequest::TYPE_CREATE_FOLDER)
    {
        if(!errorCode)
        {
            onFolderAvailable(request->getNodeHandle());
        }
        else
        {
            pendingFolders.pop_front();
            checkCompletion();
        }
    }
    else if(type == MegaRequest::TYPE_COPY)
    {
        Node *node = client->nodebyhandle(request->getNodeHandle());

        MegaTransferPrivate *t = pendingSkippedTransfers.front();
        t->setTransferredBytes(node->size);
        t->setDeltaSize(node->size);
        t->setState(MegaTransfer::STATE_COMPLETED);
        megaApi->fireOnTransferFinish(t, MegaError(API_OK));
        pendingSkippedTransfers.pop_front();
        checkCompletion();
    }
}

void MegaFolderUploadController::onTransferStart(MegaApi *, MegaTransfer *t)
{
    transfer->setState(t->getState());
    transfer->setPriority(t->getPriority());
    transfer->setTotalBytes(transfer->getTotalBytes() + t->getTotalBytes());
    transfer->setUpdateTime(Waiter::ds);
    megaApi->fireOnTransferUpdate(transfer);
}

void MegaFolderUploadController::onTransferUpdate(MegaApi *, MegaTransfer *t)
{
    transfer->setState(t->getState());
    transfer->setPriority(t->getPriority());
    transfer->setTransferredBytes(transfer->getTransferredBytes() + t->getDeltaSize());
    transfer->setUpdateTime(Waiter::ds);
    transfer->setSpeed(t->getSpeed());
    megaApi->fireOnTransferUpdate(transfer);
}

void MegaFolderUploadController::onTransferFinish(MegaApi *, MegaTransfer *t, MegaError *)
{
    pendingTransfers--;
    transfer->setState(MegaTransfer::STATE_ACTIVE);
    transfer->setPriority(t->getPriority());
    transfer->setTransferredBytes(transfer->getTransferredBytes() + t->getDeltaSize());
    transfer->setUpdateTime(Waiter::ds);

    if(t->getSpeed())
    {
        transfer->setSpeed(t->getSpeed());
    }

    megaApi->fireOnTransferUpdate(transfer);
    checkCompletion();
}

MegaFolderDownloadController::MegaFolderDownloadController(MegaApiImpl *megaApi, MegaTransferPrivate *transfer)
{
    this->megaApi = megaApi;
    this->client = megaApi->getMegaClient();
    this->transfer = transfer;
    this->listener = transfer->getListener();
    this->recursive = 0;
    this->pendingTransfers = 0;
    this->tag = transfer->getTag();    
}

void MegaFolderDownloadController::start(MegaNode *node)
{
    transfer->setFolderTransferTag(-1);
    transfer->setStartTime(Waiter::ds);
    transfer->setState(MegaTransfer::STATE_QUEUED);
    megaApi->fireOnTransferStart(transfer);

    const char *parentPath = transfer->getParentPath();
    const char *fileName = transfer->getFileName();

    if (!node)
    {
        node = megaApi->getNodeByHandle(transfer->getNodeHandle());
        if (!node)
        {
            LOG_debug << "Folder download failed. Node not found";
            megaApi->fireOnTransferFinish(transfer, MegaError(API_ENOENT));
            delete this;
            return;
        }
    }

    string name;
    string securename;
    string path;

    if (parentPath)
    {
        path = parentPath;
    }
    else
    {
        string separator;
        client->fsaccess->local2path(&client->fsaccess->localseparator, &separator);
        path = ".";
        path.append(separator);
    }

    if (!fileName)
    {
        name = node->getName();
    }
    else
    {
        name = fileName;
    }

    client->fsaccess->name2local(&name);
    client->fsaccess->local2path(&name, &securename);
    path += securename;

#if defined(_WIN32) && !defined(WINDOWS_PHONE)
    if (!PathIsRelativeA(path.c_str()) && ((path.size()<2) || path.compare(0, 2, "\\\\")))
        path.insert(0, "\\\\?\\");
#endif

    transfer->setPath(path.c_str());
    downloadFolderNode(node, &path);
}

void MegaFolderDownloadController::downloadFolderNode(MegaNode *node, string *path)
{
    recursive++;

    string localpath;
    client->fsaccess->path2local(path, &localpath);
    FileAccess *da = client->fsaccess->newfileaccess();
    if (!da->fopen(&localpath, true, false))
    {
        client->fsaccess->mkdirlocal(&localpath);
    }
    else if (da->type != FILENODE)
    {
        LOG_debug << "Already existing folder detected: " << *path;
    }
    else
    {
        delete da;
        LOG_err << "Local file detected where there should be a folder: " << *path;

        recursive--;
        checkCompletion();

        return;
    }
    delete da;

    localpath.append(client->fsaccess->localseparator);
    MegaNodeList *children = NULL;
    bool childrenneedsdelete = false;
    if (node->isForeign())
    {
        children = node->getChildren();
    }
    else
    {
        children = megaApi->getChildren(node);
        childrenneedsdelete=true;
    }

    if (!children)
    {
        LOG_err << "Child nodes not found: " << *path;
        recursive--;
        checkCompletion();
        return;
    }

    for (int i = 0; i < children->size(); i++)
    {
        MegaNode *child = children->get(i);
        int l = localpath.size();

        string name = child->getName();
        client->fsaccess->name2local(&name);
        localpath.append(name);

        string utf8path;
        client->fsaccess->local2path(&localpath, &utf8path);

        if (child->getType() == MegaNode::TYPE_FILE)
        {
            pendingTransfers++;
            FileAccess *fa = NULL;
            fa = client->fsaccess->newfileaccess();

            if (child && fa->fopen(&localpath, true, false) && fa->type == FILENODE)
            {
                const char *fpLocal = megaApi->getFingerprint(localpath.c_str());
                const char *fpRemote = megaApi->getFingerprint(child);

                if ((fpLocal && fpRemote && !strcmp(fpLocal,fpRemote))
                        || (!fpRemote && child->getSize() == fa->size
                            && child->getModificationTime() == fa->mtime))
                {
                    delete [] fpLocal;
                    delete [] fpRemote;

                    LOG_debug << "Already downloaded file detected: " << utf8path;
                    int nextTag = client->nextreqtag();
                    MegaTransferPrivate* t = new MegaTransferPrivate(MegaTransfer::TYPE_DOWNLOAD, this);

                    t->setPath(utf8path.data());
                    t->setNodeHandle(child->getHandle());

                    t->setTag(nextTag);
                    t->setFolderTransferTag(tag);
                    t->setTotalBytes(child->getSize());
                    megaApi->transferMap[nextTag] = t;
                    t->setState(MegaTransfer::STATE_QUEUED);
                    megaApi->fireOnTransferStart(t);
<<<<<<< HEAD

                    t->setTransferredBytes(child->getSize());
                    t->setDeltaSize(child->getSize());
=======
                    t->setTransferredBytes(child->size);
                    t->setDeltaSize(child->size);
>>>>>>> 3892a057
                    megaApi->fireOnTransferFinish(t, MegaError(API_OK));
                    localpath.resize(l);
                    delete fa;
                    continue;
                }
            }
            delete fa;

            megaApi->startDownload(child, utf8path.c_str(), 0, 0, tag, NULL, this);
        }
        else
        {
            downloadFolderNode(child, &utf8path);
        }

        localpath.resize(l);
    }

    recursive--;
    checkCompletion();
    if (childrenneedsdelete){
        delete children;
    }
}

void MegaFolderDownloadController::checkCompletion()
{
    if (!recursive && !pendingTransfers)
    {
        LOG_debug << "Folder download finished - " << transfer->getTransferredBytes() << " of " << transfer->getTotalBytes();
        transfer->setState(MegaTransfer::STATE_COMPLETED);
        megaApi->fireOnTransferFinish(transfer, MegaError(API_OK));
        delete this;
    }
}

void MegaFolderDownloadController::onTransferStart(MegaApi *, MegaTransfer *t)
{
    transfer->setState(t->getState());
    transfer->setPriority(t->getPriority());
    transfer->setTotalBytes(transfer->getTotalBytes() + t->getTotalBytes());
    transfer->setUpdateTime(Waiter::ds);
    megaApi->fireOnTransferUpdate(transfer);
}

void MegaFolderDownloadController::onTransferUpdate(MegaApi *, MegaTransfer *t)
{
    transfer->setState(t->getState());
    transfer->setPriority(t->getPriority());
    transfer->setTransferredBytes(transfer->getTransferredBytes() + t->getDeltaSize());
    transfer->setUpdateTime(Waiter::ds);
    transfer->setSpeed(t->getSpeed());
    megaApi->fireOnTransferUpdate(transfer);
}

void MegaFolderDownloadController::onTransferFinish(MegaApi *, MegaTransfer *t, MegaError *e)
{
    pendingTransfers--;
    transfer->setState(MegaTransfer::STATE_ACTIVE);
    transfer->setPriority(t->getPriority());
    transfer->setTransferredBytes(transfer->getTransferredBytes() + t->getDeltaSize());
    transfer->setUpdateTime(Waiter::ds);

    if (t->getSpeed())
    {
        transfer->setSpeed(t->getSpeed());
    }

    megaApi->fireOnTransferUpdate(transfer);
    checkCompletion();
}

#ifdef HAVE_LIBUV
StreamingBuffer::StreamingBuffer()
{
    this->capacity = 0;
    this->buffer = NULL;
    this->inpos = 0;
    this->outpos = 0;
    this->size = 0;
    this->free = 0;
    this->maxBufferSize = MAX_BUFFER_SIZE;
    this->maxOutputSize = MAX_OUTPUT_SIZE;
}

StreamingBuffer::~StreamingBuffer()
{
    delete [] buffer;
}

void StreamingBuffer::init(unsigned int capacity)
{
    if (capacity > maxBufferSize)
    {
        capacity = maxBufferSize;
    }

    this->capacity = capacity;
    this->buffer = new char[capacity];
    this->inpos = 0;
    this->outpos = 0;
    this->size = 0;
    this->free = capacity;
}

unsigned int StreamingBuffer::append(const char *buf, unsigned int len)
{
    if (!buffer)
    {
        // initialize the buffer if it's not initialized yet
        init(len);
    }

    if (free < len)
    {
        LOG_debug << "Not enough available space";
        len = free;
    }

    // update the internal state
    int currentIndex = inpos;
    inpos += len;
    int remaining = inpos - capacity;
    inpos %= capacity;
    size += len;
    free -= len;

    // append the new data
    if (remaining <= 0)
    {
        memcpy(buffer + currentIndex, buf, len);
    }
    else
    {
        int num = len - remaining;
        memcpy(buffer + currentIndex, buf, num);
        memcpy(buffer, buf + num, remaining);
    }

    return len;
}

unsigned int StreamingBuffer::availableData()
{
    return size;
}

unsigned int StreamingBuffer::availableSpace()
{
    return free;
}

unsigned int StreamingBuffer::availableCapacity()
{
    return capacity;
}

uv_buf_t StreamingBuffer::nextBuffer()
{
    if (!size)
    {
        // no data available
        return uv_buf_init(NULL, 0);
    }

    // prepare output buffer
    char *outbuf = buffer + outpos;
    int len = size < maxOutputSize ? size : maxOutputSize;
    if (outpos + len > capacity)
    {
        len = capacity - outpos;
    }

    // update the internal state
    size -= len;
    outpos += len;
    outpos %= capacity;

    // return the buffer
    return uv_buf_init(outbuf, len);
}

void StreamingBuffer::freeData(unsigned int len)
{
    // update the internal state
    free += len;
}

void StreamingBuffer::setMaxBufferSize(unsigned int bufferSize)
{
    if (bufferSize)
    {
        this->maxBufferSize = bufferSize;
    }
    else
    {
        this->maxBufferSize = MAX_BUFFER_SIZE;
    }
}

void StreamingBuffer::setMaxOutputSize(unsigned int outputSize)
{
    if (outputSize)
    {
        this->maxOutputSize = outputSize;
    }
    else
    {
        this->maxOutputSize = MAX_OUTPUT_SIZE;
    }
}

// http_parser settings
http_parser_settings MegaHTTPServer::parsercfg;

MegaHTTPServer::MegaHTTPServer(MegaApiImpl *megaApi)
{
    this->megaApi = megaApi;
    this->localOnly = true;
    this->started = false;
    this->port = 0;
    this->maxBufferSize = 0;
    this->maxOutputSize = 0;
    this->fileServerEnabled = true;
    this->folderServerEnabled = true;
    this->restrictedMode = MegaApi::HTTP_SERVER_ALLOW_CREATED_LOCAL_LINKS;
    this->lastHandle = INVALID_HANDLE;
    this->subtitlesSupportEnabled = false;
}

MegaHTTPServer::~MegaHTTPServer()
{
    stop();
}

bool MegaHTTPServer::start(int port, bool localOnly)
{
    if (started && this->port == port && this->localOnly == localOnly)
    {
        return true;
    }
    stop();

    this->port = port;
    this->localOnly = localOnly;
    uv_sem_init(&semaphore, 0);
    thread.start(threadEntryPoint, this);
    uv_sem_wait(&semaphore);
    uv_sem_destroy(&semaphore);
    return started;
}

void MegaHTTPServer::run()
{
    // parser callbacks
    parsercfg.on_url = onUrlReceived;
    parsercfg.on_message_begin = onMessageBegin;
    parsercfg.on_headers_complete = onHeadersComplete;
    parsercfg.on_message_complete = onMessageComplete;
    parsercfg.on_header_field = onHeaderField;
    parsercfg.on_header_value = onHeaderValue;
    parsercfg.on_body = onBody;

    uv_loop_t *uv_loop = uv_default_loop();

    uv_async_init(uv_loop, &exit_handle, onCloseRequested);
    exit_handle.data = this;

    uv_tcp_init(uv_loop, &server);
    server.data = this;

    uv_tcp_keepalive(&server, 0, 0);

    struct sockaddr_in address;
    if (localOnly)
    {
        uv_ip4_addr("127.0.0.1", port, &address);
    }
    else
    {
        uv_ip4_addr("0.0.0.0", port, &address);
    }

    if(uv_tcp_bind(&server, (const struct sockaddr*)&address, 0)
        || uv_listen((uv_stream_t*)&server, 32, onNewClient))
    {
        port = 0;
        uv_sem_post(&semaphore);
        return;
    }

    LOG_info << "HTTP server started on port " << port;
    started = true;
    uv_sem_post(&semaphore);
    uv_run(uv_loop, UV_RUN_DEFAULT);

    uv_loop_close(uv_loop);
    started = false;
    port = 0;

    LOG_debug << "HTTP server thread exit";
}

void MegaHTTPServer::stop()
{
    if (!started)
    {
        return;
    }

    uv_async_send(&exit_handle);
    thread.join();
}

int MegaHTTPServer::getPort()
{
    return port;
}

bool MegaHTTPServer::isLocalOnly()
{
    return localOnly;
}

void MegaHTTPServer::setMaxBufferSize(int bufferSize)
{
    this->maxBufferSize = bufferSize <= 0 ? 0 : bufferSize;
}

void MegaHTTPServer::setMaxOutputSize(int outputSize)
{
    this->maxOutputSize = outputSize <= 0 ? 0 : outputSize;
}

int MegaHTTPServer::getMaxBufferSize()
{
    if (maxBufferSize)
    {
        return maxBufferSize;
    }

    return StreamingBuffer::MAX_BUFFER_SIZE;
}

int MegaHTTPServer::getMaxOutputSize()
{
    if (maxOutputSize)
    {
        return maxOutputSize;
    }

    return StreamingBuffer::MAX_OUTPUT_SIZE;
}

void MegaHTTPServer::enableFileServer(bool enable)
{
    this->fileServerEnabled = enable;
}

void MegaHTTPServer::enableFolderServer(bool enable)
{
    this->folderServerEnabled = enable;
}

void MegaHTTPServer::setRestrictedMode(int mode)
{
    this->restrictedMode = mode;
}

bool MegaHTTPServer::isFileServerEnabled()
{
    return fileServerEnabled;
}

bool MegaHTTPServer::isFolderServerEnabled()
{
    return folderServerEnabled;
}

int MegaHTTPServer::getRestrictedMode()
{
    return restrictedMode;
}

bool MegaHTTPServer::isHandleAllowed(handle h)
{
    return restrictedMode == MegaApi::HTTP_SERVER_ALLOW_ALL
            || (restrictedMode == MegaApi::HTTP_SERVER_ALLOW_CREATED_LOCAL_LINKS && allowedHandles.count(h))
            || (restrictedMode == MegaApi::HTTP_SERVER_ALLOW_LAST_LOCAL_LINK && h == lastHandle);
}

void MegaHTTPServer::clearAllowedHandles()
{
    allowedHandles.clear();
    lastHandle = INVALID_HANDLE;
}

char *MegaHTTPServer::getLink(MegaNode *node)
{
    if (!node)
    {
        return NULL;
    }

    lastHandle = node->getHandle();
    allowedHandles.insert(lastHandle);

    ostringstream oss;
    oss << "http://127.0.0.1:" << port << "/";
    char *base64handle = node->getBase64Handle();
    oss << base64handle;
    delete [] base64handle;

    if (node->isPublic())
    {
        char *base64key = node->getBase64Key();
        oss << "!" << base64key;
        delete [] base64key;
    }

    oss << "/";

    string name = node->getName();
    string escapedName;
    URLCodec::escape(&name, &escapedName);
    oss << escapedName;
    string link = oss.str();
    return MegaApi::strdup(link.c_str());
}

bool MegaHTTPServer::isSubtitlesSupportEnabled()
{
    return subtitlesSupportEnabled;
}

void MegaHTTPServer::enableSubtitlesSupport(bool enable)
{
    this->subtitlesSupportEnabled = enable;
}

void *MegaHTTPServer::threadEntryPoint(void *param)
{
#ifndef _WIN32
    struct sigaction noaction;
    memset(&noaction, 0, sizeof(noaction));
    noaction.sa_handler = SIG_IGN;
    ::sigaction(SIGPIPE, &noaction, 0);
#endif

    MegaHTTPServer *httpServer = (MegaHTTPServer *)param;
    httpServer->run();
    return NULL;
}

void MegaHTTPServer::onNewClient(uv_stream_t* server_handle, int status)
{
    if (status < 0)
    {
        return;
    }

    // Create an object to save context information
    MegaHTTPContext* httpctx = new MegaHTTPContext();

    // Initialize the parser
    http_parser_init(&httpctx->parser, HTTP_REQUEST);

    // Set connection data
    httpctx->server = (MegaHTTPServer *)(server_handle->data);
    httpctx->megaApi = httpctx->server->megaApi;
    httpctx->parser.data = httpctx;
    httpctx->tcphandle.data = httpctx;
    httpctx->asynchandle.data = httpctx;
    httpctx->server->connections.push_back(httpctx);
    LOG_debug << "Connection received! " << httpctx->server->connections.size();

    // Async handle to perform writes
    uv_async_init(uv_default_loop(), &httpctx->asynchandle, onAsyncEvent);

    // Accept the connection
    uv_tcp_init(uv_default_loop(), &httpctx->tcphandle);
    uv_accept(server_handle, (uv_stream_t*)&httpctx->tcphandle);

    // Start reading
    uv_read_start((uv_stream_t*)&httpctx->tcphandle, allocBuffer, onDataReceived);
}

void MegaHTTPServer::allocBuffer(uv_handle_t *, size_t suggested_size, uv_buf_t* buf)
{
    // Reserve a buffer with the suggested size
    *buf = uv_buf_init(new char[suggested_size], suggested_size);
}

void MegaHTTPServer::onDataReceived(uv_stream_t* tcp, ssize_t nread, const uv_buf_t * buf)
{
    ssize_t parsed = -1;
    MegaHTTPContext *httpctx = (MegaHTTPContext*) tcp->data;
    if (nread >= 0)
    {
        parsed = http_parser_execute(&httpctx->parser, &parsercfg, buf->base, nread);
    }
    delete [] buf->base;

    if (parsed < 0 || nread < 0 || parsed < nread || httpctx->parser.upgrade)
    {
        httpctx->finished = true;
        LOG_debug << "Finishing request. Connection reset by peer or unsupported data";
        if (!uv_is_closing((uv_handle_t*)&httpctx->tcphandle))
        {
            uv_close((uv_handle_t*)&httpctx->tcphandle, onClose);
        }
    }
}

void MegaHTTPServer::onClose(uv_handle_t* handle)
{
    MegaHTTPContext* httpctx = (MegaHTTPContext*) handle->data;

    // streaming transfers are automatically stopped when their listener is removed
    httpctx->megaApi->removeTransferListener(httpctx);
    httpctx->megaApi->removeRequestListener(httpctx);

    httpctx->server->connections.remove(httpctx);
    LOG_debug << "Connection closed: " << httpctx->server->connections.size();

    uv_close((uv_handle_t *)&httpctx->asynchandle, onAsyncEventClose);
}

void MegaHTTPServer::onAsyncEventClose(uv_handle_t *handle)
{
    MegaHTTPContext* httpctx = (MegaHTTPContext*) handle->data;

    if (httpctx->resultCode == API_EINTERNAL)
    {
        httpctx->resultCode = API_EINCOMPLETE;
    }

    if (httpctx->transfer)
    {
        httpctx->megaApi->cancelTransfer(httpctx->transfer);
        httpctx->megaApi->fireOnStreamingFinish(httpctx->transfer, MegaError(httpctx->resultCode));
    }

    delete httpctx->node;
    delete httpctx;
    LOG_debug << "Connection deleted";
}

int MegaHTTPServer::onMessageBegin(http_parser *)
{
    return 0;
}

int MegaHTTPServer::onHeadersComplete(http_parser *)
{
    return 0;
}

int MegaHTTPServer::onUrlReceived(http_parser *parser, const char *url, size_t length)
{
    MegaHTTPContext* httpctx = (MegaHTTPContext*) parser->data;
    httpctx->path.assign(url, length);
    LOG_debug << "URL received: " << httpctx->path;

    if (length < 9 || url[0] != '/' || (length >= 10 && url[9] != '/' && url[9] != '!'))
    {
        LOG_debug << "URL without node handle";
        return 0;
    }

    unsigned int index = 9;
    httpctx->nodehandle.assign(url + 1, 8);
    LOG_debug << "Node handle: " << httpctx->nodehandle;

    if (length > 53 && url[index] == '!')
    {
        httpctx->nodekey.assign(url + 10, 43);
        LOG_debug << "Public link. Key: " << httpctx->nodekey;
        index = 53;
    }

    if (length > index && url[index] != '/')
    {
        LOG_warn << "Invalid URL";
        return 0;
    }

    index++;
    if (length > index)
    {
        string nodename(url + index, length - index);
        URLCodec::unescape(&nodename, &httpctx->nodename);
        LOG_debug << "Node name: " << httpctx->nodename;
    }

    return 0;
}

int MegaHTTPServer::onHeaderField(http_parser *parser, const char *at, size_t length)
{
    MegaHTTPContext* httpctx = (MegaHTTPContext*) parser->data;

    if (length == 5 && !memcmp(at, "Range", 5))
    {
        httpctx->range = true;
        LOG_debug << "Range header detected";
    }
    return 0;
}

int MegaHTTPServer::onHeaderValue(http_parser *parser, const char *at, size_t length)
{
    MegaHTTPContext* httpctx = (MegaHTTPContext*) parser->data;
    string value(at, length);
    size_t index;
    char *endptr;

    if (httpctx->range)
    {
        LOG_debug << "Range header value: " << value;
        httpctx->range = false;
        if (length > 7 && !memcmp(at, "bytes=", 6)
                && ((index = value.find_first_of('-')) != string::npos))
        {
            endptr = (char *)value.c_str();
            unsigned long long number = strtoull(value.c_str() + 6, &endptr, 10);
            if (endptr == value.c_str() || *endptr != '-' || number == ULLONG_MAX)
            {
                return 0;
            }

            httpctx->rangeStart = number;
            if (length > (index + 1))
            {
                number = strtoull(value.c_str() + index + 1, &endptr, 10);
                if (endptr == value.c_str() || *endptr != '\0' || number == ULLONG_MAX)
                {
                    return 0;
                }
                httpctx->rangeEnd = number;
            }
            LOG_debug << "Range value parsed: " << httpctx->rangeStart << " - " << httpctx->rangeEnd;
        }
    }
    return 0;
}

int MegaHTTPServer::onBody(http_parser *, const char *, size_t)
{
    return 0;
}

int MegaHTTPServer::onMessageComplete(http_parser *parser)
{
    LOG_debug << "Message complete";
    MegaNode *node = NULL;
    std::ostringstream response;
    MegaHTTPContext* httpctx = (MegaHTTPContext*) parser->data;
    httpctx->bytesWritten = 0;
    httpctx->size = 0;
    httpctx->streamingBuffer.setMaxBufferSize(httpctx->server->getMaxBufferSize());
    httpctx->streamingBuffer.setMaxOutputSize(httpctx->server->getMaxOutputSize());

    httpctx->transfer = new MegaTransferPrivate(MegaTransfer::TYPE_LOCAL_HTTP_DOWNLOAD);
    httpctx->transfer->setPath(httpctx->path.c_str());
    if (httpctx->nodename.size())
    {
        httpctx->transfer->setFileName(httpctx->nodename.c_str());
    }
    if (httpctx->nodehandle.size())
    {
        httpctx->transfer->setNodeHandle(MegaApi::base64ToHandle(httpctx->nodehandle.c_str()));
    }
    httpctx->transfer->setStartTime(Waiter::ds);

    if (parser->method == HTTP_OPTIONS)
    {
        LOG_debug << "Request method: OPTIONS";
        response << "HTTP/1.1 200 OK\r\n"
                    "Allow: GET,POST,HEAD,OPTIONS\r\n"
                    "Connection: close\r\n"
                    "\r\n";

        httpctx->resultCode = API_OK;
        string resstr = response.str();
        sendHeaders(httpctx, &resstr);
        return 0;
    }

    if (parser->method != HTTP_GET && parser->method != HTTP_POST && parser->method != HTTP_HEAD)
    {
        LOG_debug << "Method not allowed: " << parser->method;
        response << "HTTP/1.1 405 Method not allowed\r\n"
                    "Connection: close\r\n"
                    "\r\n";

        httpctx->resultCode = 405;
        string resstr = response.str();
        sendHeaders(httpctx, &resstr);
        return 0;
    }
    else
    {
        switch (parser->method)
        {
        case HTTP_GET:
            LOG_debug << "Request method: GET";
            break;
        case HTTP_POST:
            LOG_debug << "Request method: POST";
            break;
        case HTTP_HEAD:
            LOG_debug << "Request method: HEAD";
            break;
        default:
            LOG_warn << "Request method: " << parser->method;
        }
    }

    if (httpctx->path == "/favicon.ico")
    {
        LOG_debug << "Favicon requested";
        response << "HTTP/1.1 301 Moved Permanently\r\n"
                    "Location: https://mega.nz/favicon.ico\r\n"
                    "Connection: close\r\n"
                    "\r\n";

        httpctx->resultCode = API_OK;
        string resstr = response.str();
        sendHeaders(httpctx, &resstr);
        return 0;
    }

    if (httpctx->path == "/")
    {
        node = httpctx->megaApi->getRootNode();
        char *base64Handle = node->getBase64Handle();
        httpctx->nodehandle = base64Handle;
        delete [] base64Handle;
        httpctx->nodename = node->getName();
        httpctx->transfer->setFileName(httpctx->nodename.c_str());
    }
    else if (httpctx->nodehandle.size())
    {
        node = httpctx->megaApi->getNodeByHandle(MegaApi::base64ToHandle(httpctx->nodehandle.c_str()));
    }

    if (!httpctx->nodehandle.size())
    {
        response << "HTTP/1.1 404 Not Found\r\n"
                    "Connection: close\r\n"
                  << "\r\n";
        httpctx->resultCode = 404;
        string resstr = response.str();
        sendHeaders(httpctx, &resstr);
        delete node;
        return 0;
    }

    handle h = MegaApi::base64ToHandle(httpctx->nodehandle.c_str());
    if (!httpctx->server->isHandleAllowed(h))
    {
        LOG_debug << "Forbidden due to the restricted mode";
        response << "HTTP/1.1 403 Forbidden\r\n"
                    "Connection: close\r\n"
                  << "\r\n";

        httpctx->resultCode = 403;
        string resstr = response.str();
        sendHeaders(httpctx, &resstr);
        delete node;
        return 0;
    }

    if (!node)
    {
        if (!httpctx->nodehandle.size() || !httpctx->nodekey.size())
        {
            LOG_warn << "URL not found: " << httpctx->path;

            response << "HTTP/1.1 404 Not Found\r\n"
                        "Connection: close\r\n"
                      << "\r\n";

            httpctx->resultCode = 404;
            string resstr = response.str();
            sendHeaders(httpctx, &resstr);
            return 0;
        }
        else
        {
            string link = "https://mega.nz/#!";
            link.append(httpctx->nodehandle);
            link.append("!");
            link.append(httpctx->nodekey);
            LOG_debug << "Getting public link: " << link;
            httpctx->megaApi->getPublicNode(link.c_str(), httpctx);
            return 0;
        }
    }

    if (node && httpctx->nodename != node->getName())
    {
        //Subtitles support
        bool subtitles = false;

        if (httpctx->server->isSubtitlesSupportEnabled())
        {
            string originalname = node->getName();
            string::size_type dotpos = originalname.find_last_of('.');
            if (dotpos != string::npos)
            {
                originalname.resize(dotpos);
            }

            if (dotpos == httpctx->nodename.find_last_of('.') && !memcmp(originalname.data(), httpctx->nodename.data(), originalname.size()))
            {
                LOG_debug << "Possible subtitles file";
                MegaNode *parent = httpctx->megaApi->getParentNode(node);
                if (parent)
                {
                    MegaNode *child = httpctx->megaApi->getChildNode(parent, httpctx->nodename.c_str());
                    if (child)
                    {
                        LOG_debug << "Matching file found: " << httpctx->nodename << " - " << node->getName();
                        subtitles = true;
                        delete node;
                        node = child;
                    }
                    delete parent;
                }
            }
        }

        if (!subtitles)
        {
            LOG_warn << "Invalid name: " << httpctx->nodename << " - " << node->getName();

            response << "HTTP/1.1 404 Not Found\r\n"
                        "Connection: close\r\n"
                      << "\r\n";

            httpctx->resultCode = 404;
            string resstr = response.str();
            sendHeaders(httpctx, &resstr);
            delete node;
            return 0;
        }
    }

    if (node->isFolder())
    {
        if (!httpctx->server->isFolderServerEnabled())
        {
            response << "HTTP/1.1 403 Forbidden\r\n"
                        "Connection: close\r\n"
                      << "\r\n";

            httpctx->resultCode = 403;
            string resstr = response.str();
            sendHeaders(httpctx, &resstr);
            delete node;
            return 0;
        }

        MegaNode *parent = httpctx->megaApi->getParentNode(node);
        MegaNodeList *children = httpctx->megaApi->getChildren(node);

        std::ostringstream web;

        // Title
        web << "<title>MEGA</title>";

        //Styles
        web << "<head><style>"
               ".folder {"
               "padding: 0;"
               "width: 24px;"
               "height: 24px;"
               "margin: 0 0 0 -2px;"
               "display: block;"
               "position: absolute;"
               "background-image: url(https://eu.static.mega.co.nz/3/images/mega/nw-fm-sprite_v12.svg);"
               "background-position: -14px -7465px;"
               "background-repeat: no-repeat;}"

               ".file {"
               "padding: 0;"
               "width: 24px;"
               "height: 24px;"
               "margin: 0 0 0 -6px;"
               "display: block;"
               "position: absolute;"
               "background-image: url(https://eu.static.mega.co.nz/3/images/mega/nw-fm-sprite_v12.svg);"
               "background-position: -7px -1494px;"
               "background-repeat: no-repeat;} "

               ".headerimage {"
               "padding: 0 8px 0 46px;"
               "width: 100%;"
               "height: 24px;"
               "margin: 0 0 0 -12px;"
               "display: block;"
               "position: absolute;"
               "background-image: url(https://eu.static.mega.co.nz/3/images/mega/nw-fm-sprite_v12.svg);"
               "background-position: 5px -1000px;"
               "line-height: 23px;"
               "background-repeat: no-repeat;} "

               ".headertext {"
               "line-height: 23px;"
               "color: #777777;"
               "font-size: 18px;"
               "font-weight: bold;"
               "display: block;"
               "position: absolute;"
               "line-height: 23px;}"

               "a {"
               "text-decoration: none; }"

               ".text {"
               "height: 24px;"
               "padding: 0 10px 0 26px;"
               "word-break: break-all;"
               "white-space: pre-wrap;"
               "overflow: hidden;"
               "max-width: 100%;"
               "text-decoration: none;"
               "-moz-box-sizing: border-box;"
               "-webkit-box-sizing: border-box;"
               "box-sizing: border-box;"
               "font-size: 13px;"
               "line-height: 23px;"
               "color: #666666;}"
               "</style></head>";

        // Folder path
        web << "<span class=\"headerimage\"><span class=\"headertext\">";
        char *path = httpctx->megaApi->getNodePath(node);
        if (path)
        {
            web << path;
            delete [] path;
        }
        else
        {
            web << node->getName();
        }
        web << "</span></span><br /><br />";

        // Child nodes
        web << "<table width=\"100%\" border=\"0\" cellspacing=\"0\" cellpadding=\"0\" style=\"width: auto;\">";
        if (parent)
        {
            web << "<tr><td>";
            char *base64Handle = parent->getBase64Handle();
            web << "<a href=\"/" << base64Handle << "/" << parent->getName()
                << "\"><span class=\"folder\"></span><span class=\"text\">..</span></a>";
            delete [] base64Handle;
            delete parent;
            web << "</td></tr>";
        }

        for (int i = 0; i < children->size(); i++)
        {
            web << "<tr><td>";
            MegaNode *child = children->get(i);
            char *base64Handle = child->getBase64Handle();
            web << "<a href=\"/" << base64Handle << "/" << child->getName()
                << "\"><span class=\"" << (child->isFile() ? "file" : "folder") << "\"></span><span class=\"text\">"
                << child->getName() << "</span></a>";
            delete [] base64Handle;

            if (!child->isFile())
            {
                web << "</td><td>";
            }
            else
            {
                unsigned const long long KB = 1024;
                unsigned const long long MB = 1024 * KB;
                unsigned const long long GB = 1024 * MB;
                unsigned const long long TB = 1024 * GB;

                web << "</td><td><span class=\"text\">";
                unsigned long long bytes = child->getSize();
                if (bytes > TB)
                    web << ((unsigned long long)((100 * bytes) / TB))/100.0 << " TB";
                else if (bytes > GB)
                    web << ((unsigned long long)((100 * bytes) / GB))/100.0 << " GB";
                else if (bytes > MB)
                    web << ((unsigned long long)((100 * bytes) / MB))/100.0 << " MB";
                else if (bytes > KB)
                    web << ((unsigned long long)((100 * bytes) / KB))/100.0 << " KB";
                web << "</span>";
            }
            web << "</td></tr>";
        }
        web << "</table>";
        delete children;

        string sweb = web.str();
        response << "HTTP/1.1 200 OK\r\n"
            << "Content-Type: text/html\r\n"
            << "Connection: close\r\n"
            << "Content-Length: " << sweb.size() << "\r\n"
            << "Access-Control-Allow-Origin: *\r\n"
            << "\r\n";

        if (httpctx->parser.method != HTTP_HEAD)
        {
            response << sweb;
        }
        httpctx->resultCode = API_OK;
        string resstr = response.str();
        sendHeaders(httpctx, &resstr);
        delete node;
        return 0;
    }

    //File node
    if (!httpctx->server->isFileServerEnabled())
    {
        response << "HTTP/1.1 403 Forbidden\r\n"
                    "Connection: close\r\n"
                  << "\r\n";

        httpctx->resultCode = 403;
        string resstr = response.str();
        sendHeaders(httpctx, &resstr);
        delete node;
        return 0;
    }

    httpctx->node = node;
    streamNode(httpctx);
    return 0;
}

int MegaHTTPServer::streamNode(MegaHTTPContext *httpctx)
{
    std::ostringstream response;
    MegaNode *node = httpctx->node;

    string name;
    const char *extension = NULL;
    const char *nodeName = httpctx->node->getName();
    if (nodeName)
    {
        name = nodeName;
    }

    string::size_type dotindex = name.find_last_of('.');
    if (dotindex != string::npos)
    {
        extension = name.c_str() + dotindex;
    }

    char *mimeType = MegaApi::getMimeType(extension);
    if (!mimeType)
    {
        mimeType = MegaApi::strdup("application/octet-stream");
    }

    m_off_t totalSize = node->getSize();
    m_off_t start = 0;
    m_off_t end = totalSize - 1;
    if (httpctx->rangeStart >= 0)
    {
        start = httpctx->rangeStart;
    }
    httpctx->rangeStart = start;

    if (httpctx->rangeEnd >= 0)
    {
        end = httpctx->rangeEnd;
    }
    httpctx->rangeEnd = end + 1;

    bool rangeRequested = (httpctx->rangeEnd - httpctx->rangeStart) != totalSize;

    m_off_t len = end - start + 1;
    if (start < 0 || start >= totalSize || end < 0 || end >= totalSize || len <= 0 || len > totalSize)
    {
        response << "HTTP/1.1 416 Requested Range Not Satisfiable\r\n"
            << "Content-Type: " << mimeType << "\r\n"
            << "Connection: close\r\n"
            << "Access-Control-Allow-Origin: *\r\n"
            << "Accept-Ranges: bytes\r\n"
            << "Content-Range: bytes 0-0/" << totalSize << "\r\n"
            << "\r\n";

        delete [] mimeType;
        httpctx->resultCode = 416;
        string resstr = response.str();
        sendHeaders(httpctx, &resstr);
        return 0;
    }

    if (rangeRequested)
    {
        response << "HTTP/1.1 206 Partial Content\r\n";
        response << "Content-Range: bytes " << start << "-" << end << "/" << totalSize << "\r\n";
    }
    else
    {
        response << "HTTP/1.1 200 OK\r\n";
    }

    response << "Content-Type: " << mimeType << "\r\n"
        << "Connection: close\r\n"
        << "Content-Length: " << len << "\r\n"
        << "Access-Control-Allow-Origin: *\r\n"
        << "Accept-Ranges: bytes\r\n"
        << "\r\n";

    delete [] mimeType;
    httpctx->pause = false;
    httpctx->lastBuffer = NULL;
    httpctx->lastBufferLen = 0;
    httpctx->transfer->setStartPos(start);
    httpctx->transfer->setEndPos(end);

    string resstr = response.str();
    if (httpctx->parser.method != HTTP_HEAD)
    {
        httpctx->streamingBuffer.init(len + resstr.size());
        httpctx->size = len;
    }
    sendHeaders(httpctx, &resstr);
    if (httpctx->parser.method == HTTP_HEAD)
    {
        return 0;
    }

    LOG_debug << "Requesting range. From " << start << "  size " << len;
    uv_mutex_init(&httpctx->mutex);
    httpctx->rangeWritten = 0;
    httpctx->megaApi->startStreaming(node, start, len, httpctx);
    return 0;
}

void MegaHTTPServer::sendHeaders(MegaHTTPContext *httpctx, string *headers)
{
    LOG_debug << "Response headers: " << *headers;
    httpctx->streamingBuffer.append(headers->data(), headers->size());
    uv_buf_t resbuf = httpctx->streamingBuffer.nextBuffer();
    httpctx->size += headers->size();
    httpctx->lastBuffer = resbuf.base;
    httpctx->lastBufferLen = resbuf.len;

    httpctx->transfer->setTotalBytes(httpctx->size);
    httpctx->megaApi->fireOnStreamingStart(httpctx->transfer);

    uv_write_t *req = new uv_write_t;
    req->data = httpctx;
    if (int err = uv_write(req, (uv_stream_t*)&httpctx->tcphandle, &resbuf, 1, onWriteFinished))
    {
        LOG_warn << "Finishing due to an error sending the response: " << err;
        httpctx->finished = true;
        if (!uv_is_closing((uv_handle_t*)&httpctx->tcphandle))
        {
            uv_close((uv_handle_t*)&httpctx->tcphandle, onClose);
        }
    }
}

void MegaHTTPServer::onAsyncEvent(uv_async_t* handle)
{
    MegaHTTPContext* httpctx = (MegaHTTPContext*) handle->data;
    if (httpctx->failed)
    {
        LOG_warn << "Streaming transfer failed. Closing connection.";
        if (!uv_is_closing((uv_handle_t*)&httpctx->tcphandle))
        {
            uv_close((uv_handle_t*)&httpctx->tcphandle, onClose);
        }
        return;
    }

    if (httpctx->nodereceived)
    {
        httpctx->nodereceived = false;
        if (!httpctx->node || httpctx->nodename != httpctx->node->getName())
        {
            if (!httpctx->node)
            {
                LOG_warn << "Public link not found";
            }
            else
            {
                LOG_warn << "Invalid name for public link";
            }

            httpctx->resultCode = 404;
            string resstr = "HTTP/1.1 404 Not Found\r\nConnection: close\r\n\r\n";
            sendHeaders(httpctx, &resstr);
            return;
        }

        streamNode(httpctx);
        return;
    }

    sendNextBytes(httpctx);
}

void MegaHTTPServer::onCloseRequested(uv_async_t *handle)
{
    LOG_debug << "HTTP server stopping";
    MegaHTTPServer *httpServer = (MegaHTTPServer*) handle->data;

    for (list<MegaHTTPContext*>::iterator it = httpServer->connections.begin(); it != httpServer->connections.end(); it++)
    {
        MegaHTTPContext *httpctx = (*it);
        httpctx->finished = true;
        if (!uv_is_closing((uv_handle_t*)&httpctx->tcphandle))
        {
            uv_close((uv_handle_t *)&httpctx->tcphandle, onClose);
        }
    }

    uv_close((uv_handle_t *)&httpServer->server, NULL);
    uv_close((uv_handle_t *)&httpServer->exit_handle, NULL);
}

void MegaHTTPServer::sendNextBytes(MegaHTTPContext *httpctx)
{
    uv_mutex_lock(&httpctx->mutex);
    if (httpctx->lastBuffer)
    {
        LOG_verbose << "Skipping write due to another ongoing write";
        uv_mutex_unlock(&httpctx->mutex);
        return;
    }

    if (httpctx->lastBufferLen)
    {
        httpctx->streamingBuffer.freeData(httpctx->lastBufferLen);
        httpctx->lastBufferLen = 0;
    }

    if (httpctx->tcphandle.write_queue_size > httpctx->streamingBuffer.availableCapacity() / 8)
    {
        LOG_warn << "Skipping write. Too much queued data";
        uv_mutex_unlock(&httpctx->mutex);
        return;
    }

    uv_buf_t resbuf = httpctx->streamingBuffer.nextBuffer();
    if (!resbuf.len)
    {
        LOG_verbose << "Skipping write. No data available";
        uv_mutex_unlock(&httpctx->mutex);
        return;
    }

    uv_write_t *req = new uv_write_t;
    req->data = httpctx;

    LOG_verbose << "Writting " << resbuf.len << " bytes";
    httpctx->rangeWritten += resbuf.len;
    httpctx->lastBuffer = resbuf.base;
    httpctx->lastBufferLen = resbuf.len;
    if (int err = uv_write(req, (uv_stream_t*)&httpctx->tcphandle, &resbuf, 1, MegaHTTPServer::onWriteFinished))
    {
        LOG_warn << "Finishing due to an error in uv_write: " << err;
        httpctx->finished = true;
        if (!uv_is_closing((uv_handle_t*)&httpctx->tcphandle))
        {
            uv_close((uv_handle_t*)&httpctx->tcphandle, onClose);
        }
    }
    uv_mutex_unlock(&httpctx->mutex);
}

void MegaHTTPServer::onWriteFinished(uv_write_t* req, int status)
{
    MegaHTTPContext* httpctx = (MegaHTTPContext*) req->data;
    httpctx->bytesWritten += httpctx->lastBufferLen;
    LOG_verbose << "Bytes written: " << httpctx->lastBufferLen << " Remaining: " << (httpctx->size - httpctx->bytesWritten);
    httpctx->lastBuffer = NULL;
    delete req;

    if (status < 0 || httpctx->size == httpctx->bytesWritten)
    {
        if (status < 0)
        {
            LOG_warn << "Finishing request. Write failed: " << status;
        }
        else
        {
            LOG_debug << "Finishing request. All data sent";
            if (httpctx->resultCode == API_EINTERNAL)
            {
                httpctx->resultCode = API_OK;
            }
        }

        httpctx->finished = true;
        if (!uv_is_closing((uv_handle_t*)&httpctx->tcphandle))
        {
            uv_close((uv_handle_t*)&httpctx->tcphandle, onClose);
        }
        return;
    }

    if (httpctx->pause)
    {
        uv_mutex_lock(&httpctx->mutex);
        if (httpctx->streamingBuffer.availableSpace() > httpctx->streamingBuffer.availableCapacity() / 2)
        {
            httpctx->pause = false;
            m_off_t start = httpctx->rangeStart + httpctx->rangeWritten + httpctx->streamingBuffer.availableData();
            m_off_t len =  httpctx->rangeEnd - httpctx->rangeStart - httpctx->rangeWritten - httpctx->streamingBuffer.availableData();

            LOG_debug << "Resuming streaming from " << start << " len: " << len
                     << " Buffer status: " << httpctx->streamingBuffer.availableSpace()
                     << " of " << httpctx->streamingBuffer.availableCapacity() << " bytes free";
            httpctx->megaApi->startStreaming(httpctx->node, start, len, httpctx);
        }
        uv_mutex_unlock(&httpctx->mutex);
    }
    sendNextBytes(httpctx);
}


MegaHTTPContext::MegaHTTPContext()
{
    rangeStart = -1;
    rangeEnd = -1;
    range = false;
    finished = false;
    failed = false;
    nodereceived = false;
    resultCode = API_EINTERNAL;
    node = NULL;
    transfer = NULL;
}

void MegaHTTPContext::onTransferStart(MegaApi *, MegaTransfer *transfer)
{
    this->transfer->setTag(transfer->getTag());
}

bool MegaHTTPContext::onTransferData(MegaApi *, MegaTransfer *transfer, char *buffer, size_t size)
{
    LOG_verbose << "Streaming data received: " << transfer->getTransferredBytes()
                << " Size: " << size
                << " Queued: " << this->tcphandle.write_queue_size
                << " Buffered: " << streamingBuffer.availableData()
                << " Free: " << streamingBuffer.availableSpace();

    if (finished)
    {
        LOG_info << "Removing streaming transfer after " << transfer->getTransferredBytes() << " bytes";
        return false;
    }

    // append the data to the buffer
    uv_mutex_lock(&mutex);
    if (streamingBuffer.availableSpace() < 2 * size)
    {
        LOG_debug << "Buffer full: " << streamingBuffer.availableSpace() << " of "
                 << streamingBuffer.availableCapacity() << " bytes available only. Pausing streaming";
        pause = true;
    }
    streamingBuffer.append(buffer, size);
    uv_mutex_unlock(&mutex);

    // notify the HTTP server
    uv_async_send(&asynchandle);
    return !pause;
}

void MegaHTTPContext::onTransferFinish(MegaApi *, MegaTransfer *, MegaError *e)
{
    int ecode = e->getErrorCode();
    if (ecode != API_OK && ecode != API_EINCOMPLETE)
    {
        LOG_warn << "Transfer failed with error code: " << ecode;
        failed = true;
        finished = true;
        uv_async_send(&asynchandle);
    }
}

void MegaHTTPContext::onRequestFinish(MegaApi *, MegaRequest *request, MegaError *)
{
    node = request->getPublicMegaNode();
    nodereceived = true;
    uv_async_send(&asynchandle);
}
#endif

#ifdef ENABLE_CHAT
MegaTextChatPeerListPrivate::MegaTextChatPeerListPrivate()
{

}

MegaTextChatPeerListPrivate::~MegaTextChatPeerListPrivate()
{

}

MegaTextChatPeerList *MegaTextChatPeerListPrivate::copy() const
{
    MegaTextChatPeerListPrivate *ret = new MegaTextChatPeerListPrivate;

    for (int i = 0; i < size(); i++)
    {
        ret->addPeer(list.at(i).first, list.at(i).second);
    }

    return ret;
}

void MegaTextChatPeerListPrivate::addPeer(MegaHandle h, int priv)
{
    list.push_back(userpriv_pair(h, (privilege_t) priv));
}

MegaHandle MegaTextChatPeerListPrivate::getPeerHandle(int i) const
{
    if (i > size())
    {
        return INVALID_HANDLE;
    }
    else
    {
        return list.at(i).first;
    }
}

int MegaTextChatPeerListPrivate::getPeerPrivilege(int i) const
{
    if (i > size())
    {
        return PRIV_UNKNOWN;
    }
    else
    {
        return list.at(i).second;
    }
}

int MegaTextChatPeerListPrivate::size() const
{
    return list.size();
}

const userpriv_vector *MegaTextChatPeerListPrivate::getList() const
{
    return &list;
}

MegaTextChatPeerListPrivate::MegaTextChatPeerListPrivate(userpriv_vector *userpriv)
{
    handle uh;
    privilege_t priv;

    for (unsigned i = 0; i < userpriv->size(); i++)
    {
        uh = userpriv->at(i).first;
        priv = userpriv->at(i).second;

        this->addPeer(uh, priv);
    }
}

MegaTextChatPrivate::MegaTextChatPrivate(const MegaTextChat *chat)
{
    this->id = chat->getHandle();
    this->priv = chat->getOwnPrivilege();
    this->url = chat->getUrl();
    this->shard = chat->getShard();
    this->peers = chat->getPeerList() ? chat->getPeerList()->copy() : NULL;
    this->group = chat->isGroup();
    this->ou = chat->getOriginatingUser();
}

MegaTextChatPrivate::MegaTextChatPrivate(handle id, int priv, string url, int shard, const MegaTextChatPeerList *peers, bool group, handle ou)
{
    this->id = id;
    this->priv = priv;
    this->url = url;
    this->shard = shard;
    this->peers = peers ? peers->copy() : NULL;
    this->group = group;
    this->ou = ou;
}

MegaTextChatPrivate::~MegaTextChatPrivate()
{
    delete peers;
}

MegaHandle MegaTextChatPrivate::getHandle() const
{
    return id;
}

int MegaTextChatPrivate::getOwnPrivilege() const
{
    return priv;
}

const char *MegaTextChatPrivate::getUrl() const
{
    return url.c_str();
}

void MegaTextChatPrivate::setUrl(const char *url)
{
    if (url)
    {
        this->url.assign(url);
    }
    else
    {
        this->url.clear();
    }
}

int MegaTextChatPrivate::getShard() const
{
    return shard;
}

const MegaTextChatPeerList *MegaTextChatPrivate::getPeerList() const
{
    return peers;
}

bool MegaTextChatPrivate::isGroup() const
{
    return group;
}

MegaHandle MegaTextChatPrivate::getOriginatingUser() const
{
    return ou;
}

MegaTextChatListPrivate::~MegaTextChatListPrivate()
{
    for (unsigned int i = 0; i < size(); i++)
    {
        delete list.at(i);
    }
}

MegaTextChatList *MegaTextChatListPrivate::copy() const
{
    return new MegaTextChatListPrivate(this);
}

const MegaTextChat *MegaTextChatListPrivate::get(unsigned int i) const
{
    if (i >= size())
    {
        return NULL;
    }
    else
    {
        return list.at(i);
    }
}

MegaTextChat *MegaTextChatListPrivate::get(unsigned int i)
{
    if (i >= size())
    {
        return NULL;
    }
    else
    {
        return list.at(i);
    }
}

int MegaTextChatListPrivate::size() const
{
    return list.size();
}

void MegaTextChatListPrivate::addChat(MegaTextChatPrivate *chat)
{
    list.push_back(chat);
}

MegaTextChatListPrivate::MegaTextChatListPrivate(const MegaTextChatListPrivate *list)
{
    MegaTextChatPrivate *chat;

    for (unsigned int i = 0; i < list->size(); i++)
    {
        chat = new MegaTextChatPrivate(list->get(i));
        this->list.push_back(chat);
    }
}

MegaTextChatListPrivate::MegaTextChatListPrivate()
{

}

MegaTextChatListPrivate::MegaTextChatListPrivate(textchat_vector *list)
{
    MegaTextChatPrivate *megaChat;
    MegaTextChatPeerListPrivate *chatPeers;
    TextChat *chat;

    for (unsigned i = 0; i < list->size(); i++)
    {
        chat = list->at(i);
        chatPeers = chat->userpriv ? new MegaTextChatPeerListPrivate(chat->userpriv) : NULL;
        megaChat = new MegaTextChatPrivate(chat->id, chat->priv, chat->url, chat->shard, chatPeers, chat->group, chat->ou);

        this->list.push_back(megaChat);
    }
}
#endif


PublicLinkProcessor::PublicLinkProcessor()
{

}

bool PublicLinkProcessor::processNode(Node *node)
{
    if(!node->outshares)
    {
        return true;
    }

    for (share_map::iterator it = node->outshares->begin(); it != node->outshares->end(); it++)
    {
        Share *share = it->second;
        if (share->user == NULL)    // public links have no user
        {
            nodes.push_back(node);
        }
    }

    return true;
}

PublicLinkProcessor::~PublicLinkProcessor() {}

vector<Node *> &PublicLinkProcessor::getNodes()
{
    return nodes;
}

MegaTransferDataPrivate::MegaTransferDataPrivate(TransferList *transferList)
{
    this->numDownloads = transferList->transfers[GET].size();
    this->downloadTags.reserve(numDownloads);
    this->downloadPriorities.reserve(numDownloads);
    for (transfer_list::iterator it = transferList->begin(GET); it != transferList->end(GET); it++)
    {
        this->downloadTags.push_back((*it)->tag);
        this->downloadPriorities.push_back((*it)->priority);
    }

    this->numUploads = transferList->transfers[PUT].size();
    this->uploadTags.reserve(numUploads);
    this->uploadPriorities.reserve(numUploads);
    for (transfer_list::iterator it = transferList->begin(PUT); it != transferList->end(PUT); it++)
    {
        this->uploadTags.push_back((*it)->tag);
        this->uploadPriorities.push_back((*it)->priority);
    }
}

MegaTransferDataPrivate::MegaTransferDataPrivate(const MegaTransferDataPrivate *transferData)
{
    this->numDownloads = transferData->numDownloads;
    this->numUploads = transferData->numUploads;
    this->downloadTags = transferData->downloadTags;
    this->uploadTags = transferData->uploadTags;
    this->downloadPriorities = transferData->downloadPriorities;
    this->uploadPriorities = transferData->uploadPriorities;
}

MegaTransferDataPrivate::~MegaTransferDataPrivate()
{

}

MegaTransferData *MegaTransferDataPrivate::copy() const
{
    return new MegaTransferDataPrivate(this);
}

int MegaTransferDataPrivate::getNumDownloads() const
{
    return numDownloads;
}

int MegaTransferDataPrivate::getNumUploads() const
{
    return numUploads;
}

int MegaTransferDataPrivate::getDownloadTag(int i) const
{
    return downloadTags[i];
}

int MegaTransferDataPrivate::getUploadTag(int i) const
{
    return uploadTags[i];
}

unsigned long long MegaTransferDataPrivate::getDownloadPriority(int i) const
{
    return downloadPriorities[i];
}

unsigned long long MegaTransferDataPrivate::getUploadPriority(int i) const
{
    return uploadPriorities[i];
}<|MERGE_RESOLUTION|>--- conflicted
+++ resolved
@@ -11198,39 +11198,7 @@
                             fireOnTransferFinish(transfer, MegaError(API_EEXIST));
                         }
                     }
-<<<<<<< HEAD
-                    else if(transfer->getTag() == -1)
-                    {
-
-
-
-
-                        //Already existing transfer
-                        //Delete the new one and set the transfer as regular
-                        transfer_map::iterator it = client->transfers[PUT].find(f);
-                        if(it != client->transfers[PUT].end())
-                        {
-                            int previousTag = it->second->tag;
-                            if(transferMap.find(previousTag) != transferMap.end())
-                            {
-                                MegaTransferPrivate* previousTransfer = transferMap.at(previousTag);
-                                previousTransfer->setSyncTransfer(false);
-
-                                //temporary fix to prevent uploadfolder to never end in case of a file with same fingerprint
-                                //TODO: delete this whenever transfer are manager correctly when repeated files
-                                transferMap[nextTag]=transfer;
-                                transfer->setTag(nextTag);
-                                fireOnTransferStart(transfer);
-                                fireOnTransferFinish(transfer, MegaError(API_EEXIST));
-//                                delete transfer;
-                            }
-                        }
-
-                    }
-                    currentTransfer=NULL;
-=======
                     currentTransfer = NULL;
->>>>>>> 3892a057
                 }
                 else
                 {
@@ -11364,14 +11332,6 @@
                                 duplicate = true;
                             }
                         }
-<<<<<<< HEAD
-
-                        //Already existing transfer
-                        transferMap[nextTag]=transfer;
-                        transfer->setTag(nextTag);
-                        fireOnTransferStart(transfer);
-
-=======
                         else if (fa->size == size)
                         {
                             duplicate = true;
@@ -11427,20 +11387,14 @@
                         transfer->setTag(nextTag);
                         fireOnTransferStart(transfer);
 
->>>>>>> 3892a057
                         long long overquotaDelay = getBandwidthOverquotaDelay();
                         if (overquotaDelay)
                         {
                             fireOnTransferTemporaryError(transfer, MegaError(API_EOVERQUOTA, overquotaDelay));
                         }
 
-<<<<<<< HEAD
-                        fireOnTransferFinish(transfer, MegaError(API_EEXIST));
-
-=======
                         transfer->setState(MegaTransfer::STATE_CANCELLED);
                         fireOnTransferFinish(transfer, MegaError(API_EEXIST));
->>>>>>> 3892a057
                     }
                 }
                 else
@@ -14979,7 +14933,7 @@
     this->listener = transfer->getListener();
     this->recursive = 0;
     this->pendingTransfers = 0;
-    this->tag = transfer->getTag();    
+    this->tag = transfer->getTag();
 }
 
 void MegaFolderDownloadController::start(MegaNode *node)
@@ -15133,14 +15087,8 @@
                     megaApi->transferMap[nextTag] = t;
                     t->setState(MegaTransfer::STATE_QUEUED);
                     megaApi->fireOnTransferStart(t);
-<<<<<<< HEAD
-
                     t->setTransferredBytes(child->getSize());
                     t->setDeltaSize(child->getSize());
-=======
-                    t->setTransferredBytes(child->size);
-                    t->setDeltaSize(child->size);
->>>>>>> 3892a057
                     megaApi->fireOnTransferFinish(t, MegaError(API_OK));
                     localpath.resize(l);
                     delete fa;
