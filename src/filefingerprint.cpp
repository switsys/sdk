/**
 * @file filefingerprint.cpp
 * @brief Sparse file fingerprint
 *
 * (c) 2013-2014 by Mega Limited, Auckland, New Zealand
 *
 * This file is part of the MEGA SDK - Client Access Engine.
 *
 * Applications using the MEGA API must present a valid application key
 * and comply with the the rules set forth in the Terms of Service.
 *
 * The MEGA SDK is distributed in the hope that it will be useful,
 * but WITHOUT ANY WARRANTY; without even the implied warranty of
 * MERCHANTABILITY or FITNESS FOR A PARTICULAR PURPOSE.
 *
 * @copyright Simplified (2-clause) BSD License.
 *
 * You should have received a copy of the license along with this
 * program.
 */

#include "mega/filefingerprint.h"
#include "mega/serialize64.h"
#include "mega/base64.h"
#include "mega/logging.h"
#include "mega/utils.h"

namespace {

constexpr int MAXFULL = 8192;

} // anonymous

namespace mega {

bool operator==(const FileFingerprint& lhs, const FileFingerprint& rhs)
{
    // size differs - cannot be equal
    if (lhs.size != rhs.size)
    {
        return false;
    }

#ifndef __ANDROID__
    // mtime check disabled on Android due to this bug:
    // https://code.google.com/p/android/issues/detail?id=18624

#ifndef WINDOWS_PHONE
    // disabled on Windows Phone too because SetFileTime() isn't available

    // mtime differs - cannot be equal
    if (abs(lhs.mtime-rhs.mtime) > 2)
    {
        return false;
    }
#endif
#endif

    // FileFingerprints not fully available - give it the benefit of the doubt
    if (!lhs.isvalid || !rhs.isvalid)
    {
        return true;
    }

    return !memcmp(lhs.crc.data(), rhs.crc.data(), sizeof lhs.crc);
}

bool FileFingerprint::serialize(string *d)
{
    d->append((const char*)&size, sizeof(size));
    d->append((const char*)&mtime, sizeof(mtime));
    d->append((const char*)crc.data(), sizeof(crc));
    d->append((const char*)&isvalid, sizeof(isvalid));

    return true;
}

FileFingerprint *FileFingerprint::unserialize(string *d)
{
    const char* ptr = d->data();
    const char* end = ptr + d->size();

    if (ptr + sizeof(m_off_t) + sizeof(m_time_t) + 4 * sizeof(int32_t) + sizeof(bool) > end)
    {
        LOG_err << "FileFingerprint unserialization failed - serialized string too short";
        return NULL;
    }

    FileFingerprint *fp = new FileFingerprint();

    fp->size = MemAccess::get<m_off_t>(ptr);
    ptr += sizeof(m_off_t);

    fp->mtime = MemAccess::get<m_time_t>(ptr);
    ptr += sizeof(m_time_t);

    memcpy(fp->crc.data(), ptr, sizeof(fp->crc));
    ptr += sizeof(fp->crc);

    fp->isvalid = MemAccess::get<bool>(ptr);
    ptr += sizeof(bool);

    d->erase(0, ptr - d->data());
    return fp;
}

FileFingerprint::FileFingerprint(const FileFingerprint& other)
: size{other.size}
, mtime{other.mtime}
, crc{other.crc}
, isvalid{other.isvalid}
{}

FileFingerprint& FileFingerprint::operator=(const FileFingerprint& other)
{
    assert(this != &other);
    size = other.size;
    mtime = other.mtime;
    crc = other.crc;
    isvalid = other.isvalid;
    return *this;
}

bool FileFingerprint::genfingerprint(const m_off_t filesize, const m_time_t filemtime, const char* filename)
{
    bool changed = false;
    decltype(crc) newcrc{};

    if (mtime != filemtime)
    {
        mtime = filemtime;
        changed = true;
    }

    if (size != filesize)
    {
        size = filesize;
        changed = true;
    }

    if (!isvalid)
    {
        isvalid = true;
        changed = true;
    }

    if (!filename)
    {
        return changed;
    }

    if (!*filename)
    {
        return changed;
    }

    bool end = false;
    while (!end)
    {
        for (auto& value : newcrc)
        {
            value += *filename;
            ++filename;
            if  (!*filename)
            {
                end = true;
                break;
            }
        }
    }

    if (crc != newcrc)
    {
        crc = newcrc;
        changed = true;
    }

    return changed;
}

bool FileFingerprint::genfingerprint(FileAccess* fa, bool ignoremtime)
{
    bool changed = false;
    decltype(crc) newcrc;
    int32_t crcval;

    if (mtime != fa->mtime)
    {
        mtime = fa->mtime;
        changed = !ignoremtime;
    }

    if (size != fa->size)
    {
        size = fa->size;
        changed = true;
    }

    if (!fa->openf())
    {
        size = -1;
        return true;
    }

    if (size <= (m_off_t)sizeof crc)
    {
        // tiny file: read verbatim, NUL pad
<<<<<<< HEAD
        if (!fa->frawread((byte*)newcrc.data(), static_cast<unsigned>(size), 0))
=======
        if (!fa->frawread((byte*)newcrc, static_cast<unsigned>(size), 0, true))
>>>>>>> e150ac9c
        {
            size = -1;
            fa->closef();
            return true;
        }

        if (size < (m_off_t)sizeof(crc))
        {
            memset((byte*)newcrc.data() + size, 0, size_t(sizeof(crc) - size));
        }
    }
    else if (size <= MAXFULL)
    {
        // small file: full coverage, four full CRC32s
        HashCRC32 crc32;
        byte buf[MAXFULL];

        if (!fa->frawread(buf, static_cast<unsigned>(size), 0, true))
        {
            size = -1;
            fa->closef();
            return true;
        }

        for (unsigned i = 0; i < crc.size(); i++)
        {
            int begin = int(i * size / crc.size());
            int end = int((i + 1) * size / crc.size());

            crc32.add(buf + begin, end - begin);
            crc32.get((byte*)&crcval);

            newcrc[i] = htonl(crcval);
        }
    }
    else
    {
        // large file: sparse coverage, four sparse CRC32s
        HashCRC32 crc32;
        byte block[4 * sizeof crc];
        const unsigned blocks = MAXFULL / (sizeof block * crc.size());

        for (unsigned i = 0; i < crc.size(); i++)
        {
            for (unsigned j = 0; j < blocks; j++)
            {
                if (!fa->frawread(block, sizeof block,
                                  (size - sizeof block)
                                  * (i * blocks + j)
<<<<<<< HEAD
                                  / (crc.size() * blocks - 1)))
=======
                                  / (sizeof crc / sizeof *crc * blocks - 1), true))
>>>>>>> e150ac9c
                {
                    size = -1;
                    fa->closef();
                    return true;
                }

                crc32.add(block, sizeof block);
            }

            crc32.get((byte*)&crcval);
            newcrc[i] = htonl(crcval);
        }
    }

    if (memcmp(crc.data(), newcrc.data(), sizeof crc))
    {
        memcpy(crc.data(), newcrc.data(), sizeof crc);
        changed = true;
    }

    if (!isvalid)
    {
        isvalid = true;
        changed = true;
    }

    fa->closef();
    return changed;
}

bool FileFingerprint::genfingerprint(InputStreamAccess *is, m_time_t cmtime, bool ignoremtime)
{
    bool changed = false;
    decltype(crc) newcrc;
    int32_t crcval;

    if (mtime != cmtime)
    {
        mtime = cmtime;
        changed = !ignoremtime;
    }

    if (size != is->size())
    {
        size = is->size();
        changed = true;
    }

    if (size < 0)
    {
        size = -1;
        return true;
    }

    if (size <= (m_off_t)sizeof crc)
    {
        // tiny file: read verbatim, NUL pad
        if (!is->read((byte*)newcrc.data(), (unsigned int)size))
        {
            size = -1;
            return true;
        }

        if (size < (m_off_t)sizeof(crc))
        {
            memset((byte*)newcrc.data() + size, 0, size_t(sizeof(crc) - size));
        }
    }
    else if (size <= MAXFULL)
    {
        // small file: full coverage, four full CRC32s
        HashCRC32 crc32;
        byte buf[MAXFULL];

        if (!is->read(buf, int(size)))
        {
            size = -1;
            return true;
        }

        for (unsigned i = 0; i < crc.size(); i++)
        {
            int begin = int(i * size / crc.size());
            int end = int((i + 1) * size / crc.size());

            crc32.add(buf + begin, end - begin);
            crc32.get((byte*)&crcval);

            newcrc[i] = htonl(crcval);
        }
    }
    else
    {
        // large file: sparse coverage, four sparse CRC32s
        HashCRC32 crc32;
        byte block[4 * sizeof crc];
        const unsigned blocks = MAXFULL / (sizeof block * crc.size());
        m_off_t current = 0;

        for (unsigned i = 0; i < crc.size(); i++)
        {
            for (unsigned j = 0; j < blocks; j++)
            {
                m_off_t offset = (size - sizeof block)
                        * (i * blocks + j)
                        / (crc.size() * blocks - 1);

                //Seek
                for (m_off_t fullstep = offset - current; fullstep > 0; )  // 500G or more and the step doesn't fit in 32 bits
                {
                    unsigned step = fullstep > UINT_MAX ? UINT_MAX : unsigned(fullstep);
                    if (!is->read(NULL, step))
                    {
                        size = -1;
                        return true;
                    }
                    fullstep -= (uint64_t)step;
                }

                current += (offset - current);

                if (!is->read(block, sizeof block))
                {
                    size = -1;
                    return true;
                }
                current += sizeof block;

                crc32.add(block, sizeof block);
            }

            crc32.get((byte*)&crcval);
            newcrc[i] = htonl(crcval);
        }
    }

    if (memcmp(crc.data(), newcrc.data(), sizeof crc))
    {
        memcpy(crc.data(), newcrc.data(), sizeof crc);
        changed = true;
    }

    if (!isvalid)
    {
        isvalid = true;
        changed = true;
    }

    return changed;
}

// convert this FileFingerprint to string
void FileFingerprint::serializefingerprint(string* d) const
{
    byte buf[sizeof crc + 1 + sizeof mtime];
    int l;

    memcpy(buf, crc.data(), sizeof crc);
    l = Serialize64::serialize(buf + sizeof crc, mtime);

    d->resize((sizeof crc + l) * 4 / 3 + 4);
    d->resize(Base64::btoa(buf, sizeof crc + l, (char*)d->c_str()));
}

// decode and set base64-encoded fingerprint
int FileFingerprint::unserializefingerprint(string* d)
{
    byte buf[sizeof crc + sizeof mtime + 1];
    unsigned l;
    uint64_t t;

    if ((l = Base64::atob(d->c_str(), buf, sizeof buf)) < sizeof crc + 1)
    {
        return 0;
    }

    if (Serialize64::unserialize(buf + sizeof crc, l - sizeof crc, &t) < 0)
    {
        return 0;
    }

    memcpy(crc.data(), buf, sizeof crc);

    mtime = t;

    isvalid = true;

    return 1;
}

bool FileFingerprintCmp::operator()(const FileFingerprint* a, const FileFingerprint* b) const
{
    if (a->size < b->size)
    {
        return true;
    }

    if (a->size > b->size)
    {
        return false;
    }

    if (a->mtime < b->mtime)
    {
        return true;
    }

    if (a->mtime > b->mtime)
    {
        return false;
    }

    return memcmp(a->crc.data(), b->crc.data(), sizeof a->crc) < 0;
}
} // namespace<|MERGE_RESOLUTION|>--- conflicted
+++ resolved
@@ -205,11 +205,7 @@
     if (size <= (m_off_t)sizeof crc)
     {
         // tiny file: read verbatim, NUL pad
-<<<<<<< HEAD
-        if (!fa->frawread((byte*)newcrc.data(), static_cast<unsigned>(size), 0))
-=======
-        if (!fa->frawread((byte*)newcrc, static_cast<unsigned>(size), 0, true))
->>>>>>> e150ac9c
+        if (!fa->frawread((byte*)newcrc.data(), static_cast<unsigned>(size), 0, true))
         {
             size = -1;
             fa->closef();
@@ -259,11 +255,7 @@
                 if (!fa->frawread(block, sizeof block,
                                   (size - sizeof block)
                                   * (i * blocks + j)
-<<<<<<< HEAD
-                                  / (crc.size() * blocks - 1)))
-=======
-                                  / (sizeof crc / sizeof *crc * blocks - 1), true))
->>>>>>> e150ac9c
+                                  / (crc.size() * blocks - 1), true))
                 {
                     size = -1;
                     fa->closef();
