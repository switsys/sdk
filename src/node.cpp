/**
 * @file node.cpp
 * @brief Classes for accessing local and remote nodes
 *
 * (c) 2013-2014 by Mega Limited, Auckland, New Zealand
 *
 * This file is part of the MEGA SDK - Client Access Engine.
 *
 * Applications using the MEGA API must present a valid application key
 * and comply with the the rules set forth in the Terms of Service.
 *
 * The MEGA SDK is distributed in the hope that it will be useful,
 * but WITHOUT ANY WARRANTY; without even the implied warranty of
 * MERCHANTABILITY or FITNESS FOR A PARTICULAR PURPOSE.
 *
 * @copyright Simplified (2-clause) BSD License.
 *
 * You should have received a copy of the license along with this
 * program.
 */

#include "mega/node.h"
#include "mega/megaclient.h"
#include "mega/megaapp.h"
#include "mega/share.h"
#include "mega/serialize64.h"
#include "mega/base64.h"
#include "mega/sync.h"
#include "mega/transfer.h"
#include "mega/transferslot.h"
#include "mega/logging.h"

namespace mega {
Node::Node(MegaClient* cclient, node_vector* dp, handle h, handle ph,
           nodetype_t t, m_off_t s, handle u, const char* fa, m_time_t ts)
{
    client = cclient;
    outshares = NULL;
    pendingshares = NULL;
    tag = 0;
    appdata = NULL;

    nodehandle = h;
    parenthandle = ph;

#ifdef ENABLE_SYNC
    localnode = NULL;
    syncget = NULL;

    syncdeleted = SYNCDEL_NONE;
    todebris_it = client->todebris.end();
    tounlink_it = client->tounlink.end();
#endif

    type = t;

    size = s;
    owner = u;

    copystring(&fileattrstring, fa);

    ctime = ts;

    inshare = NULL;
    sharekey = NULL;
    foreignkey = false;

    memset(&changed,-1,sizeof changed);
    changed.removed = false;

    if (client)
    {
        // set parent linkage or queue for delayed parent linkage in case of
        // out-of-order delivery
        setparent(client->nodebyhandle(ph));
    }
}

Node::~Node()
{
    if(!changed.removed)
    {
        delete inshare;
        delete sharekey;
        return;
    }

    // abort pending direct reads
    // TODO: Fix this
    //client->preadabort(pnode_t(this));

    // remove node's fingerprint from hash
    if (type == FILENODE)
    {
        string fpstring;
        serializefingerprint(&fpstring);
        std::pair<multimap<string, int32_t>::iterator, multimap<string, int32_t>::iterator> range = client->fingerprinttodbid.equal_range(fpstring);
        multimap<string, int32_t>::iterator it = range.first;
        for (; it != range.second; ++it) {
            if (it->second == dbid) {
                client->fingerprinttodbid.erase(it);
                break;
            }
        }
    }

#ifdef ENABLE_SYNC
    // remove from todebris node_set
    if (todebris_it != client->todebris.end())
    {
        client->todebris.erase(todebris_it);
    }

    // remove from tounlink node_set
    if (tounlink_it != client->tounlink.end())
    {
        client->tounlink.erase(tounlink_it);
    }
#endif

    if (outshares)
    {
        // delete outshares, including pointers from users for this node
        for (share_map::iterator it = outshares->begin(); it != outshares->end(); it++)
        {
            delete it->second;
        }
        delete outshares;
    }

<<<<<<< HEAD
=======
    if (pendingshares)
    {
        // delete pending shares
        for (share_map::iterator it = pendingshares->begin(); it != pendingshares->end(); it++)
        {
            delete it->second;
        }
        delete pendingshares;
    }


    // remove from parent's children
    if (parent)
    {
        parent->children.erase(child_it);
    }

    // delete child-parent associations (normally not used, as nodes are
    // deleted bottom-up)
    for (node_list::iterator it = children.begin(); it != children.end(); it++)
    {
        (*it)->parent = NULL;
    }

>>>>>>> 891150f2
    delete inshare;
    delete sharekey;

#ifdef ENABLE_SYNC
    // sync: remove reference from local filesystem node
    if (localnode)
    {
        localnode->deleted = true;
        localnode->node = NULL;
    }

    // in case this node is currently being transferred for syncing: abort transfer
    delete syncget;
#endif
}

// update node key and decrypt attributes
void Node::setkey(const byte* newkey)
{
    if (newkey)
    {
        nodekey.assign((char*)newkey, (type == FILENODE) ? FILENODEKEYLENGTH + 0 : FOLDERNODEKEYLENGTH + 0);
    }

    setattr();
}

// parse serialized node and return pnode_t object - updates nodes hash and parent
// mismatch vector
pnode_t Node::unserialize(MegaClient* client, string* d, node_vector* dp)
{
    handle h, ph;
    nodetype_t t;
    m_off_t s;
    handle u;
    const byte* k = NULL;
    const char* fa;
    m_time_t ts;
    const byte* skey;
    const char* ptr = d->data();
    const char* end = ptr + d->size();
    unsigned short ll;
    pnode_t n;
    int i;

    if (ptr + sizeof s + 2 * MegaClient::NODEHANDLE + MegaClient::USERHANDLE + 2 * sizeof ts + sizeof ll > end)
    {
        return NULL;
    }

    s = MemAccess::get<m_off_t>(ptr);
    ptr += sizeof s;

    if (s < 0 && s >= -RUBBISHNODE)
    {
        t = (nodetype_t)-s;
    }
    else
    {
        t = FILENODE;
    }

    h = 0;
    memcpy((char*)&h, ptr, MegaClient::NODEHANDLE);
    ptr += MegaClient::NODEHANDLE;

    ph = 0;
    memcpy((char*)&ph, ptr, MegaClient::NODEHANDLE);
    ptr += MegaClient::NODEHANDLE;

    if (!ph)
    {
        ph = UNDEF;
    }

    memcpy((char*)&u, ptr, MegaClient::USERHANDLE);
    ptr += MegaClient::USERHANDLE;

    // FIME: use m_time_t / Serialize64 instead
    ptr += sizeof(time_t);

    ts = (uint32_t)MemAccess::get<time_t>(ptr);
    ptr += sizeof(time_t);

    if ((t == FILENODE) || (t == FOLDERNODE))
    {
        int keylen = ((t == FILENODE) ? FILENODEKEYLENGTH + 0 : FOLDERNODEKEYLENGTH + 0);

        if (ptr + keylen + 8 + sizeof(short) > end)
        {
            return NULL;
        }

        k = (const byte*)ptr;
        ptr += keylen;
    }

    if (t == FILENODE)
    {
        ll = MemAccess::get<unsigned short>(ptr);
        ptr += sizeof ll;

        if ((ptr + ll > end) || ptr[ll])
        {
            return NULL;
        }

        fa = ptr;
        ptr += ll;
    }
    else
    {
        fa = NULL;
    }

    for (i = 8; i--;)
    {
        if (ptr + (unsigned char)*ptr < end)
        {
            ptr += (unsigned char)*ptr + 1;
        }
    }

    short numshares = MemAccess::get<short>(ptr);
    ptr += sizeof(numshares);

    if (numshares)
    {
        if (ptr + SymmCipher::KEYLENGTH > end)
        {
            return 0;
        }

        skey = (const byte*)ptr;
        ptr += SymmCipher::KEYLENGTH;
    }
    else
    {
        skey = NULL;
    }

    //n = pnode_t(new Node(client, dp, h, ph, t, s, u, fa, ts));
    n = make_shared<Node>(client, dp, h, ph, t, s, u, fa, ts);  // allocate object manager and object at once

    if (k)
    {
        n->setkey(k);
    }

    if (numshares)
    {
<<<<<<< HEAD
        // read inshare (numshares = -1) or outshares (numshares = x)
        do
        {
            int direction;
            if(numshares > 0)
                direction = -1;
            else
                direction = 0;

            if(!Share::unserialize(client, direction, h, skey, &ptr, end, n))
                break;

            --numshares;

        } while (numshares > 0);

//        while (Share::unserialize(client,
//                                  (numshares > 0) ? -1 : 0,
//                                  h, skey, &ptr, end, n)
//               && numshares > 0
//               && --numshares);

=======
        // read inshare, outshares, or pending shares
        while (Share::unserialize(client,
                                  (numshares > 0) ? -1 : 0,
                                  h, skey, &ptr, end)
               && numshares > 0
               && --numshares);
>>>>>>> 891150f2
    }

    ptr = n->attrs.unserialize(ptr);

    n->setfingerprint();

    if (ptr == end)
    {
        return n;
    }
    else
    {
        return NULL;
    }
}

// serialize node - nodes with pending or RSA keys are unsupported
bool Node::serialize(string* d)
{
//    bool encnode = false;
    // do not serialize encrypted nodes
    if (attrstring)
    {
        LOG_warn << "Trying to serialize an encrypted node";

        //Last attempt to decrypt the node
        applykey();
        setattr();

        if (attrstring)
        {
            LOG_err << "Skipping undecryptable node";
            return false;
//            encnode = true;
        }
    }

//    if(!encnode)    // check key lenght only for nodes with valid key
    {
        switch (type)
        {
        case FILENODE:
            if ((int)nodekey.size() != FILENODEKEYLENGTH)
            {
                return false;
            }
            break;

        case FOLDERNODE:
            if ((int)nodekey.size() != FOLDERNODEKEYLENGTH)
            {
                return false;
            }
            break;

        default:
            if (nodekey.size())
            {
                return false;
            }
        }
    }

    unsigned short ll;
    short numshares;
    string t;
    m_off_t s;

    s = type ? -type : size;

    d->append((char*)&s, sizeof s);

    d->append((char*)&nodehandle, MegaClient::NODEHANDLE);

    if (parenthandle != UNDEF)
    {
        d->append((char*)&parenthandle, MegaClient::NODEHANDLE);
    }
    else
    {
        d->append("\0\0\0\0\0", MegaClient::NODEHANDLE);
    }

    d->append((char*)&owner, MegaClient::USERHANDLE);

    // FIXME: use Serialize64
    time_t ts = 0;
    d->append((char*)&ts, sizeof(ts));

    ts = ctime;
    d->append((char*)&ts, sizeof(ts));

    d->append(nodekey);

    if (type == FILENODE)
    {
        ll = (short)fileattrstring.size() + 1;
        d->append((char*)&ll, sizeof ll);
        d->append(fileattrstring.c_str(), ll);
    }

    d->append("\0\0\0\0\0\0\0", 8);

    if (inshare)
    {
        numshares = -1;
    }
    else
    {
        numshares = 0;
        if (outshares)
        {
            numshares += (short)outshares->size();
        }
        if (pendingshares)
        {
            numshares += (short)pendingshares->size();
        }
    }

    d->append((char*)&numshares, sizeof numshares);

    if (numshares)
    {
        d->append((char*)sharekey->key, SymmCipher::KEYLENGTH);

        if (inshare)
        {
            inshare->serialize(d);
        }
        else
        {
            for (share_map::iterator it = outshares->begin(); it != outshares->end(); it++)
            {
                it->second->serialize(d);
            }
            if (pendingshares)
            {
                for (share_map::iterator it = pendingshares->begin(); it != pendingshares->end(); it++)
                {
                    it->second->serialize(d);
                }
            }
        }
    }

    attrs.serialize(d);

    return true;
}

// copy remainder of quoted string (no unescaping, use for base64 data only)
void Node::copystring(string* s, const char* p)
{
    if (p)
    {
        const char* pp;

        if ((pp = strchr(p, '"')))
        {
            s->assign(p, pp - p);
        }
        else
        {
            *s = p;
        }
    }
    else
    {
        s->clear();
    }
}

// decrypt attrstring and check magic number prefix
byte* Node::decryptattr(SymmCipher* key, const char* attrstring, int attrstrlen)
{
    if (attrstrlen)
    {
        int l = attrstrlen * 3 / 4 + 3;
        byte* buf = new byte[l];

        l = Base64::atob(attrstring, buf, l);

        if (!(l & (SymmCipher::BLOCKSIZE - 1)))
        {
            key->cbc_decrypt(buf, l);

            if (!memcmp(buf, "MEGA{\"", 6))
            {
                return buf;
            }
        }

        delete[] buf;
    }

    return NULL;
}

// return temporary SymmCipher for this nodekey
SymmCipher* Node::nodecipher()
{
    if (client->tmpcipher.setkey(&nodekey))
    {
        return &client->tmpcipher;
    }

    return NULL;
}

// decrypt attributes and build attribute hash
void Node::setattr()
{
    byte* buf;
    SymmCipher* cipher;

    if (attrstring && (cipher = nodecipher()) && (buf = decryptattr(cipher, attrstring->c_str(), attrstring->size())))
    {
        JSON json;
        nameid name;
        string* t;

        json.begin((char*)buf + 5);

        while ((name = json.getnameid()) != EOO && json.storeobject((t = &attrs.map[name])))
        {
            JSON::unescape(t);

            if (name == 'n')
            {
                client->fsaccess->normalize(t);
            }
        }

        setfingerprint();

        delete[] buf;

        delete attrstring;
        attrstring = NULL;
    }
}

// if present, configure FileFingerprint from attributes
// otherwise, the file's fingerprint is derived from the file's mtime/size/key
void Node::setfingerprint()
{
    if (type == FILENODE && nodekey.size() >= sizeof crc)
    {
        string fpstring;
        serializefingerprint(&fpstring);
        std::pair<multimap<string, int32_t>::iterator, multimap<string, int32_t>::iterator> range = client->fingerprinttodbid.equal_range(fpstring);
        multimap<string, int32_t>::iterator itfp = range.first;
        for (; itfp != range.second; ++itfp) {
            if (itfp->second == dbid) {
                client->fingerprinttodbid.erase(itfp);
                break;
            }
        }

        attr_map::iterator it = attrs.map.find('c');

        if (it != attrs.map.end())
        {
            if(!unserializefingerprint(&it->second))
            {
                LOG_warn << "Invalid fingerprint";
            }
        }

        // if we lack a valid FileFingerprint for this file, use file's key,
        // size and client timestamp instead
        if (!isvalid)
        {
            memcpy(crc, nodekey.data(), sizeof crc);
            mtime = ctime;
        }

        string newfpstring;
        serializefingerprint(&newfpstring);
        client->fingerprinttodbid.insert(std::pair<string, int32_t>(newfpstring, dbid));
    }
}

// return file/folder name or special status strings
const char* Node::displayname() const
{
    // not yet decrypted
    if (attrstring)
    {
        LOG_debug << "NO_KEY " << type << " " << size << " " << nodehandle;
#ifdef ENABLE_SYNC
        if (localnode)
        {
            LOG_debug << "Local name: " << localnode->name;
        }
#endif
        return "NO_KEY";
    }

    attr_map::const_iterator it;

    it = attrs.map.find('n');

    if (it == attrs.map.end())
    {
        if (type < ROOTNODE || type > RUBBISHNODE)
        {
            LOG_debug << "CRYPTO_ERROR " << type << " " << size << " " << nodehandle;
#ifdef ENABLE_SYNC
            if (localnode)
            {
                LOG_debug << "Local name: " << localnode->name;
            }
#endif
        }
        return "CRYPTO_ERROR";
    }

    if (!it->second.size())
    {
        LOG_debug << "BLANK " << type << " " << size << " " << nodehandle;
#ifdef ENABLE_SYNC
        if (localnode)
        {
            LOG_debug << "Local name: " << localnode->name;
        }
#endif
        return "BLANK";
    }

    return it->second.c_str();
}

// returns position of file attribute or 0 if not present
int Node::hasfileattribute(fatype t) const
{
    char buf[24];

    sprintf(buf, ":%u*", t);
    return fileattrstring.find(buf) + 1;
}

// attempt to apply node key - sets nodekey to a raw key if successful
bool Node::applykey()
{
    int keylength = (type == FILENODE)
                   ? FILENODEKEYLENGTH + 0
                   : FOLDERNODEKEYLENGTH + 0;

    if (type > FOLDERNODE)
    {
        //Root nodes contain an empty attrstring
        delete attrstring;
        attrstring = NULL;
    }

    if (nodekey.size() == keylength || !nodekey.size())
    {
        return false;
    }

    int l = -1, t = 0;
    handle h;
    const char* k = NULL;
    SymmCipher* sc = &client->key;
    handle me = client->loggedin() ? client->me : *client->rootnodes;
    pnode_t n = NULL; // declare 'n' here, so the reference is valid until the end of this method

    while ((t = nodekey.find_first_of(':', t)) != (int)string::npos)
    {
        // compound key: locate suitable subkey (always symmetric)
        h = 0;

        l = Base64::atob(nodekey.c_str() + (nodekey.find_last_of('/', t) + 1), (byte*)&h, sizeof h);
        t++;

        if (l == MegaClient::USERHANDLE)
        {
            // this is a user handle - reject if it's not me
            if (h != me)
            {
                continue;
            }
            // else: node is the outshare root folder and nodekey is encrypted to master key
        }
        else    // l == NODEHANDLE
        {
            if (h == nodehandle)
            {
                if(!sharekey)
                {
                    continue;
                }

                sc = sharekey;
            }
            else
            {
                // look for the share root and check if we have node and the share key
                if (!(n = client->nodebyhandle(h)) || !n->sharekey)
                {
                    continue;   // if not, look for other node with sharekey
                }

                sc = n->sharekey;
            }

            // this key will be rewritten when the node leaves the outbound share
            foreignkey = true;
        }

        k = nodekey.c_str() + t;
        break;
    }

    // no: found => personal key, use directly
    // otherwise, no suitable key available yet - bail (it might arrive soon)
    if (!k)
    {
        if (l < 0)
        {
            k = nodekey.c_str();
        }
        else
        {
            return false;
        }
    }

    byte key[FILENODEKEYLENGTH];
    if (client->decryptkey(k, key, keylength, sc, 0, nodehandle))
    {
        nodekey.assign((const char*)key, keylength);
        setattr();
    }

    return true;
}

// returns whether node was moved
bool Node::setparent(pnode_t p)
{
    if (p && p->nodehandle == parenthandle) // 'p' can be NULL (call from readnodes())
    {
        return false;
    }

    if(p)
    {
        parenthandle = p->nodehandle;
    }
    else
    {
        parenthandle = UNDEF;
    }

#ifdef ENABLE_SYNC
    // if we are moving an entire sync, don't cancel GET transfers
    if (!localnode || localnode->parent)
    {
        // if the new location is not synced, cancel all GET transfers
        while (p)
        {
            if (p->localnode)
            {
                break;
            }

            p = client->nodebyhandle(p->parenthandle);
        }

        if (!p)
        {
            TreeProcDelSyncGet tdsg;
            client->proctree(pnode_t(this), &tdsg);
        }
    }
#endif

    return true;
}

// returns 1 if n is under p, 0 otherwise
bool Node::isbelow(pnode_t p) const
{
    pnode_t n;
    if (nodehandle == p->nodehandle)
    {
        return true;
    }
    n = client->nodebyhandle(parenthandle);

    for (;;)
    {
        if (!n)
        {
            return false;
        }

        if (n->nodehandle == p->nodehandle)
        {
            return true;
        }

        n = client->nodebyhandle(n->parenthandle);
    }
}

NodeCore::NodeCore()
{
    attrstring = NULL;
    nodehandle = UNDEF;
    parenthandle = UNDEF;
    type = TYPE_UNKNOWN;
}

NodeCore::~NodeCore()
{
    delete attrstring;
}

#ifdef ENABLE_SYNC
// set, change or remove LocalNode's parent and name/localname/slocalname.
// newlocalpath must be a full path and must not point to an empty string.
// no shortname allowed as the last path component.
void LocalNode::setnameparent(LocalNode* newparent, string* newlocalpath)
{
    bool newnode = !localname.size();
    pnode_t todelete = NULL;
    int nc = 0;
    Sync* oldsync = NULL;

    if (parent)
    {
        // remove existing child linkage
        parent->children.erase(&localname);

        if (slocalname.size())
        {
            parent->schildren.erase(&slocalname);
        }
    }

    if (newlocalpath)
    {
        // extract name component from localpath, check for rename unless newnode
        int p;

        for (p = newlocalpath->size(); p -= sync->client->fsaccess->localseparator.size(); )
        {
            if (!memcmp(newlocalpath->data() + p,
                        sync->client->fsaccess->localseparator.data(),
                        sync->client->fsaccess->localseparator.size()))
            {
                p += sync->client->fsaccess->localseparator.size();
                break;
            }
        }

        // has the name changed?
        if (localname.size() != newlocalpath->size() - p
         || memcmp(localname.data(), newlocalpath->data() + p, localname.size()))
        {
            // set new name
            localname.assign(newlocalpath->data() + p, newlocalpath->size() - p);

            name = localname;
            sync->client->fsaccess->local2name(&name);

            if (node)
            {
                if (name != node->attrs.map['n'])
                {
                    string prevname = node->attrs.map['n'];
                    int creqtag = sync->client->reqtag;

                    // set new name
                    node->attrs.map['n'] = name;
                    sync->client->reqtag = sync->tag;
                    sync->client->setattr(node, NULL, prevname.c_str());
                    sync->client->reqtag = creqtag;
                    treestate(TREESTATE_SYNCING);
                }
            }
        }
    }

    if (newparent)
    {
        if (newparent != parent)
        {
            if (parent)
            {
                parent->treestate();
            }

            parent = newparent;

            if (!newnode && node)
            {
                assert(parent->node);
                
                int creqtag = sync->client->reqtag;
                sync->client->reqtag = sync->tag;
                if (sync->client->rename(node, parent->node, SYNCDEL_NONE, node->parenthandle) != API_OK)
//              I assume that 'node->parenthandle' is correctly set to its value or UNDEF
//                if (sync->client->rename(node, parent->node, SYNCDEL_NONE, node->parent ? node->parent->nodehandle : UNDEF) != API_OK)
                {
                    LOG_debug << "Rename not permitted. Using node copy/delete";

                    // save for deletion
                    todelete = node;
                }
                sync->client->reqtag = creqtag;
                treestate(TREESTATE_SYNCING);
            }

            if (sync != parent->sync)
            {
                LOG_debug << "Moving files between different syncs";
                oldsync = sync;
            }

            if (todelete || oldsync)
            {
                // prepare localnodes for a sync change or/and a copy operation
                LocalTreeProcMove tp(parent->sync, todelete != NULL);
                sync->client->proclocaltree(this, &tp);
                nc = tp.nc;
            }
        }

        // (we don't construct a UTF-8 or sname for the root path)
        parent->children[&localname] = this;

        if (sync->client->fsaccess->getsname(newlocalpath, &slocalname))
        {
            parent->schildren[&slocalname] = this;
        }

        parent->treestate();

        if (todelete)
        {
            // complete the copy/delete operation
            dstime nds = NEVER;
            sync->client->syncup(parent, &nds);

            // check if nodes can be immediately created
            bool immediatecreation = sync->client->synccreate.size() == nc;

            sync->client->syncupdate();

            // try to keep nodes in syncdebris if they can't be immediately created
            // to avoid uploads
            sync->client->movetosyncdebris(todelete, immediatecreation || oldsync->inshare);
        }

        if (oldsync)
        {
            // update local cache if there is a sync change
            oldsync->cachenodes();
            sync->cachenodes();
        }
    }
}

// delay uploads by 1.1 s to prevent server flooding while a file is still being written
void LocalNode::bumpnagleds()
{
    nagleds = sync->client->waiter->ds + 11;
}

// initialize fresh LocalNode object - must be called exactly once
void LocalNode::init(Sync* csync, nodetype_t ctype, LocalNode* cparent, string* cfullpath)
{
    sync = csync;
    parent = NULL;
    node = NULL;
    notseen = 0;
    deleted = false;
    created = false;
    reported = false;
    checked = false;
    syncxfer = true;
    newnode = NULL;
    parent_dbid = 0;

    ts = TREESTATE_NONE;
    dts = TREESTATE_NONE;

    type = ctype;
    syncid = sync->client->nextsyncid();

    bumpnagleds();

    if (cparent)
    {
        setnameparent(cparent, cfullpath);
    }
    else
    {
        localname = *cfullpath;
    }

    scanseqno = sync->scanseqno;

    // mark fsid as not valid
    fsid_it = sync->client->fsidnode.end();

    // enable folder notification
    if (type == FOLDERNODE)
    {
        sync->dirnotify->addnotify(this, cfullpath);
    }

    sync->client->syncactivity = true;

    sync->localnodes[type]++;
}

// update treestates back to the root LocalNode, inform app about changes
void LocalNode::treestate(treestate_t newts)
{
    if (newts != TREESTATE_NONE)
    {
        ts = newts;
    }

    if (ts != dts)
    {
        sync->client->app->syncupdate_treestate(this);
    }

    if (parent)
    {
        if (ts == TREESTATE_SYNCING)
        {
            parent->ts = TREESTATE_SYNCING;
        }
        else if (newts != dts && (ts != TREESTATE_SYNCED || parent->ts != TREESTATE_SYNCED))
        {
            parent->ts = TREESTATE_SYNCED;

            for (localnode_map::iterator it = parent->children.begin(); it != parent->children.end(); it++)
            {
                if (it->second->ts == TREESTATE_SYNCING)
                {
                    parent->ts = TREESTATE_SYNCING;
                    break;
                }

                if (it->second->ts == TREESTATE_PENDING && parent->ts == TREESTATE_SYNCED)
                {
                    parent->ts = TREESTATE_PENDING;
                }
            }
        }

        parent->treestate();
    }

    dts = ts;
}

void LocalNode::setnode(pnode_t cnode)
{
    if (node && (node != cnode) && node->localnode)
    {
        node->localnode->treestate();
        node->localnode = NULL;
    }

    deleted = false;

    node = cnode;

    if (node)
    {
        node->localnode = this;
    }
}

void LocalNode::setnotseen(int newnotseen)
{
    if (!newnotseen)
    {
        if (notseen)
        {
            sync->client->localsyncnotseen.erase(notseen_it);
        }

        notseen = 0;
        scanseqno = sync->scanseqno;
    }
    else
    {
        if (!notseen)
        {
            notseen_it = sync->client->localsyncnotseen.insert(this).first;
        }

        notseen = newnotseen;
    }
}

// set fsid - assume that an existing assignment of the same fsid is no longer current and revoke
void LocalNode::setfsid(handle newfsid)
{
    if (fsid_it != sync->client->fsidnode.end())
    {
        if (newfsid == fsid)
        {
            return;
        }

        sync->client->fsidnode.erase(fsid_it);
    }

    fsid = newfsid;

    pair<handlelocalnode_map::iterator, bool> r = sync->client->fsidnode.insert(pair<handle, LocalNode*>(fsid, this));

    fsid_it = r.first;

    if (!r.second)
    {
        // remove previous fsid assignment (the node is likely about to be deleted)
        fsid_it->second->fsid_it = sync->client->fsidnode.end();
        fsid_it->second = this;
    }
}

LocalNode::~LocalNode()
{
    if (sync->state == SYNC_ACTIVE || sync->state == SYNC_INITIALSCAN)
    {
        sync->statecachedel(this);

        if (type == FOLDERNODE)
        {
            sync->client->app->syncupdate_local_folder_deletion(sync, this);
        }
        else
        {
            sync->client->app->syncupdate_local_file_deletion(sync, this);
        }
    }

    setnotseen(0);

    if (newnode)
    {
        newnode->localnode = NULL;
    }

#ifdef USE_INOTIFY
    if (sync->dirnotify)
    {
        // deactivate corresponding notifyq records
        for (int q = DirNotify::RETRY; q >= DirNotify::DIREVENTS; q--)
        {
            for (notify_deque::iterator it = sync->dirnotify->notifyq[q].begin(); it != sync->dirnotify->notifyq[q].end(); it++)
            {
                if ((*it).localnode == this)
                {
                    (*it).localnode = (LocalNode*)~0;
                }
            }
        }
    }
#endif
    
    // remove from fsidnode map, if present
    if (fsid_it != sync->client->fsidnode.end())
    {
        sync->client->fsidnode.erase(fsid_it);
    }

    sync->localnodes[type]--;

    if (type == FILENODE && size > 0)
    {
        sync->localbytes -= size;
    }

    if (type == FOLDERNODE)
    {
        if (sync->dirnotify)
        {
            sync->dirnotify->delnotify(this);
        }
    }

    // remove parent association
    if (parent)
    {
        setnameparent(NULL, NULL);
    }

    for (localnode_map::iterator it = children.begin(); it != children.end(); )
    {
        delete it++->second;
    }

    if (node)
    {
        // move associated node to SyncDebris unless the sync is currently
        // shutting down
        if (sync->state < SYNC_INITIALSCAN)
        {
            node->localnode = NULL;
        }
        else
        {
            sync->client->movetosyncdebris(node, sync->inshare);
        }
    }
}

void LocalNode::getlocalpath(string* path, bool sdisable) const
{
    const LocalNode* l = this;

    path->erase();

    while (l)
    {
        // use short name, if available (less likely to overflow MAXPATH,
        // perhaps faster?) and sdisable not set
        if (!sdisable && l->slocalname.size())
        {
            path->insert(0, l->slocalname);
        }
        else
        {
            path->insert(0, l->localname);
        }

        if ((l = l->parent))
        {
            path->insert(0, sync->client->fsaccess->localseparator);
        }

        if (sdisable)
        {
            sdisable = false;
        }
    }
}

void LocalNode::getlocalsubpath(string* path) const
{
    const LocalNode* l = this;

    path->erase();

    for (;;)
    {
        path->insert(0, l->localname);

        if (!(l = l->parent) || !l->parent)
        {
            break;
        }

        path->insert(0, sync->client->fsaccess->localseparator);
    }
}

// locate child by localname or slocalname
LocalNode* LocalNode::childbyname(string* localname)
{
    localnode_map::iterator it;

    if ((it = children.find(localname)) == children.end() && (it = schildren.find(localname)) == schildren.end())
    {
        return NULL;
    }

    return it->second;
}

void LocalNode::prepare()
{
    getlocalpath(&transfer->localfilename, true);

    // is this transfer in progress? update file's filename.
    if (transfer->slot && transfer->slot->fa->localname.size())
    {
        transfer->slot->fa->updatelocalname(&transfer->localfilename);
    }

    treestate(TREESTATE_SYNCING);
}

// complete a sync upload: complete to //bin if a newer node exists (which
// would have been caused by a race condition)
void LocalNode::completed(Transfer* t, LocalNode*)
{
    // complete to rubbish for later retrieval if the parent node does not
    // exist or is newer
    if (!parent || !parent->node || (node && mtime < node->mtime))
    {
        h = t->client->rootnodes[RUBBISHNODE - ROOTNODE];
    }
    else
    {
        // otherwise, overwrite node if it already exists and complete in its
        // place
        if (node)
        {
            sync->client->movetosyncdebris(node, sync->inshare);
            sync->client->execsyncdeletions();
        }

        h = parent->node->nodehandle;
    }

    File::completed(t, this);
}

// serialize/unserialize the following LocalNode properties:
// - type/size
// - fsid
// - parent LocalNode's dbid
// - corresponding pnode_t handle
// - local name
// - fingerprint crc/mtime (filenodes only)
bool LocalNode::serialize(string* d)
{
    m_off_t s = type ? -type : size;

    d->append((const char*)&s, sizeof s);

    d->append((const char*)&fsid, sizeof fsid);

    uint32_t id = parent ? parent->dbid : 0;

    d->append((const char*)&id, sizeof id);

    handle h = node ? node->nodehandle : UNDEF;

    d->append((const char*)&h, MegaClient::NODEHANDLE);

    unsigned short ll = localname.size();

    d->append((char*)&ll, sizeof ll);
    d->append(localname.data(), ll);

    if (type == FILENODE)
    {
        d->append((const char*)crc, sizeof crc);

        byte buf[sizeof mtime+1];

        d->append((const char*)buf, Serialize64::serialize(buf, mtime));
    }

    return true;
}

LocalNode* LocalNode::unserialize(Sync* sync, string* d)
{
    if (d->size() < sizeof(m_off_t)         // type/size combo
                  + sizeof(handle)          // fsid
                  + sizeof(uint32_t)        // parent dbid
                  + MegaClient::NODEHANDLE  // handle
                  + sizeof(short))          // localname length
    {
        LOG_err << "LocalNode unserialization failed - short data";
        return NULL;
    }

    const char* ptr = d->data();
    const char* end = ptr + d->size();

    nodetype_t type;
    m_off_t size = MemAccess::get<m_off_t>(ptr);
    ptr += sizeof(m_off_t);

    if (size < 0 && size >= -FOLDERNODE)
    {
        // will any compiler optimize this to a const assignment?
        type = (nodetype_t)-size;
        size = 0;
    }
    else
    {
        type = FILENODE;
    }

    handle fsid = MemAccess::get<handle>(ptr);
    ptr += sizeof fsid;

    uint32_t parent_dbid = MemAccess::get<uint32_t>(ptr);
    ptr += sizeof parent_dbid;

    handle h = 0;
    memcpy((char*)&h, ptr, MegaClient::NODEHANDLE);
    ptr += MegaClient::NODEHANDLE;

    unsigned short localnamelen = MemAccess::get<unsigned short>(ptr);
    ptr += sizeof localnamelen;

    if (ptr + localnamelen > end)
    {
        LOG_err << "LocalNode unserialization failed - name too long";
        return NULL;
    }

    const char* localname = ptr;
    ptr += localnamelen;
    uint64_t mtime = 0;

    if (type == FILENODE)
    {
        if (ptr + 4 * sizeof(int32_t) > end + 1)
        {
            LOG_err << "LocalNode unserialization failed - short fingerprint";
            return NULL;
        }

        if (!Serialize64::unserialize((byte*)ptr + 4 * sizeof(int32_t), end - ptr - 4 * sizeof(int32_t), &mtime))
        {
            LOG_err << "LocalNode unserialization failed - malformed fingerprint mtime";
            return NULL;
        }
    }

    LocalNode* l = new LocalNode();

    l->type = type;
    l->size = size;

    l->parent_dbid = parent_dbid;

    l->fsid = fsid;

    l->localname.assign(localname, localnamelen);
    l->name.assign(localname, localnamelen);
    sync->client->fsaccess->local2name(&l->name);

    memcpy(l->crc, ptr, sizeof l->crc);
    l->mtime = mtime;
    l->isvalid = 1;

    l->node = sync->client->nodebyhandle(h);
    l->parent = NULL;
    l->sync = sync;

    // FIXME: serialize/unserialize
    l->created = false;
    l->reported = false;

    return l;
}

#endif
} // namespace<|MERGE_RESOLUTION|>--- conflicted
+++ resolved
@@ -128,8 +128,6 @@
         delete outshares;
     }
 
-<<<<<<< HEAD
-=======
     if (pendingshares)
     {
         // delete pending shares
@@ -140,21 +138,6 @@
         delete pendingshares;
     }
 
-
-    // remove from parent's children
-    if (parent)
-    {
-        parent->children.erase(child_it);
-    }
-
-    // delete child-parent associations (normally not used, as nodes are
-    // deleted bottom-up)
-    for (node_list::iterator it = children.begin(); it != children.end(); it++)
-    {
-        (*it)->parent = NULL;
-    }
-
->>>>>>> 891150f2
     delete inshare;
     delete sharekey;
 
@@ -306,7 +289,6 @@
 
     if (numshares)
     {
-<<<<<<< HEAD
         // read inshare (numshares = -1) or outshares (numshares = x)
         do
         {
@@ -328,15 +310,6 @@
 //                                  h, skey, &ptr, end, n)
 //               && numshares > 0
 //               && --numshares);
-
-=======
-        // read inshare, outshares, or pending shares
-        while (Share::unserialize(client,
-                                  (numshares > 0) ? -1 : 0,
-                                  h, skey, &ptr, end)
-               && numshares > 0
-               && --numshares);
->>>>>>> 891150f2
     }
 
     ptr = n->attrs.unserialize(ptr);
