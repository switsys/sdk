--- conflicted
+++ resolved
@@ -307,12 +307,8 @@
     localnode_map children;
 
     // for botched filesystems with legacy secondary ("short") names
-<<<<<<< HEAD
-    LocalPath* slocalname = nullptr;
-=======
     // Filesystem notifications could arrive with long or short names, and we need to recognise which LocalNode corresponds.
-    std::unique_ptr<string> slocalname;   // null means either the entry has no shortname or it's the same as the (normal) longname
->>>>>>> 05cfeacc
+    std::unique_ptr<LocalPath> slocalname;   // null means either the entry has no shortname or it's the same as the (normal) longname
     localnode_map schildren;
 
     // local filesystem node ID (inode...) for rename/move detection
@@ -394,17 +390,10 @@
     // fsidnodes is a map from fsid to LocalNode, keeping track of all fs ids.
     void setfsid(handle newfsid, handlelocalnode_map& fsidnodes);
 
-<<<<<<< HEAD
-    void setnameparent(LocalNode*, LocalPath* newlocalpath, bool updatecache);
+    void setnameparent(LocalNode*, LocalPath* newlocalpath, std::unique_ptr<LocalPath>);
 
     LocalNode();
-    void init(Sync*, nodetype_t, LocalNode*, LocalPath&);
-=======
-    void setnameparent(LocalNode*, string*, std::unique_ptr<string>);
-
-    LocalNode();
-    void init(Sync*, nodetype_t, LocalNode*, string*, std::unique_ptr<string>);
->>>>>>> 05cfeacc
+    void init(Sync*, nodetype_t, LocalNode*, LocalPath&, std::unique_ptr<LocalPath>);
 
     bool serialize(string*) override;
     static LocalNode* unserialize( Sync* sync, const string* sData );
