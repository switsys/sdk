--- conflicted
+++ resolved
@@ -524,13 +524,10 @@
         longname = "GEOLOCATION";
         break;
 
-<<<<<<< HEAD
     case ATTR_PUSH_SETTINGS:
         longname = "PUSH_SETTING";
         break;
 
-=======
->>>>>>> 6ecca6a7
     case ATTR_UNKNOWN:
         longname = "";  // empty string
         break;
