--- conflicted
+++ resolved
@@ -38,13 +38,10 @@
 public:
     // a convenience function for calling the full add() below when working with Node*
     void add(Node*, Node*, int);
-<<<<<<< HEAD
-=======
 
     // Adds keys needed for sharing the node (specifed wtih nodekey/nodehandle) to the `keys` and `items` collections.
     // Each node may be in multiple shares so the parent chain is traversed and if this node is in multiple shares, then multiple keys are added.
     // The result is suitable for sending all the collected keys for each share, per Node, to the API.
->>>>>>> ab52b494
     void add(const string& nodekey, handle nodehandle, Node*, int, const byte* = NULL, int = 0);
 
     void get(Command*, bool skiphandles = false);
