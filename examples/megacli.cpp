/**
 * @file examples/megaclient.cpp
 * @brief Sample application, interactive GNU Readline CLI
 *
 * (c) 2013-2014 by Mega Limited, Auckland, New Zealand
 *
 * This file is part of the MEGA SDK - Client Access Engine.
 *
 * Applications using the MEGA API must present a valid application key
 * and comply with the the rules set forth in the Terms of Service.
 *
 * The MEGA SDK is distributed in the hope that it will be useful,
 * but WITHOUT ANY WARRANTY; without even the implied warranty of
 * MERCHANTABILITY or FITNESS FOR A PARTICULAR PURPOSE.
 *
 * @copyright Simplified (2-clause) BSD License.
 *
 * You should have received a copy of the license along with this
 * program.
 */

#include "mega.h"
#include "megacli.h"
#include <fstream>

#define USE_VARARGS
#define PREFER_STDARG

#ifndef NO_READLINE
#include <readline/readline.h>
#include <readline/history.h>
#endif

#if (__cplusplus >= 201700L)
    #include <filesystem>
    namespace fs = std::filesystem;
    #define USE_FILESYSTEM
#elif !defined(__MINGW32__) && !defined(__ANDROID__) && (!defined(__GNUC__) || (__GNUC__*100+__GNUC_MINOR__) >= 503)
#define USE_FILESYSTEM
#ifdef WIN32
    #include <filesystem>
    namespace fs = std::experimental::filesystem;
#else
    #include <experimental/filesystem>
    namespace fs = std::experimental::filesystem;
#endif
#endif

#include <regex>

#ifdef USE_FREEIMAGE
#include "mega/gfx/freeimage.h"
#endif

namespace ac = ::mega::autocomplete;

#include <iomanip>

using namespace mega;
using std::cout;
using std::cerr;
using std::endl;
using std::flush;
using std::ifstream;
using std::ofstream;
using std::setw;
using std::hex;
using std::dec;

MegaClient* client;
MegaClient* clientFolder;

int gNextClientTag = 1;
std::map<int, std::function<void(Node*)>> gOnPutNodeTag;

bool gVerboseMode = false;


// new account signup e-mail address and name
static string signupemail, signupname;

// signup code being confirmed
static string signupcode;

// signup password challenge and encrypted master key
static byte signuppwchallenge[SymmCipher::KEYLENGTH], signupencryptedmasterkey[SymmCipher::KEYLENGTH];

// password recovery e-mail address and code being confirmed
static string recoveryemail, recoverycode;

// password recovery code requires MK or not
static bool hasMasterKey;

// master key for password recovery
static byte masterkey[SymmCipher::KEYLENGTH];

// change email link to be confirmed
static string changeemail, changecode;

// chained folder link creation
static handle hlink = UNDEF;
static int del = 0;
static int ets = 0;

// import welcome pdf at account creation
static bool pdf_to_import = false;

// public link information
static string publiclink;

// local console
Console* console;

// loading progress of lengthy API responses
int responseprogress = -1;

//2FA pin attempts
int attempts = 0;

#ifdef ENABLE_SYNC

struct NewSyncConfig
{
    SyncConfig::Type type;
    bool syncDeletions;
    bool forceOverwrite;

    static NewSyncConfig from(const SyncConfig& config)
    {
        return NewSyncConfig{config.getType(), config.syncDeletions(), config.forceOverwrite()};
    }
};

// sync configuration used when creating a new sync
static NewSyncConfig newSyncConfig;

// converts the given sync configuration to a string
static std::string syncConfigToString(const NewSyncConfig& config)
{
    auto getOptions = [](const NewSyncConfig& config)
    {
        std::string desc;
        desc += ", syncDeletions ";
        desc += config.syncDeletions ? "ON" : "OFF";
        desc += ", forceOverwrite ";
        desc += config.forceOverwrite ? "ON" : "OFF";
        return desc;
    };

    std::string description;
    if (config.type == SyncConfig::TYPE_TWOWAY)
    {
        description = "TWOWAY";
    }
    else if (config.type & SyncConfig::TYPE_UP)
    {
        description = "UP";
        description += getOptions(config);
    }
    else
    {
        description = "DOWN";
        description += getOptions(config);
    }
    return description;
}

// creates a NewSyncConfig object from config options as strings.
// returns a pair where `first` is success and `second` is the sync config.
static std::pair<bool, NewSyncConfig> syncConfigFromStrings(std::string type, std::string syncDel = {}, std::string overwrite = {})
{
    auto toLower = [](std::string& s)
    {
        for (char& c : s) { c = static_cast<char>(tolower(c)); };
    };

    toLower(type);
    toLower(syncDel);
    toLower(overwrite);

    SyncConfig::Type syncType;
    if (type == "up")
    {
        syncType = SyncConfig::TYPE_UP;
    }
    else if (type == "down")
    {
        syncType = SyncConfig::TYPE_DOWN;
    }
    else if (type == "twoway")
    {
        syncType = SyncConfig::TYPE_TWOWAY;
    }
    else
    {
        return std::make_pair(false, NewSyncConfig{});
    }

    bool syncDeletions = false;
    bool forceOverwrite = false;

    if (syncType != SyncConfig::TYPE_TWOWAY)
    {
        if (syncDel == "on")
        {
            syncDeletions = true;
        }
        else if (syncDel == "off")
        {
            syncDeletions = false;
        }
        else
        {
            return std::make_pair(false, NewSyncConfig{});
        }

        if (overwrite == "on")
        {
            forceOverwrite = true;
        }
        else if (overwrite == "off")
        {
            forceOverwrite = false;
        }
        else
        {
            return std::make_pair(false, NewSyncConfig{});
        }
    }

    return std::make_pair(true, NewSyncConfig{syncType, syncDeletions, forceOverwrite});
}
#endif

static const char* getAccessLevelStr(int access)
{
    switch(access)
    {
    case ACCESS_UNKNOWN:
        return "unkown";
    case RDONLY:
        return "read-only";
    case RDWR:
        return "read/write";
    case FULL:
        return "full access";
    case OWNER:
        return "owner access";
    case OWNERPRELOGIN:
        return "owner (prelogin) access";
    default:
        return "UNDEFINED";
    }
}

const char* errorstring(error e)
{
    switch (e)
    {
        case API_OK:
            return "No error";
        case API_EINTERNAL:
            return "Internal error";
        case API_EARGS:
            return "Invalid argument";
        case API_EAGAIN:
            return "Request failed, retrying";
        case API_ERATELIMIT:
            return "Rate limit exceeded";
        case API_EFAILED:
            return "Transfer failed";
        case API_ETOOMANY:
            return "Too many concurrent connections or transfers";
        case API_ERANGE:
            return "Out of range";
        case API_EEXPIRED:
            return "Expired";
        case API_ENOENT:
            return "Not found";
        case API_ECIRCULAR:
            return "Circular linkage detected";
        case API_EACCESS:
            return "Access denied";
        case API_EEXIST:
            return "Already exists";
        case API_EINCOMPLETE:
            return "Incomplete";
        case API_EKEY:
            return "Invalid key/integrity check failed";
        case API_ESID:
            return "Bad session ID";
        case API_EBLOCKED:
            return "Blocked";
        case API_EOVERQUOTA:
            return "Over quota";
        case API_ETEMPUNAVAIL:
            return "Temporarily not available";
        case API_ETOOMANYCONNECTIONS:
            return "Connection overflow";
        case API_EWRITE:
            return "Write error";
        case API_EREAD:
            return "Read error";
        case API_EAPPKEY:
            return "Invalid application key";
        case API_EGOINGOVERQUOTA:
            return "Not enough quota";
        case API_EMFAREQUIRED:
            return "Required 2FA pin";
        default:
            return "Unknown error";
    }
}

AppFile::AppFile()
{
    static int nextseqno;

    seqno = ++nextseqno;
}

// transfer start
void AppFilePut::start()
{
}

void AppFileGet::start()
{
}

// transfer completion
void AppFileGet::completed(Transfer*, LocalNode*)
{
    // (at this time, the file has already been placed in the final location)
    delete this;
}

// transfer terminated - too many failures, or unrecoverable failure, or cancelled
void AppFileGet::terminated()
{
    delete this;
}

void AppFilePut::completed(Transfer* t, LocalNode*)
{
    // perform standard completion (place node in user filesystem etc.)
    File::completed(t, NULL);

    delete this;
}

// transfer terminated - too many failures, or unrecoverable failure, or cancelled
void AppFilePut::terminated()
{
    delete this;
}

AppFileGet::~AppFileGet()
{
    appxferq[GET].erase(appxfer_it);
}

AppFilePut::~AppFilePut()
{
    appxferq[PUT].erase(appxfer_it);
}

void AppFilePut::displayname(string* dname)
{
    *dname = localname;
    transfer->client->fsaccess->local2name(dname);
}

// transfer progress callback
void AppFile::progress()
{
}

static void displaytransferdetails(Transfer* t, const char* action)
{
    string name;

    for (file_list::iterator it = t->files.begin(); it != t->files.end(); it++)
    {
        if (it != t->files.begin())
        {
            cout << "/";
        }

        (*it)->displayname(&name);
        cout << name;
    }

    cout << ": " << (t->type == GET ? "Incoming" : "Outgoing") << " file transfer " << action;
}

// a new transfer was added
void DemoApp::transfer_added(Transfer* /*t*/)
{
}

// a queued transfer was removed
void DemoApp::transfer_removed(Transfer* t)
{
    displaytransferdetails(t, "removed\n");
}

void DemoApp::transfer_update(Transfer* /*t*/)
{
    // (this is handled in the prompt logic)
}

void DemoApp::transfer_failed(Transfer* t, error e, dstime)
{
    displaytransferdetails(t, "failed (");
    cout << errorstring(e) << ")" << endl;
}

void DemoApp::transfer_complete(Transfer* t)
{
    if (gVerboseMode)
    {
        displaytransferdetails(t, "completed, ");

        if (t->slot)
        {
            cout << t->slot->progressreported * 10 / (1024 * (Waiter::ds - t->slot->starttime + 1)) << " KB/s" << endl;
        }
        else
        {
            cout << "delayed" << endl;
        }
    }
}

// transfer about to start - make final preparations (determine localfilename, create thumbnail for image upload)
void DemoApp::transfer_prepare(Transfer* t)
{
    if (gVerboseMode)
    {
        displaytransferdetails(t, "starting\n");
    }

    if (t->type == GET)
    {
        // only set localfilename if the engine has not already done so
        if (!t->localfilename.size())
        {
            client->fsaccess->tmpnamelocal(&t->localfilename);
        }
    }
}

#ifdef ENABLE_SYNC
static void syncstat(Sync* sync)
{
    cout << ", local data in this sync: " << sync->localbytes << " byte(s) in " << sync->localnodes[FILENODE]
         << " file(s) and " << sync->localnodes[FOLDERNODE] << " folder(s)" << endl;
}

void DemoApp::syncupdate_state(Sync*, syncstate_t newstate)
{
    switch (newstate)
    {
        case SYNC_ACTIVE:
            cout << "Sync is now active" << endl;
            break;

        case SYNC_FAILED:
            cout << "Sync failed." << endl;

        default:
            ;
    }
}

void DemoApp::syncupdate_scanning(bool active)
{
    if (active)
    {
        cout << "Sync - scanning files and folders" << endl;
    }
    else
    {
        cout << "Sync - scan completed" << endl;
    }
}

// sync update callbacks are for informational purposes only and must not change or delete the sync itself
void DemoApp::syncupdate_local_folder_addition(Sync* sync, LocalNode *, const char* path)
{
    cout << "Sync - local folder addition detected: " << path;
    syncstat(sync);
}

void DemoApp::syncupdate_local_folder_deletion(Sync* sync, LocalNode *localNode)
{
    cout << "Sync - local folder deletion detected: " << localNode->name;
    syncstat(sync);
}

void DemoApp::syncupdate_local_file_addition(Sync* sync, LocalNode *, const char* path)
{
    cout << "Sync - local file addition detected: " << path;
    syncstat(sync);
}

void DemoApp::syncupdate_local_file_deletion(Sync* sync, LocalNode *localNode)
{
    cout << "Sync - local file deletion detected: " << localNode->name;
    syncstat(sync);
}

void DemoApp::syncupdate_local_file_change(Sync* sync, LocalNode *, const char* path)
{
    cout << "Sync - local file change detected: " << path;
    syncstat(sync);
}

void DemoApp::syncupdate_local_move(Sync*, LocalNode *localNode, const char* path)
{
    cout << "Sync - local rename/move " << localNode->name << " -> " << path << endl;
}

void DemoApp::syncupdate_local_lockretry(bool locked)
{
    if (locked)
    {
        cout << "Sync - waiting for local filesystem lock" << endl;
    }
    else
    {
        cout << "Sync - local filesystem lock issue resolved, continuing..." << endl;
    }
}

void DemoApp::syncupdate_remote_move(Sync *, Node *n, Node *prevparent)
{
    cout << "Sync - remote move " << n->displayname() << ": " << (prevparent ? prevparent->displayname() : "?") <<
            " -> " << (n->parent ? n->parent->displayname() : "?") << endl;
}

void DemoApp::syncupdate_remote_rename(Sync *, Node *n, const char *prevname)
{
    cout << "Sync - remote rename " << prevname << " -> " <<  n->displayname() << endl;
}

void DemoApp::syncupdate_remote_folder_addition(Sync *, Node* n)
{
    cout << "Sync - remote folder addition detected " << n->displayname() << endl;
}

void DemoApp::syncupdate_remote_file_addition(Sync *, Node* n)
{
    cout << "Sync - remote file addition detected " << n->displayname() << endl;
}

void DemoApp::syncupdate_remote_folder_deletion(Sync *, Node* n)
{
    cout << "Sync - remote folder deletion detected " << n->displayname() << endl;
}

void DemoApp::syncupdate_remote_file_deletion(Sync *, Node* n)
{
    cout << "Sync - remote file deletion detected " << n->displayname() << endl;
}

void DemoApp::syncupdate_get(Sync*, Node *, const char* path)
{
    cout << "Sync - requesting file " << path << endl;
}

void DemoApp::syncupdate_put(Sync*, LocalNode *, const char* path)
{
    cout << "Sync - sending file " << path << endl;
}

void DemoApp::syncupdate_remote_copy(Sync*, const char* name)
{
    cout << "Sync - creating remote file " << name << " by copying existing remote file" << endl;
}

static const char* treestatename(treestate_t ts)
{
    switch (ts)
    {
        case TREESTATE_NONE:
            return "None/Undefined";
        case TREESTATE_SYNCED:
            return "Synced";
        case TREESTATE_PENDING:
            return "Pending";
        case TREESTATE_SYNCING:
            return "Syncing";
    }

    return "UNKNOWN";
}

void DemoApp::syncupdate_treestate(LocalNode* l)
{
    cout << "Sync - state change of node " << l->name << " to " << treestatename(l->ts) << endl;
}

// generic name filter
// FIXME: configurable regexps
static bool is_syncable(const char* name)
{
    return *name != '.' && *name != '~' && strcmp(name, "Thumbs.db") && strcmp(name, "desktop.ini");
}

// determines whether remote node should be synced
bool DemoApp::sync_syncable(Sync *, const char *, string *, Node *n)
{
    return is_syncable(n->displayname());
}

// determines whether local file should be synced
bool DemoApp::sync_syncable(Sync *, const char *name, string *)
{
    return is_syncable(name);
}
#endif

AppFileGet::AppFileGet(Node* n, handle ch, byte* cfilekey, m_off_t csize, m_time_t cmtime, string* cfilename,
                       string* cfingerprint, const string& targetfolder)
{
    if (n)
    {
        h = n->nodehandle;
        hprivate = true;

        *(FileFingerprint*) this = *n;
        name = n->displayname();
    }
    else
    {
        h = ch;
        memcpy(filekey, cfilekey, sizeof filekey);
        hprivate = false;

        size = csize;
        mtime = cmtime;

        if (!cfingerprint->size() || !unserializefingerprint(cfingerprint))
        {
            memcpy(crc.data(), filekey, sizeof crc);
        }

        name = *cfilename;
    }

    localname = name;
    client->fsaccess->name2local(&localname);
    if (!targetfolder.empty())
    {
        string ltf, tf = targetfolder;
        client->fsaccess->path2local(&tf, &ltf);
        localname = ltf + client->fsaccess->localseparator + localname;
    }
}

AppFilePut::AppFilePut(string* clocalname, handle ch, const char* ctargetuser)
{
    // this assumes that the local OS uses an ASCII path separator, which should be true for most
    string separator = client->fsaccess->localseparator;

    // full local path
    localname = *clocalname;

    // target parent node
    h = ch;

    // target user
    targetuser = ctargetuser;

    // erase path component
    name = *clocalname;
    client->fsaccess->local2name(&name);
    client->fsaccess->local2name(&separator);

    name.erase(0, name.find_last_of(*separator.c_str()) + 1);
}

// user addition/update (users never get deleted)
void DemoApp::users_updated(User** u, int count)
{
    if (count == 1)
    {
        cout << "1 user received or updated" << endl;
    }
    else
    {
        cout << count << " users received or updated" << endl;
    }

    if (u)
    {
        User* user;
        for (int i = 0; i < count; i++)
        {
            user = u[i];
            cout << "User " << user->email;
            if (user->getTag()) // false if external change
            {
                cout << " has been changed by your own client" << endl;
            }
            else
            {
                cout << " has been changed externally" << endl;
            }
        }
    }
}

bool notifyAlerts = true;

string displayUser(handle user, MegaClient* mc)
{
    User* u = mc->finduser(user);
    return u ? u->email : "<user not found>";
}

string displayTime(m_time_t t)
{
    char timebuf[32];
    struct tm tmptr;
    m_localtime(t, &tmptr);
    strftime(timebuf, sizeof timebuf, "%c", &tmptr);
    return timebuf;
}

void printAlert(UserAlert::Base& b)
{
    string header, title;
    b.text(header, title, client);
    cout << "**alert " << b.id << ": " << header << " - " << title << " [at " << displayTime(b.timestamp) << "]" << " seen: " << b.seen << endl;
}

void DemoApp::useralerts_updated(UserAlert::Base** b, int count)
{
    if (b && notifyAlerts)
    {
        for (int i = 0; i < count; ++i)
        {
            if (!b[i]->seen)
            {
                printAlert(*b[i]);
            }
        }
    }
}


#ifdef ENABLE_CHAT

void DemoApp::chatcreate_result(TextChat *chat, error e)
{
    if (e)
    {
        cout << "Chat creation failed (" << errorstring(e) << ")" << endl;
    }
    else
    {
        cout << "Chat created successfully" << endl;
        printChatInformation(chat);
        cout << endl;
    }
}

void DemoApp::chatinvite_result(error e)
{
    if (e)
    {
        cout << "Chat invitation failed (" << errorstring(e) << ")" << endl;
    }
    else
    {
        cout << "Chat invitation successful" << endl;
    }
}

void DemoApp::chatremove_result(error e)
{
    if (e)
    {
        cout << "Peer removal failed (" << errorstring(e) << ")" << endl;
    }
    else
    {
        cout << "Peer removal successful" << endl;
    }
}

void DemoApp::chaturl_result(string *url, error e)
{
    if (e)
    {
        cout << "Chat URL retrieval failed (" << errorstring(e) << ")" << endl;
    }
    else
    {
        cout << "Chat URL: " << *url << endl;
    }
}

void DemoApp::chatgrantaccess_result(error e)
{
    if (e)
    {
        cout << "Grant access to node failed (" << errorstring(e) << ")" << endl;
    }
    else
    {
        cout << "Access to node granted successfully" << endl;
    }
}

void DemoApp::chatremoveaccess_result(error e)
{
    if (e)
    {
        cout << "Revoke access to node failed (" << errorstring(e) << ")" << endl;
    }
    else
    {
        cout << "Access to node removed successfully" << endl;
    }
}

void DemoApp::chatupdatepermissions_result(error e)
{
    if (e)
    {
        cout << "Permissions update failed (" << errorstring(e) << ")" << endl;
    }
    else
    {
        cout << "Permissions updated successfully" << endl;
    }
}

void DemoApp::chattruncate_result(error e)
{
    if (e)
    {
        cout << "Truncate message/s failed (" << errorstring(e) << ")" << endl;
    }
    else
    {
        cout << "Message/s truncated successfully" << endl;
    }
}

void DemoApp::chatsettitle_result(error e)
{
    if (e)
    {
        cout << "Set title failed (" << errorstring(e) << ")" << endl;
    }
    else
    {
        cout << "Title updated successfully" << endl;
    }
}

void DemoApp::chatpresenceurl_result(string *url, error e)
{
    if (e)
    {
        cout << "Presence URL retrieval failed (" << errorstring(e) << ")" << endl;
    }
    else
    {
        cout << "Presence URL: " << *url << endl;
    }
}

void DemoApp::chatlink_result(handle h, error e)
{
    if (e)
    {
        cout << "Chat link failed (" << errorstring(e) << ")" << endl;
    }
    else
    {
        if (ISUNDEF(h))
        {
            cout << "Chat link deleted successfully" << endl;
        }
        else
        {
            char hstr[sizeof(handle) * 4 / 3 + 4];
            Base64::btoa((const byte *)&h, MegaClient::CHATLINKHANDLE, hstr);
            cout << "Chat link: " << hstr << endl;
        }
    }
}

void DemoApp::chatlinkclose_result(error e)
{
    if (e)
    {
        cout << "Set private mode for chat failed  (" << errorstring(e) << ")" << endl;
    }
    else
    {
        cout << "Private mode successfully set" << endl;
    }
}

void DemoApp::chatlinkurl_result(handle chatid, int shard, string *url, string *ct, int, m_time_t ts, error e)
{
    if (e)
    {
        cout << "URL request for chat-link failed (" << errorstring(e) << ")" << endl;
    }
    else
    {
        char idstr[sizeof(handle) * 4 / 3 + 4];
        Base64::btoa((const byte *)&chatid, MegaClient::CHATHANDLE, idstr);
        cout << "Chatid: " << idstr << " (shard " << shard << ")" << endl;
        cout << "URL for chat-link: " << url->c_str() << endl;
        cout << "Encrypted chat-topic: " << ct->c_str() << endl;
        cout << "Creation timestamp: " << ts << endl;
    }
}

void DemoApp::chatlinkjoin_result(error e)
{
    if (e)
    {
        cout << "Join to openchat failed (" << errorstring(e) << ")" << endl;
    }
    else
    {
        cout << "Joined to openchat successfully." << endl;
    }
}

void DemoApp::chats_updated(textchat_map *chats, int count)
{
    if (count == 1)
    {
        cout << "1 chat received or updated" << endl;
    }
    else
    {
        cout << count << " chats received or updated" << endl;
    }

    if (chats)
    {
        textchat_map::iterator it;
        for (it = chats->begin(); it != chats->end(); it++)
        {
            printChatInformation(it->second);
        }
    }
}

void DemoApp::printChatInformation(TextChat *chat)
{
    if (!chat)
    {
        return;
    }

    cout << "Chat ID: " << Base64Str<sizeof(handle)>(chat->id) << endl;
    cout << "\tOwn privilege level: " << DemoApp::getPrivilegeString(chat->priv) << endl;
    cout << "\tCreation ts: " << chat->ts << endl;
    cout << "\tChat shard: " << chat->shard << endl;
    if (chat->group)
    {
        cout << "\tGroup chat: yes" << endl;
    }
    else
    {
        cout << "\tGroup chat: no" << endl;
    }
    if (chat->isFlagSet(TextChat::FLAG_OFFSET_ARCHIVE))
    {
        cout << "\tArchived chat: yes" << endl;
    }
    else
    {
        cout << "\tArchived chat: no" << endl;
    }
    if (chat->publicchat)
    {
        cout << "\tPublic chat: yes" << endl;
        cout << "\tUnified key: " << chat->unifiedKey.c_str() << endl;
    }
    else
    {
        cout << "\tPublic chat: no" << endl;
    }
    cout << "\tPeers:";

    if (chat->userpriv)
    {
        cout << "\t\t(userhandle)\t(privilege level)" << endl;
        for (unsigned i = 0; i < chat->userpriv->size(); i++)
        {
            Base64Str<sizeof(handle)> hstr(chat->userpriv->at(i).first);
            cout << "\t\t\t" << hstr;
            cout << "\t" << DemoApp::getPrivilegeString(chat->userpriv->at(i).second) << endl;
        }
    }
    else
    {
        cout << " no peers (only you as participant)" << endl;
    }
    if (chat->tag)
    {
        cout << "\tIs own change: yes" << endl;
    }
    else
    {
        cout << "\tIs own change: no" << endl;
    }
    if (!chat->title.empty())
    {
        cout << "\tTitle: " << chat->title.c_str() << endl;
    }
}

string DemoApp::getPrivilegeString(privilege_t priv)
{
    switch (priv)
    {
    case PRIV_STANDARD:
        return "PRIV_STANDARD (standard access)";
    case PRIV_MODERATOR:
        return "PRIV_MODERATOR (moderator)";
    case PRIV_RO:
        return "PRIV_RO (read-only)";
    case PRIV_RM:
        return "PRIV_RM (removed)";
    case PRIV_UNKNOWN:
    default:
        return "PRIV_UNKNOWN";
    }
}

#endif


void DemoApp::pcrs_updated(PendingContactRequest** list, int count)
{
    int deletecount = 0;
    int updatecount = 0;
    if (list != NULL)
    {
        for (int i = 0; i < count; i++)
        {
            if (list[i]->changed.deleted)
            {
                deletecount++; 
            } 
            else
            {
                updatecount++;
            }
        }
    } 
    else
    {
        // All pcrs are updated
        for (handlepcr_map::iterator it = client->pcrindex.begin(); it != client->pcrindex.end(); it++)
        {
            if (it->second->changed.deleted)
            {
                deletecount++; 
            } 
            else
            {
                updatecount++;
            }
        }
    }

    if (deletecount != 0)
    {
        cout << deletecount << " pending contact request" << (deletecount != 1 ? "s" : "") << " deleted" << endl;
    }
    if (updatecount != 0)
    {
        cout << updatecount << " pending contact request" << (updatecount != 1 ? "s" : "") << " received or updated" << endl;
    }
}

void DemoApp::setattr_result(handle, error e)
{
    if (e)
    {
        cout << "Node attribute update failed (" << errorstring(e) << ")" << endl;
    }
}

void DemoApp::rename_result(handle, error e)
{
    if (e)
    {
        cout << "Node move failed (" << errorstring(e) << ")" << endl;
    }
}

void DemoApp::unlink_result(handle, error e)
{
    if (e)
    {
        cout << "Node deletion failed (" << errorstring(e) << ")" << endl;
    }
}

void DemoApp::fetchnodes_result(error e)
{
    if (e)
    {
        cout << "File/folder retrieval failed (" << errorstring(e) << ")" << endl;
        pdf_to_import = false;
    }
    else
    {
        // check if we fetched a folder link and the key is invalid
        handle h = client->getrootpublicfolder();
        if (h != UNDEF)
        {
            Node *n = client->nodebyhandle(h);
            if (n && (n->attrs.map.find('n') == n->attrs.map.end()))
            {
                cout << "File/folder retrieval succeed, but encryption key is wrong." << endl;
            }
            else
            {
                cout << "Folder link loaded correctly." << endl;
            }
        }

        if (pdf_to_import)
        {
            client->getwelcomepdf();
        }
    }
}

void DemoApp::putnodes_result(error e, targettype_t t, NewNode* nn)
{
    if (t == USER_HANDLE)
    {
        delete[] nn;

        if (!e)
        {
            cout << "Success." << endl;
        }
    }

    if (pdf_to_import)   // putnodes from openfilelink_result()
    {
        if (!e)
        {
            cout << "Welcome PDF file has been imported successfully." << endl;
        }
        else
        {
            cout << "Failed to import Welcome PDF file" << endl;
        }

        pdf_to_import = false;
        return;
    }

    if (e)
    {
        cout << "Node addition failed (" << errorstring(e) << ")" << endl;
    }

    auto i = gOnPutNodeTag.find(client->restag);
    if (i != gOnPutNodeTag.end())
    {
        if (client->nodenotify.size())
        {
            Node* n = client->nodenotify.back();  // same trick as the intermediate layer - only works when puts are one node at a time.
            i->second(n);
            gOnPutNodeTag.erase(i);
        }
    }
}

void DemoApp::share_result(error e)
{
    if (e)
    {
        cout << "Share creation/modification request failed (" << errorstring(e) << ")" << endl;
    }
    else
    {
        if (hlink != UNDEF)
        {
            if (!del)
            {
                Node *n = client->nodebyhandle(hlink);
                if (!n)
                {
                    cout << "Node was not found. (" << Base64Str<sizeof hlink>(hlink) << ")" << endl;

                    hlink = UNDEF;
                    del = ets = 0;
                    return;
                }

                client->getpubliclink(n, del, ets);
            }
            else
            {
                hlink = UNDEF;
                del = ets = 0;
            }
        }
    }
}

void DemoApp::share_result(int, error e)
{
    if (e)
    {
        cout << "Share creation/modification failed (" << errorstring(e) << ")" << endl;
    }
    else
    {
        cout << "Share creation/modification succeeded" << endl;
    }
}

void DemoApp::setpcr_result(handle h, error e, opcactions_t action)
{
    if (e)
    {
        cout << "Outgoing pending contact request failed (" << errorstring(e) << ")" << endl;
    }
    else
    {
        if (h == UNDEF)
        {
            // must have been deleted
            cout << "Outgoing pending contact request " << (action == OPCA_DELETE ? "deleted" : "reminded") << " successfully" << endl;
        } 
        else
        {
            cout << "Outgoing pending contact request succeeded, id: " << Base64Str<MegaClient::PCRHANDLE>(h) << endl;
        }
    }
}

void DemoApp::updatepcr_result(error e, ipcactions_t action)
{
    if (e)
    {
        cout << "Incoming pending contact request update failed (" << errorstring(e) << ")" << endl;
    }
    else
    {
        string labels[3] = {"accepted", "denied", "ignored"};
        cout << "Incoming pending contact request successfully " << labels[(int)action] << endl;
    }
}

void DemoApp::fa_complete(handle h, fatype type, const char* /*data*/, uint32_t len)
{
    cout << "Got attribute of type " << type << " (" << len << " byte(s))";
    Node *n = client->nodebyhandle(h);
    if (n)
    {
        cout << " for " << n->displayname() << endl;
    }
}

int DemoApp::fa_failed(handle, fatype type, int retries, error e)
{
    cout << "File attribute retrieval of type " << type << " failed (retries: " << retries << ") error: " << e << endl;

    return retries > 2;
}

void DemoApp::putfa_result(handle, fatype, error e)
{
    if (e)
    {
        cout << "File attribute attachment failed (" << errorstring(e) << ")" << endl;
    }
}

void DemoApp::putfa_result(handle, fatype, const char*)
{
}

void DemoApp::removecontact_result(error e)
{
    if (e)
    {
        cout << "Contact removal failed (" << errorstring(e) << ")" << endl;
    }
    else
    {
        cout << "Success." << endl;
    }
}

void DemoApp::putua_result(error e)
{
    if (e)
    {
        cout << "User attribute update failed (" << errorstring(e) << ")" << endl;
    }
    else
    {
        cout << "Success." << endl;
    }
}

void DemoApp::getua_result(error e)
{
    if (client->fetchingkeys)
    {
        return;
    }

    cout << "User attribute retrieval failed (" << errorstring(e) << ")" << endl;
}

void DemoApp::getua_result(byte* data, unsigned l, attr_t type)
{
    if (client->fetchingkeys)
    {
        return;
    }

    if (gVerboseMode)
    {
        cout << "Received " << l << " byte(s) of user attribute: ";
        fwrite(data, 1, l, stdout);
        cout << endl;

        if (type == ATTR_ED25519_PUBK)
        {
            cout << "Credentials: " << AuthRing::fingerprint(string((const char*)data, l), true) << endl;
        }
    }
}

void DemoApp::getua_result(TLVstore *tlv, attr_t type)
{
    if (client->fetchingkeys)
    {
        return;
    }

    if (!tlv)
    {
        cout << "Error getting private user attribute" << endl;
    }
    else if (!gVerboseMode)
    {
        cout << "Received a TLV with " << tlv->size() << " item(s) of user attribute: " << endl;

        vector<string> *keys = tlv->getKeys();
        vector<string>::const_iterator it;
        unsigned valuelen;
        string value, key;
        char *buf;
        for (it=keys->begin(); it != keys->end(); it++)
        {
            key = (*it).empty() ? "(no key)" : *it;
            value = tlv->get(*it);
            valuelen = unsigned(value.length());

            buf = new char[valuelen * 4 / 3 + 4];
            Base64::btoa((const byte *) value.data(), valuelen, buf);

            cout << "\t" << key << "\t" << buf << endl;
            delete [] buf;
        }
        delete keys;
    }
}

#ifdef DEBUG
void DemoApp::delua_result(error e)
{
    if (e)
    {
        cout << "User attribute removal failed (" << errorstring(e) << ")" << endl;
    }
    else
    {
        cout << "Success." << endl;
    }
}
#endif


void DemoApp::notify_retry(dstime dsdelta, retryreason_t)
{
    if (dsdelta)
    {
        cout << "API request failed, retrying in " << dsdelta * 100 << " ms - Use 'retry' to retry immediately..."
             << endl;
    }
    else
    {
        cout << "Retried API request completed" << endl;
    }
}

static void store_line(char*);
static void process_line(char *);
static char* line;

static AccountDetails account;

static handle cwd = UNDEF;

static const char* rootnodenames[] =
{ "ROOT", "INBOX", "RUBBISH" };
static const char* rootnodepaths[] =
{ "/", "//in", "//bin" };

static void nodestats(int* c, const char* action)
{
    if (c[FILENODE])
    {
        cout << c[FILENODE] << ((c[FILENODE] == 1) ? " file" : " files");
    }
    if (c[FILENODE] && c[FOLDERNODE])
    {
        cout << " and ";
    }
    if (c[FOLDERNODE])
    {
        cout << c[FOLDERNODE] << ((c[FOLDERNODE] == 1) ? " folder" : " folders");
    }

    if (c[FILENODE] || c[FOLDERNODE])
    {
        cout << " " << action << endl;
    }
}

// list available top-level nodes and contacts/incoming shares
static void listtrees()
{
    for (int i = 0; i < (int) (sizeof client->rootnodes / sizeof *client->rootnodes); i++)
    {
        if (client->rootnodes[i] != UNDEF)
        {
            cout << rootnodenames[i] << " on " << rootnodepaths[i] << endl;
        }
    }

    for (user_map::iterator uit = client->users.begin(); uit != client->users.end(); uit++)
    {
        User* u = &uit->second;
        Node* n;

        if (u->show == VISIBLE || u->sharing.size())
        {
            for (handle_set::iterator sit = u->sharing.begin(); sit != u->sharing.end(); sit++)
            {
                if ((n = client->nodebyhandle(*sit)) && n->inshare)
                {
                    cout << "INSHARE on " << u->email << ":" << n->displayname() << " ("
                         << getAccessLevelStr(n->inshare->access) << ")" << endl;
                }
            }
        }
    }

    if (clientFolder && !ISUNDEF(clientFolder->rootnodes[0]))
    {
        Node *n = clientFolder->nodebyhandle(clientFolder->rootnodes[0]);
        if (n)
        {
            cout << "FOLDERLINK on " << n->displayname() << ":" << endl;
        }
    }
}

// returns node pointer determined by path relative to cwd
// path naming conventions:
// * path is relative to cwd
// * /path is relative to ROOT
// * //in is in INBOX
// * //bin is in RUBBISH
// * X: is user X's INBOX
// * X:SHARE is share SHARE from user X
// * Y:name is folder in FOLDERLINK, Y is the public handle
// * : and / filename components, as well as the \, must be escaped by \.
// (correct UTF-8 encoding is assumed)
// returns NULL if path malformed or not found
static Node* nodebypath(const char* ptr, string* user = NULL, string* namepart = NULL)
{
    vector<string> c;
    string s;
    int l = 0;
    const char* bptr = ptr;
    int remote = 0;
    int folderlink = 0;
    Node* n = nullptr;
    Node* nn;

    // split path by / or :
    do {
        if (!l)
        {
            if (*(const signed char*)ptr >= 0)
            {
                if (*ptr == '\\')
                {
                    if (ptr > bptr)
                    {
                        s.append(bptr, ptr - bptr);
                    }

                    bptr = ++ptr;

                    if (*bptr == 0)
                    {
                        c.push_back(s);
                        break;
                    }

                    ptr++;
                    continue;
                }

                if (*ptr == '/' || *ptr == ':' || !*ptr)
                {
                    if (*ptr == ':')
                    {
                        if (c.size())
                        {
                            return NULL;
                        }

                        remote = 1;
                    }

                    if (ptr > bptr)
                    {
                        s.append(bptr, ptr - bptr);
                    }

                    bptr = ptr + 1;

                    c.push_back(s);

                    s.erase();
                }
            }
            else if ((*ptr & 0xf0) == 0xe0)
            {
                l = 1;
            }
            else if ((*ptr & 0xf8) == 0xf0)
            {
                l = 2;
            }
            else if ((*ptr & 0xfc) == 0xf8)
            {
                l = 3;
            }
            else if ((*ptr & 0xfe) == 0xfc)
            {
                l = 4;
            }
        }
        else
        {
            l--;
        }
    } while (*ptr++);

    if (l)
    {
        return NULL;
    }

    if (remote)
    {
        // target: user inbox - record username/email and return NULL
        if (c.size() == 2 && c[0].find("@") != string::npos && !c[1].size())
        {
            if (user)
            {
                *user = c[0];
            }

            return NULL;
        }

        // target is not a user, but a public folder link
        if (c.size() >= 2 && c[0].find("@") == string::npos)
        {
            if (!clientFolder)
            {
                return NULL;
            }

            n = clientFolder->nodebyhandle(clientFolder->rootnodes[0]);
            if (c.size() == 2 && c[1].empty())
            {
                return n;
            }
            l = 1;   // <folder_name>:[/<subfolder>][/<file>]
            folderlink = 1;
        }

        User* u;

        if ((u = client->finduser(c[0].c_str())))
        {
            // locate matching share from this user
            handle_set::iterator sit;
            string name;
            for (sit = u->sharing.begin(); sit != u->sharing.end(); sit++)
            {
                if ((n = client->nodebyhandle(*sit)))
                {
                    if(!name.size())
                    {
                        name =  c[1];
                        n->client->fsaccess->normalize(&name);
                    }

                    if (!strcmp(name.c_str(), n->displayname()))
                    {
                        l = 2;
                        break;
                    }
                }
            }
        }

        if (!l)
        {
            return NULL;
        }
    }
    else
    {
        // path starting with /
        if (c.size() > 1 && !c[0].size())
        {
            // path starting with //
            if (c.size() > 2 && !c[1].size())
            {
                if (c[2] == "in")
                {
                    n = client->nodebyhandle(client->rootnodes[1]);
                }
                else if (c[2] == "bin")
                {
                    n = client->nodebyhandle(client->rootnodes[2]);
                }
                else
                {
                    return NULL;
                }

                l = 3;
            }
            else
            {
                n = client->nodebyhandle(client->rootnodes[0]);

                l = 1;
            }
        }
        else
        {
            n = client->nodebyhandle(cwd);
        }
    }

    // parse relative path
    while (n && l < (int)c.size())
    {
        if (c[l] != ".")
        {
            if (c[l] == "..")
            {
                if (n->parent)
                {
                    n = n->parent;
                }
            }
            else
            {
                // locate child node (explicit ambiguity resolution: not implemented)
                if (c[l].size())
                {
                    if (folderlink)
                    {
                        nn = clientFolder->childnodebyname(n, c[l].c_str());
                    }
                    else
                    {
                        nn = client->childnodebyname(n, c[l].c_str());
                    }

                    if (!nn)
                    {
                        // mv command target? return name part of not found
                        if (namepart && l == (int) c.size() - 1)
                        {
                            *namepart = c[l];
                            return n;
                        }

                        return NULL;
                    }

                    n = nn;
                }
            }
        }

        l++;
    }

    return n;
}

static void listnodeshares(Node* n)
{
    if(n->outshares)
    {
        for (share_map::iterator it = n->outshares->begin(); it != n->outshares->end(); it++)
        {
            cout << "\t" << n->displayname();

            if (it->first)
            {
                cout << ", shared with " << it->second->user->email << " (" << getAccessLevelStr(it->second->access) << ")"
                     << endl;
            }
            else
            {
                cout << ", shared as exported folder link" << endl;
            }
        }
    }
}

void TreeProcListOutShares::proc(MegaClient*, Node* n)
{
    listnodeshares(n);
}

bool handles_on = false;

static void dumptree(Node* n, bool recurse, int depth = 0, const char* title = NULL)
{
    if (depth)
    {
        if (!title && !(title = n->displayname()))
        {
            title = "CRYPTO_ERROR";
        }

        for (int i = depth; i--; )
        {
            cout << "\t";
        }

        cout << title << " (";

        switch (n->type)
        {
            case FILENODE:
                cout << n->size;

                if (handles_on)
                {
                    Base64Str<MegaClient::NODEHANDLE> handlestr(n->nodehandle);
                    cout << " " << handlestr.chars;
                }

                const char* p;
                if ((p = strchr(n->fileattrstring.c_str(), ':')))
                {
                    cout << ", has attributes " << p + 1;
                }

                if (n->plink)
                {
                    cout << ", shared as exported";
                    if (n->plink->ets)
                    {
                        cout << " temporal";
                    }
                    else
                    {
                        cout << " permanent";
                    }
                    cout << " file link";
                }

                break;

            case FOLDERNODE:
                cout << "folder";

                if (handles_on)
                {
                    Base64Str<MegaClient::NODEHANDLE> handlestr(n->nodehandle);
                    cout << " " << handlestr.chars;
                }

                if(n->outshares)
                {
                    for (share_map::iterator it = n->outshares->begin(); it != n->outshares->end(); it++)
                    {
                        if (it->first)
                        {
                            cout << ", shared with " << it->second->user->email << ", access "
                                 << getAccessLevelStr(it->second->access);
                        }
                    }

                    if (n->plink)
                    {
                        cout << ", shared as exported";
                        if (n->plink->ets)
                        {
                            cout << " temporal";
                        }
                        else
                        {
                            cout << " permanent";
                        }
                        cout << " folder link";
                    }
                }

                if (n->pendingshares)
                {
                    for (share_map::iterator it = n->pendingshares->begin(); it != n->pendingshares->end(); it++)
                    {
                        if (it->first)
                        {
                            cout << ", shared (still pending) with " << it->second->pcr->targetemail << ", access "
                                 << getAccessLevelStr(it->second->access);
                        }                        
                    }
                }

                if (n->inshare)
                {
                    cout << ", inbound " << getAccessLevelStr(n->inshare->access) << " share";
                }
                break;

            default:
                cout << "unsupported type, please upgrade";
        }

        cout << ")" << (n->changed.removed ? " (DELETED)" : "") << endl;

        if (!recurse)
        {
            return;
        }
    }

    if (n->type != FILENODE)
    {
        for (node_list::iterator it = n->children.begin(); it != n->children.end(); it++)
        {
            dumptree(*it, recurse, depth + 1);
        }
    }
}

#ifdef USE_FILESYSTEM
static void local_dumptree(const fs::path& de, int recurse, int depth = 0)
{
    if (depth)
    {
        for (int i = depth; i--; )
        {
            cout << "\t";
        }

        cout << de.filename().u8string() << " (";

        if (fs::is_directory(de))
        {
            cout << "folder";
        }

        cout << ")" << endl;

        if (!recurse)
        {
            return;
        }
    }

    if (fs::is_directory(de))
    {
        for (auto i = fs::directory_iterator(de); i != fs::directory_iterator(); ++i)
        {
            local_dumptree(*i, recurse, depth + 1);
        }
    }
}
#endif

static void nodepath(handle h, string* path)
{
    Node* n = client->nodebyhandle(h);
    *path = n ? n->displaypath() : "";
}

appfile_list appxferq[2];

static char dynamicprompt[128];

static const char* prompts[] =
{
    "MEGAcli> ", "Password:", "Old Password:", "New Password:", "Retype New Password:", "Master Key (base64):", "Type 2FA pin:", "Type pin to enable 2FA:"
};

enum prompttype
{
    COMMAND, LOGINPASSWORD, OLDPASSWORD, NEWPASSWORD, PASSWORDCONFIRM, MASTERKEY, LOGINTFA, SETTFA
};

static prompttype prompt = COMMAND;

#if defined(WIN32) && defined(NO_READLINE)
static char pw_buf[512];  // double space for unicode
#else
static char pw_buf[256];  
#endif

static int pw_buf_pos;

static void setprompt(prompttype p)
{
    prompt = p;

    if (p == COMMAND)
    {
        console->setecho(true);
    }
    else
    {
        pw_buf_pos = 0;
#if defined(WIN32) && defined(NO_READLINE)
        static_cast<WinConsole*>(console)->updateInputPrompt(prompts[p]);
#else
        cout << prompts[p] << flush;
#endif
        console->setecho(false);
    }
}

class TreeProcCopy_mcli : public TreeProc
{
    // This is a duplicate of the TreeProcCopy declared in treeproc.h and defined in megaapi_impl.cpp.  
    // However some products are built with the megaapi_impl intermediate layer and some without so
    // we can avoid duplicated symbols in some products this way
public:
    NewNode * nn;
    unsigned nc;


    TreeProcCopy_mcli()
    {
        nn = NULL;
        nc = 0;
    }

    void allocnodes()
    {
        nn = new NewNode[nc];
    }

    ~TreeProcCopy_mcli()
    {
        delete[] nn;
    }

    // determine node tree size (nn = NULL) or write node tree to new nodes array
    void proc(MegaClient* mc, Node* n)
    {
        if (nn)
        {
            string attrstring;
            SymmCipher key;
            NewNode* t = nn + --nc;

            // copy node
            t->source = NEW_NODE;
            t->type = n->type;
            t->nodehandle = n->nodehandle;
            t->parenthandle = n->parent ? n->parent->nodehandle : UNDEF;

            // copy key (if file) or generate new key (if folder)
            if (n->type == FILENODE)
            {
                t->nodekey = n->nodekey();
            }
            else
            {
                byte buf[FOLDERNODEKEYLENGTH];
                mc->rng.genblock(buf, sizeof buf);
                t->nodekey.assign((char*) buf, FOLDERNODEKEYLENGTH);
            }

            key.setkey((const byte*) t->nodekey.data(), n->type);

            AttrMap tattrs;
            tattrs.map = n->attrs.map;
            nameid rrname = AttrMap::string2nameid("rr");
            attr_map::iterator it = tattrs.map.find(rrname);
            if (it != tattrs.map.end())
            {
                LOG_debug << "Removing rr attribute";
                tattrs.map.erase(it);
            }

            t->attrstring = new string;
            tattrs.getjson(&attrstring);
            mc->makeattr(&key, t->attrstring, attrstring.c_str());
        }
        else
        {
            nc++;
        }
    }
};

int loadfile(string* name, string* data)
{
    auto fa = client->fsaccess->newfileaccess();

    if (fa->fopen(name, 1, 0))
    {
        data->resize(size_t(fa->size));
        fa->fread(data, unsigned(data->size()), 0, 0);
        return 1;
    }
    return 0;
}

void xferq(direction_t d, int cancel, bool showActive, bool showAll, bool showCount)
{
    string name;
    int count = 0, activeCount = 0;

    DBTableTransactionCommitter committer(client->tctable);
    for (appfile_list::iterator it = appxferq[d].begin(); it != appxferq[d].end(); )
    {
        if (cancel < 0 || cancel == (*it)->seqno)
        {
            bool active = (*it)->transfer && (*it)->transfer->slot;
            (*it)->displayname(&name);

            if (active && showActive || showAll)
            {
                cout << (*it)->seqno << ": " << name;

                if (d == PUT)
                {
                    AppFilePut* f = (AppFilePut*)*it;

                    cout << " -> ";

                    if (f->targetuser.size())
                    {
                        cout << f->targetuser << ":";
                    }
                    else
                    {
                        string path;
                        nodepath(f->h, &path);
                        cout << path;
                    }
                }

                if (active)
                {
                    cout << " [ACTIVE] " << ((*it)->transfer->slot->progressreported * 100 / ((*it)->transfer->size ? (*it)->transfer->size : 1)) << "% of " << (*it)->transfer->size;
                }
                cout << endl;
            }

            if (cancel >= 0)
            {
                cout << "Cancelling..." << endl;


                if ((*it)->transfer)
                {
                    client->stopxfer(*it++, &committer);  // stopping calls us back, we delete it, destructor removes it from the map
                }
                continue;
            }

            ++count;
            activeCount += active ? 1 : 0;
        }
        ++it;
    }
    if (showCount)
    {
        cout << "Transfer count: " << count << " active: " << activeCount << endl;
    }
}

#ifdef USE_MEDIAINFO

string showMediaInfo(const MediaProperties& mp, MediaFileInfo& mediaInfo, bool oneline)
{
    ostringstream out;
    string sep(oneline ? " " : "\n");

    MediaFileInfo::MediaCodecs::shortformatrec sf;
    sf.containerid = 0;
    sf.videocodecid = 0;
    sf.audiocodecid = 0;
    if (mp.shortformat == 255)
    {
        return "MediaInfo could not identify this file";
    }
    else if (mp.shortformat == 0)
    {
        // from attribute 9
        sf.containerid = mp.containerid;
        sf.videocodecid = mp.videocodecid;
        sf.audiocodecid = mp.audiocodecid;
    }
    else if (mp.shortformat < mediaInfo.mediaCodecs.shortformats.size())
    {
        sf = mediaInfo.mediaCodecs.shortformats[mp.shortformat];
    }

    for (std::map<std::string, unsigned>::const_iterator i = mediaInfo.mediaCodecs.containers.begin(); i != mediaInfo.mediaCodecs.containers.end(); ++i)
    {
        if (i->second == sf.containerid)
        {
            out << "Format: " << i->first << sep;
        }
    }
    for (std::map<std::string, unsigned>::const_iterator i = mediaInfo.mediaCodecs.videocodecs.begin(); i != mediaInfo.mediaCodecs.videocodecs.end(); ++i)
    {
        if (i->second == sf.videocodecid)
        {
            out << "Video: " << i->first << sep;
        }
    }

    for (std::map<std::string, unsigned>::const_iterator i = mediaInfo.mediaCodecs.audiocodecs.begin(); i != mediaInfo.mediaCodecs.audiocodecs.end(); ++i)
    {
        if (i->second == sf.audiocodecid)
        {
            out << "Audio: " << i->first << sep;
        }
    }

    if (mp.width > 0)
    {
        out << "Width: " << mp.width << sep;
    }
    if (mp.height > 0)
    {
        out << "Height: " << mp.height << sep;
    }
    if (mp.fps > 0)
    {
        out << "Fps: " << mp.fps << sep;
    }
    if (mp.playtime > 0)
    {
        out << "Playtime: " << mp.playtime << sep;
    }

    string result = out.str();
    result.erase(result.size() - (result.empty() ? 0 : 1));
    return result;
}

string showMediaInfo(const std::string& fileattributes, uint32_t fakey[4], MediaFileInfo& mediaInfo, bool oneline)
{
    MediaProperties mp = MediaProperties::decodeMediaPropertiesAttributes(fileattributes, fakey);
    return showMediaInfo(mp, mediaInfo, oneline);
}

string showMediaInfo(Node* n, MediaFileInfo& /*mediaInfo*/, bool oneline)
{
    if (n->hasfileattribute(fa_media))
    {
        MediaProperties mp = MediaProperties::decodeMediaPropertiesAttributes(n->fileattrstring, (uint32_t*)(n->nodekey().data() + FILENODEKEYLENGTH / 2));
        return showMediaInfo(mp, client->mediaFileInfo, oneline);
    }
    return "The node has no mediainfo attribute";
}

#endif

// password change-related state information
static byte pwkey[SymmCipher::KEYLENGTH];
static byte pwkeybuf[SymmCipher::KEYLENGTH];
static byte newpwkey[SymmCipher::KEYLENGTH];
static string newpassword;

// readline callback - exit if EOF, add to history unless password
#if !defined(WIN32) || !defined(NO_READLINE)
static void store_line(char* l)
{
    if (!l)
    {
        delete console;
        exit(0);
    }

#ifndef NO_READLINE
    if (*l && prompt == COMMAND)
    {
        add_history(l);
    }
#endif

    line = l;
}
#endif

class FileFindCommand : public Command
{
public:
    struct Stack : public std::deque<handle>
    {
        size_t filesLeft = 0;
        set<string> servers;
    };
        
    FileFindCommand(std::shared_ptr<Stack>& s, MegaClient* mc) : stack(s)
    {
        h = stack->front();
        stack->pop_front();

        client = mc;

        cmd("g");
        arg("n", (byte*)&h, MegaClient::NODEHANDLE);
        arg("g", 1);
        arg("v", 2);  // version 2: server can supply details for cloudraid files

        if (mc->usehttps)
        {
            arg("ssl", 2);
        }
    }

    static string server(const string& url)
    {
        const string pattern("://");
        size_t start_index = url.find(pattern);
        if (start_index != string::npos)
        {
            start_index += pattern.size();
            const size_t end_index = url.find("/", start_index);
            if (end_index != string::npos)
            {
                return url.substr(start_index, end_index - start_index);
            }
        }
        return "";
    }

    // process file credentials
    void procresult() override
    {
        if (client->json.isnumeric())
        {
            client->json.getint();
        }
        else
        {
            std::vector<string> tempurls;
            bool done = false;
            while (!done)
            {
                switch (client->json.getnameid())
                {
                case EOO:
                    done = true;
                    break;

                case 'g':
                    if (client->json.enterarray())   // now that we are requesting v2, the reply will be an array of 6 URLs for a raid download, or a single URL for the original direct download
                    {
                        for (;;)
                        {
                            std::string tu;
                            if (!client->json.storeobject(&tu))
                            {
                                break;
                            }
                            tempurls.push_back(tu);
                        }
                        client->json.leavearray();
                        if (tempurls.size() == 6)
                        {
                            if (Node* n = client->nodebyhandle(h))
                            {
                                cout << n->displaypath() << endl;

                                for (const auto& url : tempurls)
                                {
                                    stack->servers.insert(server(url));
                                }
                            }
                        }
                        break;
                    }
                    // otherwise fall through

                default:
                    client->json.storeobject();
                }
            }
        }

        // now query for the next one - we don't send them all at once as there may be a lot!
        --stack->filesLeft;
        if (!stack->empty())
        {
            client->reqs.add(new FileFindCommand(stack, client));
        }
        else if (!stack->filesLeft)
        {
            cout << "<find complete>" << endl;
            for (auto s : stack->servers)
            {
                cout << s << endl;
            }
        }
    }

private:
    handle h;
    std::shared_ptr<Stack> stack;
};


void getDepthFirstFileHandles(Node* n, deque<handle>& q)
{
    for (auto c : n->children)
    {
        if (c->type == FILENODE)
        {
            q.push_back(c->nodehandle);
        }
    }
    for (auto& c : n->children)
    {
        if (c->type > FILENODE)
        {
            getDepthFirstFileHandles(c, q);
        }
    }
}

void exec_find(autocomplete::ACState& s)
{
    if (s.words[1].s == "raided")
    {
        if (Node* n = client->nodebyhandle(cwd))
        {
            auto q = std::make_shared<FileFindCommand::Stack>();
            getDepthFirstFileHandles(n, *q);
            q->filesLeft = q->size();
            cout << "<find checking " << q->size() << " files>" << endl;
            if (q->empty())
            {
                cout << "<find complete>" << endl;
            }
            else
            {
                for (int i = 0; i < 25 && !q->empty(); ++i)
                {
                    client->reqs.add(new FileFindCommand(q, client));
                }
            }
        }
    }
}

bool typematchesnodetype(nodetype_t pathtype, nodetype_t nodetype)
{
    switch (pathtype)
    {
    case FILENODE: 
    case FOLDERNODE: return nodetype == pathtype;
    default: return false;
    }
}

#ifdef USE_FILESYSTEM
bool recursiveCompare(Node* mn, fs::path p)
{
    nodetype_t pathtype = fs::is_directory(p) ? FOLDERNODE : fs::is_regular_file(p) ? FILENODE : TYPE_UNKNOWN;
    if (!typematchesnodetype(pathtype, mn->type))
    {
        cout << "Path type mismatch: " << mn->displaypath() << ":" << mn->type << " " << p.u8string() << ":" << pathtype << endl;
        return false;
    }

    if (pathtype == FILENODE)
    {
        uint64_t size = (uint64_t) fs::file_size(p);
        if (size != (uint64_t) mn->size)
        {
            cout << "File size mismatch: " << mn->displaypath() << ":" << mn->size << " " << p.u8string() << ":" << size << endl;
        }
    }

    if (pathtype != FOLDERNODE)
    {
        return true;
    }

    multimap<string, Node*> ms;
    multimap<string, fs::path> ps;
    for (auto& m : mn->children)
    {
        string leafname = m->displayname();
        client->fsaccess->escapefsincompatible(&leafname);
        ms.emplace(leafname, m);
    }
    for (fs::directory_iterator pi(p); pi != fs::directory_iterator(); ++pi)
    {
        auto leafname = pi->path().filename().u8string();
        client->fsaccess->escapefsincompatible(&leafname);
        ps.emplace(leafname, pi->path());
    }

    for (auto p_iter = ps.begin(); p_iter != ps.end(); )
    {
        auto er = ms.equal_range(p_iter->first);
        auto next_p = p_iter;
        ++next_p;
        for (auto i = er.first; i != er.second; ++i)
        {
            if (recursiveCompare(i->second, p_iter->second))
            {
                ms.erase(i);
                ps.erase(p_iter);
                break;
            }
        }
        p_iter = next_p;
    }
    if (ps.empty() && ms.empty())
    {
        return true;
    }
    else
    {
        cout << "Extra content detected between " << mn->displaypath() << " and " << p.u8string() << endl;
        for (auto& mi : ms) cout << "Extra remote: " << mi.first << endl;
        for (auto& pi : ps) cout << "Extra local: " << pi.second << endl;
        return false;
    };
}
#endif
Node* nodeFromRemotePath(const string& s)
{
    Node* n;
    if (s.empty())
    {
        n = client->nodebyhandle(cwd);
    }
    else 
    {
        n = nodebypath(s.c_str());
    }
    if (!n)
    {
        cout << "remote path not found: '" << s << "'" << endl;
    }
    return n;
}

#ifdef MEGA_MEASURE_CODE

void exec_deferRequests(autocomplete::ACState& s)
{
    // cause all the API requests of this type to be gathered up so they will be sent in a single batch, for timing purposes
    bool putnodes = s.extractflag("-putnodes");
    bool movenode = s.extractflag("-movenode");
    bool delnode = s.extractflag("-delnode");

    client->reqs.deferRequests =    [=](Command* c)
                                    { 
                                        return  (putnodes && dynamic_cast<CommandPutNodes*>(c)) ||
                                                (movenode && dynamic_cast<CommandMoveNode*>(c)) ||
                                                (delnode && dynamic_cast<CommandDelNode*>(c));
                                    };
}

void exec_sendDeferred(autocomplete::ACState& s)
{
    // send those gathered up commands, and optionally reset the gathering 
    client->reqs.sendDeferred();
    
    if (s.extractflag("-reset"))
    {
        client->reqs.deferRequests = nullptr;
    }
}

void exec_codeTimings(autocomplete::ACState& s)
{
    bool reset = s.extractflag("-reset");
    cout << client->performanceStats.report(reset, client->httpio, client->waiter, client->reqs) << flush;
}

#endif

#ifdef USE_FILESYSTEM
fs::path pathFromLocalPath(const string& s, bool mustexist)
{
    fs::path p = s.empty() ? fs::current_path() : fs::u8path(s);
#ifdef WIN32
    p = fs::u8path("\\\\?\\" + p.u8string());
#endif
    if (mustexist && !fs::exists(p))
    {
        cout << "local path not found: '" << s << "'";
        return fs::path();
    }
    return p;
}

void exec_treecompare(autocomplete::ACState& s)
{
    fs::path p = pathFromLocalPath(s.words[1].s, true);
    Node* n = nodeFromRemotePath(s.words[2].s);
    if (n && !p.empty())
    {
        recursiveCompare(n, p);
    }
}


bool buildLocalFolders(fs::path targetfolder, const string& prefix, int foldersperfolder, int recurselevel, int filesperfolder, int filesize, int& totalfilecount, int& totalfoldercount)
{
    fs::path p = targetfolder / fs::u8path(prefix);
    if (!fs::create_directory(p))
        return false;
    ++totalfoldercount;

    for (int i = 0; i < filesperfolder; ++i)
    {
        string filename = prefix + "_file_" + std::to_string(++totalfilecount);
        fs::path fp = p / fs::u8path(filename);
        ofstream fs(fp.u8string(), std::ios::binary);
        
        for (unsigned j = filesize / sizeof(int); j--; )
        {
            fs.write((char*)&totalfilecount, sizeof(int));
        }
        fs.write((char*)&totalfilecount, filesize % sizeof(int));
    }

    if (recurselevel > 1)
    {
        for (int i = 0; i < foldersperfolder; ++i)
        {
            if (!buildLocalFolders(p, prefix + "_" + std::to_string(i), foldersperfolder, recurselevel - 1, filesperfolder, filesize, totalfilecount, totalfoldercount))
                return false;
        }
    }
    return true;
}

void exec_generatetestfilesfolders(autocomplete::ACState& s)
{
    string param, nameprefix = "test";
    int folderdepth = 1, folderwidth = 1, filecount = 100, filesize = 1024;
    if (s.extractflagparam("-folderdepth", param)) folderdepth = atoi(param.c_str());
    if (s.extractflagparam("-folderwidth", param)) folderwidth = atoi(param.c_str());
    if (s.extractflagparam("-filecount", param)) filecount = atoi(param.c_str());
    if (s.extractflagparam("-filesize", param)) filesize = atoi(param.c_str());
    if (s.extractflagparam("-nameprefix", param)) nameprefix = param;

    fs::path p = pathFromLocalPath(s.words[1].s, true);
    if (!p.empty())
    {
        int totalfilecount = 0, totalfoldercount = 0;
        buildLocalFolders(p, nameprefix, folderwidth, folderdepth, filecount, filesize, totalfilecount, totalfoldercount);
        cout << "created " << totalfilecount << " files and " << totalfoldercount << " folders";
    }
}

#endif

void exec_getcloudstorageused(autocomplete::ACState& s)
{
    cout << client->mFingerprints.getSumSizes() << endl;
}

void exec_getuserquota(autocomplete::ACState& s)
{
    bool storage = s.extractflag("-storage");
    bool transfer = s.extractflag("-transfer");
    bool pro = s.extractflag("-pro");

    if (!storage && !transfer && !pro)
    {
        storage = transfer = pro = true;
    }    

    client->getaccountdetails(new AccountDetails, storage, transfer, pro, false, false, false, -1);
}

void exec_querytransferquota(autocomplete::ACState& ac)
{
    client->querytransferquota(atoll(ac.words[1].s.c_str()));
}

void DemoApp::querytransferquota_result(int n)
{
    cout << "querytransferquota_result: " << n << endl;
}

autocomplete::ACN autocompleteTemplate;

void exec_help(ac::ACState&)
{
    cout << *autocompleteTemplate << flush;
}

bool quit_flag = false;

void exec_quit(ac::ACState&)
{
    quit_flag = true;
}

void exec_showattributes(autocomplete::ACState& s)
{
    if (const Node* n = nodeFromRemotePath(s.words[1].s))
    {
        for (auto pair : n->attrs.map)
        {
            char namebuf[10]{};
            AttrMap::nameid2string(pair.first, namebuf);
            if (pair.first == 'c')
            {
                FileFingerprint f;
                f.unserializefingerprint(&pair.second);
                cout << namebuf << ": " << pair.second << " (fingerprint: size " << f.size << " mtime " << f.mtime
                    << " crc " << std::hex << f.crc[0] << " " << f.crc[1] << " " << f.crc[2] << " " << f.crc[3] << std::dec << ")"
                    << " (node fingerprint: size " << n->size << " mtime " << n->mtime
                    << " crc " << std::hex << n->crc[0] << " " << n->crc[1] << " " << n->crc[2] << " " << n->crc[3] << std::dec << ")" << endl;
            }
            else
            {
                cout << namebuf << ": " << pair.second << endl;
            }
        }
    }
}

void printAuthringInformation(handle userhandle)
{
    for (auto &it : client->mAuthRings)
    {
        AuthRing &authring = it.second;
        attr_t at = it.first;
        cout << User::attr2string(at) << ": " << endl;
        for (auto &uh : authring.getTrackedUsers())
        {
            if (uh == userhandle || ISUNDEF(userhandle))    // no user was typed --> show authring for all users
            {
                User *user = client->finduser(uh);
                string email = user ? user->email : "not a contact";

                cout << "\tUserhandle: \t" << Base64Str<MegaClient::USERHANDLE>(uh) << endl;
                cout << "\tEmail:      \t" << email << endl;
                cout << "\tFingerprint:\t" << Utils::stringToHex(authring.getFingerprint(uh)) << endl;
                cout << "\tAuth. level: \t" << AuthRing::authMethodToStr(authring.getAuthMethod(uh)) << endl;
            }
        }
    }
}

void exec_setmaxconnections(autocomplete::ACState& s)
{
    auto direction = s.words[1].s == "put" ? PUT : GET;
    if (s.words.size() == 3)
    {
        client->setmaxconnections(direction, atoi(s.words[2].s.c_str()));
    }
    cout << "connections: " << (int)client->connections[direction] << endl;
}


class MegaCLILogger : public ::mega::Logger {
public:
    ofstream mLogFile;

    void log(const char*, int loglevel, const char*, const char *message) override
    {
        if (mLogFile.is_open())
        {
            mLogFile << Waiter::ds << " " << SimpleLogger::toStr(static_cast<LogLevel>(loglevel)) << ": " << message << std::endl;
        }
        else
        {
#ifdef _WIN32
            auto t = std::time(NULL);
            char ts[50];
            if (!std::strftime(ts, sizeof(ts), "%H:%M:%S", std::localtime(&t)))
            {
                ts[0] = '\0';
            }

            string s;
            s.reserve(1024);
            s += ts;
            s += " ";
            s += message;
            s += "\r\n";
            OutputDebugStringA(s.c_str());
#else
            if (loglevel >= SimpleLogger::logCurrentLevel)
            {
                auto t = std::time(NULL);
                char ts[50];
                if (!std::strftime(ts, sizeof(ts), "%H:%M:%S", std::localtime(&t)))
                {
                    ts[0] = '\0';
                }
                std::cout << "[" << ts << "] " << SimpleLogger::toStr(static_cast<LogLevel>(loglevel)) << ": " << message << std::endl;
        }
#endif
        }
    }
};

MegaCLILogger gLogger;



autocomplete::ACN autocompleteSyntax()
{
    using namespace autocomplete;
    std::unique_ptr<Either> p(new Either("      "));

    p->Add(exec_apiurl, sequence(text("apiurl"), opt(sequence(param("url"), opt(param("disablepkp"))))));
    p->Add(exec_login, sequence(text("login"), either(sequence(param("email"), opt(param("password"))), exportedLink(false, true), param("session"), sequence(text("autoresume"), opt(param("id"))))));
    p->Add(exec_begin, sequence(text("begin"), opt(param("ephemeralhandle#ephemeralpw"))));
    p->Add(exec_signup, sequence(text("signup"), either(sequence(param("email"), param("name")), param("confirmationlink"))));
    p->Add(exec_cancelsignup, sequence(text("cancelsignup")));
    p->Add(exec_confirm, sequence(text("confirm")));
    p->Add(exec_session, sequence(text("session"), opt(sequence(text("autoresume"), opt(param("id"))))));
    p->Add(exec_mount, sequence(text("mount")));
    p->Add(exec_ls, sequence(text("ls"), opt(flag("-R")), opt(remoteFSFolder(client, &cwd))));
    p->Add(exec_cd, sequence(text("cd"), opt(remoteFSFolder(client, &cwd))));
    p->Add(exec_pwd, sequence(text("pwd")));
    p->Add(exec_lcd, sequence(text("lcd"), opt(localFSFolder())));
#ifdef USE_FILESYSTEM
    p->Add(exec_lls, sequence(text("lls"), opt(flag("-R")), opt(localFSFolder())));
    p->Add(exec_lpwd, sequence(text("lpwd")));
    p->Add(exec_lmkdir, sequence(text("lmkdir"), localFSFolder()));
#endif
    p->Add(exec_import, sequence(text("import"), exportedLink(true, false)));
    p->Add(exec_folderlinkinfo, sequence(text("folderlink"), opt(param("link"))));
    p->Add(exec_open, sequence(text("open"), exportedLink(false, true)));
    p->Add(exec_put, sequence(text("put"), opt(flag("-r")), localFSPath("localpattern"), opt(either(remoteFSPath(client, &cwd, "dst"),param("dstemail")))));
    p->Add(exec_putq, sequence(text("putq"), repeat(either(flag("-active"), flag("-all"), flag("-count"))), opt(param("cancelslot"))));
#ifdef USE_FILESYSTEM
    p->Add(exec_get, sequence(text("get"), opt(sequence(flag("-r"), opt(flag("-foldersonly")))), remoteFSPath(client, &cwd), opt(sequence(param("offset"), opt(param("length"))))));
#else
    p->Add(exec_get, sequence(text("get"), remoteFSPath(client, &cwd), opt(sequence(param("offset"), opt(param("length"))))));
#endif
    p->Add(exec_get, sequence(text("get"), flag("-re"), param("regularexpression")));
    p->Add(exec_get, sequence(text("get"), exportedLink(true, false), opt(sequence(param("offset"), opt(param("length"))))));
    p->Add(exec_getq, sequence(text("getq"), repeat(either(flag("-active"), flag("-all"), flag("-count"))), opt(param("cancelslot"))));
    p->Add(exec_pause, sequence(text("pause"), either(text("status"), sequence(opt(either(text("get"), text("put"))), opt(text("hard"))))));
    p->Add(exec_getfa, sequence(text("getfa"), wholenumber(1), opt(remoteFSPath(client, &cwd)), opt(text("cancel"))));
#ifdef USE_MEDIAINFO
    p->Add(exec_mediainfo, sequence(text("mediainfo"), either(sequence(text("calc"), localFSFile()), sequence(text("show"), remoteFSFile(client, &cwd)))));
#endif
    p->Add(exec_smsverify, sequence(text("smsverify"), either(sequence(text("send"), param("phonenumber"), opt(param("reverifywhitelisted"))), sequence(text("code"), param("verificationcode")))));
    p->Add(exec_verifiedphonenumber, sequence(text("verifiedphone")));
    p->Add(exec_mkdir, sequence(text("mkdir"), opt(flag("-allowduplicate")), opt(flag("-exactleafname")), remoteFSFolder(client, &cwd)));
    p->Add(exec_rm, sequence(text("rm"), remoteFSPath(client, &cwd), opt(sequence(flag("-regexchild"), param("regex")))));
    p->Add(exec_mv, sequence(text("mv"), remoteFSPath(client, &cwd, "src"), remoteFSPath(client, &cwd, "dst")));
    p->Add(exec_cp, sequence(text("cp"), remoteFSPath(client, &cwd, "src"), either(remoteFSPath(client, &cwd, "dst"), param("dstemail"))));
    p->Add(exec_du, sequence(text("du"), remoteFSPath(client, &cwd)));
#ifdef ENABLE_SYNC
    p->Add(exec_sync, sequence(text("sync"), opt(sequence(localFSPath(), remoteFSPath(client, &cwd, "dst")))));
    p->Add(exec_delsync, sequence(text("delsync"), param("index"), opt(flag("-discardcache"))));
    p->Add(exec_syncconfig, sequence(text("syncconfig"), opt(sequence(param("type (TWOWAY/UP/DOWN)"), opt(sequence(param("syncDeletions (ON/OFF)"), param("forceOverwrite (ON/OFF)")))))));
#endif
    p->Add(exec_export, sequence(text("export"), remoteFSPath(client, &cwd), opt(either(param("expiretime"), text("del")))));
    p->Add(exec_share, sequence(text("share"), opt(sequence(remoteFSPath(client, &cwd), opt(sequence(contactEmail(client), opt(either(text("r"), text("rw"), text("full"))), opt(param("origemail"))))))));
    p->Add(exec_invite, sequence(text("invite"), param("dstemail"), opt(either(param("origemail"), text("del"), text("rmd")))));

    p->Add(exec_clink, sequence(text("clink"), either(text("renew"), sequence(text("query"), param("handle")), sequence(text("del"), opt(param("handle"))))));

    p->Add(exec_ipc, sequence(text("ipc"), param("handle"), either(text("a"), text("d"), text("i")))); 
    p->Add(exec_showpcr, sequence(text("showpcr")));
    p->Add(exec_users, sequence(text("users"), opt(sequence(contactEmail(client), text("del")))));
    p->Add(exec_getua, sequence(text("getua"), param("attrname"), opt(contactEmail(client))));
    p->Add(exec_putua, sequence(text("putua"), param("attrname"), opt(either(text("del"), sequence(text("set"), param("string")), sequence(text("load"), localFSFile())))));
#ifdef DEBUG
    p->Add(exec_delua, sequence(text("delua"), param("attrname")));
#endif
    p->Add(exec_alerts, sequence(text("alerts"), opt(either(text("new"), text("old"), wholenumber(10), text("notify"), text("seen")))));
    p->Add(exec_recentactions, sequence(text("recentactions"), param("hours"), param("maxcount")));
    p->Add(exec_recentnodes, sequence(text("recentnodes"), param("hours"), param("maxcount")));

    p->Add(exec_putbps, sequence(text("putbps"), opt(either(wholenumber(100000), text("auto"), text("none")))));
    p->Add(exec_killsession, sequence(text("killsession"), opt(either(text("all"), param("sessionid")))));
    p->Add(exec_whoami, sequence(text("whoami"), repeat(either(flag("-storage"), flag("-transfer"), flag("-pro"), flag("-transactions"), flag("-purchases"), flag("-sessions")))));
    p->Add(exec_verifycredentials, sequence(text("credentials"), either(text("show"), text("status"), text("verify"), text("reset")), opt(contactEmail(client))));
    p->Add(exec_passwd, sequence(text("passwd")));
    p->Add(exec_reset, sequence(text("reset"), contactEmail(client), opt(text("mk"))));
    p->Add(exec_recover, sequence(text("recover"), param("recoverylink")));
    p->Add(exec_cancel, sequence(text("cancel"), opt(param("cancellink"))));
    p->Add(exec_email, sequence(text("email"), opt(either(param("newemail"), param("emaillink")))));
    p->Add(exec_retry, sequence(text("retry")));
    p->Add(exec_recon, sequence(text("recon")));
    p->Add(exec_reload, sequence(text("reload"), opt(text("nocache"))));
    p->Add(exec_logout, sequence(text("logout")));
    p->Add(exec_locallogout, sequence(text("locallogout")));
    p->Add(exec_symlink, sequence(text("symlink")));
    p->Add(exec_version, sequence(text("version")));
    p->Add(exec_debug, sequence(text("debug"), opt(either(flag("-on"), flag("-off"))), opt(localFSFile())));
    p->Add(exec_verbose, sequence(text("verbose"), opt(either(flag("-on"), flag("-off")))));
#if defined(WIN32) && defined(NO_READLINE)
    p->Add(exec_clear, sequence(text("clear")));
    p->Add(exec_codepage, sequence(text("codepage"), opt(sequence(wholenumber(65001), opt(wholenumber(65001))))));
    p->Add(exec_log, sequence(text("log"), either(text("utf8"), text("utf16"), text("codepage")), localFSFile()));
#endif
    p->Add(exec_test, sequence(text("test"), opt(param("data"))));
#ifdef ENABLE_CHAT
    p->Add(exec_chats, sequence(text("chats")));
    p->Add(exec_chatc, sequence(text("chatc"), param("group"), repeat(opt(sequence(contactEmail(client), either(text("ro"), text("sta"), text("mod")))))));
    p->Add(exec_chati, sequence(text("chati"), param("chatid"), contactEmail(client), either(text("ro"), text("sta"), text("mod"))));
    p->Add(exec_chatcp, sequence(text("chatcp"), param("mownkey"), opt(sequence(text("t"), param("title64"))), repeat(sequence(contactEmail(client), either(text("ro"), text("sta"), text("mod"))))));
    p->Add(exec_chatr, sequence(text("chatr"), param("chatid"), opt(contactEmail(client))));
    p->Add(exec_chatu, sequence(text("chatu"), param("chatid")));
    p->Add(exec_chatup, sequence(text("chatup"), param("chatid"), param("userhandle"), either(text("ro"), text("sta"), text("mod"))));
    p->Add(exec_chatpu, sequence(text("chatpu")));
    p->Add(exec_chatga, sequence(text("chatga"), param("chatid"), param("nodehandle"), param("uid")));
    p->Add(exec_chatra, sequence(text("chatra"), param("chatid"), param("nodehandle"), param("uid")));
    p->Add(exec_chatst, sequence(text("chatst"), param("chatid"), param("title64")));
    p->Add(exec_chata, sequence(text("chata"), param("chatid"), param("archive")));
    p->Add(exec_chatl, sequence(text("chatl"), param("chatid"), either(text("del"), text("query"))));
    p->Add(exec_chatsm, sequence(text("chatsm"), param("chatid"), opt(param("title64"))));
    p->Add(exec_chatlu, sequence(text("chatlu"), param("publichandle")));
    p->Add(exec_chatlj, sequence(text("chatlj"), param("publichandle"), param("unifiedkey")));
#endif
    p->Add(exec_enabletransferresumption, sequence(text("enabletransferresumption"), opt(either(text("on"), text("off")))));
    p->Add(exec_setmaxdownloadspeed, sequence(text("setmaxdownloadspeed"), opt(wholenumber(10000))));
    p->Add(exec_setmaxuploadspeed, sequence(text("setmaxuploadspeed"), opt(wholenumber(10000))));
    p->Add(exec_handles, sequence(text("handles"), opt(either(text("on"), text("off")))));
    p->Add(exec_httpsonly, sequence(text("httpsonly"), opt(either(text("on"), text("off")))));

    p->Add(exec_mfac, sequence(text("mfac")));
    p->Add(exec_mfae, sequence(text("mfae")));
    p->Add(exec_mfad, sequence(text("mfad"), param("pin")));

#if defined(WIN32) && defined(NO_READLINE)
    p->Add(exec_autocomplete, sequence(text("autocomplete"), opt(either(text("unix"), text("dos")))));
    p->Add(exec_history, sequence(text("history")));
#endif
    p->Add(exec_help, either(text("help"), text("h"), text("?")));
    p->Add(exec_quit, either(text("quit"), text("q"), text("exit")));

    p->Add(exec_find, sequence(text("find"), text("raided")));

#ifdef MEGA_MEASURE_CODE
    p->Add(exec_deferRequests, sequence(text("deferrequests"), repeat(either(flag("-putnodes")))));
    p->Add(exec_sendDeferred, sequence(text("senddeferred"), opt(flag("-reset"))));
    p->Add(exec_codeTimings, sequence(text("codetimings"), opt(flag("-reset"))));
#endif

#ifdef USE_FILESYSTEM
    p->Add(exec_treecompare, sequence(text("treecompare"), localFSPath(), remoteFSPath(client, &cwd)));
    p->Add(exec_generatetestfilesfolders, sequence(text("generatetestfilesfolders"), repeat(either(sequence(flag("-folderdepth"), param("depth")), 
                                                                                                   sequence(flag("-folderwidth"), param("width")), 
                                                                                                   sequence(flag("-filecount"), param("count")), 
                                                                                                   sequence(flag("-filesize"), param("size")), 
                                                                                                   sequence(flag("-nameprefix"), param("prefix")))), localFSFolder("parent")));
#endif
    p->Add(exec_querytransferquota, sequence(text("querytransferquota"), param("filesize")));
    p->Add(exec_getcloudstorageused, sequence(text("getcloudstorageused")));
    p->Add(exec_getuserquota, sequence(text("getuserquota"), repeat(either(flag("-storage"), flag("-transfer"), flag("-pro")))));

    p->Add(exec_showattributes, sequence(text("showattributes"), remoteFSPath(client, &cwd)));

    p->Add(exec_setmaxconnections, sequence(text("setmaxconnections"), either(text("put"), text("get")), opt(wholenumber(4))));

    return autocompleteTemplate = std::move(p);
}


#ifdef USE_FILESYSTEM
bool recursiveget(fs::path&& localpath, Node* n, bool folders, unsigned& queued)
{
    if (n->type == FILENODE)
    {
        if (!folders)
        {
            auto f = new AppFileGet(n, UNDEF, NULL, -1, 0, NULL, NULL, localpath.u8string());
            f->appxfer_it = appxferq[GET].insert(appxferq[GET].end(), f);
            DBTableTransactionCommitter committer(client->tctable);
            client->startxfer(GET, f, committer);
            queued += 1;
        }
    }
    else if (n->type == FOLDERNODE || n->type == ROOTNODE)
    {
        fs::path newpath = localpath / fs::u8path(n->type == ROOTNODE ? "ROOTNODE" : n->displayname());
        if (folders)
        {
            std::error_code ec; 
            if (fs::create_directory(newpath, ec) || !ec)
            {
                cout << newpath << endl;
            }
            else
            {
                cout << "Failed trying to create " << newpath << ": " << ec.message() << endl;
                return false;
            }
        }
        for (node_list::iterator it = n->children.begin(); it != n->children.end(); it++)
        {
            if (!recursiveget(std::move(newpath), *it, folders, queued))
            {
                return false;
            }
        }
    }
    return true;
}
#endif

bool regexget(const string& expression, Node* n, unsigned& queued)
{
    try
    {
        std::regex re(expression);

        if (n->type == FOLDERNODE || n->type == ROOTNODE)
        {
            DBTableTransactionCommitter committer(client->tctable);
            for (node_list::iterator it = n->children.begin(); it != n->children.end(); it++)
            {
                if ((*it)->type == FILENODE)
                {
                    if (regex_search(string((*it)->displayname()), re))
                    {
                        auto f = new AppFileGet(n);
                        f->appxfer_it = appxferq[GET].insert(appxferq[GET].end(), f);
                        client->startxfer(GET, f, committer);
                        queued += 1;
                    }
                }
            }
        }
    }
    catch (std::exception& e)
    {
        cout << "ERROR: " << e.what() << endl;
        return false;
    }
    return true;
}

struct Login
{
    string email, password, salt, pin;
    int version;

    Login() : version(0)
    {
    }

    void reset()
    {
        *this = Login();
    }

    void login(MegaClient* mc)
    {
        byte keybuf[SymmCipher::KEYLENGTH];

        if (version == 1)
        {
            if (error e = mc->pw_key(password.c_str(), keybuf))
            {
                cout << "Login error: " << e << endl;
            }
            else
            {
                mc->login(email.c_str(), keybuf, (!pin.empty()) ? pin.c_str() : NULL);
            }
        }
        else if (version == 2 && !salt.empty())
        {
            mc->login2(email.c_str(), password.c_str(), &salt, (!pin.empty()) ? pin.c_str() : NULL);
        }
        else
        {
            cout << "Login unexpected error" << endl;
        }
    }
};
static Login login;

ofstream* pread_file = NULL;
m_off_t pread_file_end = 0;


// execute command
static void process_line(char* l)
{
    switch (prompt)
    {
    case LOGINTFA:
        if (strlen(l) > 1)
        {
            login.pin = l;
            login.login(client);
        }
        else
        {
            cout << endl << "The pin length is invalid, please try to login again." << endl;
        }

        setprompt(COMMAND);
        return;

    case SETTFA:
        client->multifactorauthsetup(l);
        setprompt(COMMAND);
        return;

    case LOGINPASSWORD:

        if (signupcode.size())
        {
            // verify correctness of supplied signup password
            client->pw_key(l, pwkey);
            SymmCipher pwcipher(pwkey);
            pwcipher.ecb_decrypt(signuppwchallenge);

            if (MemAccess::get<int64_t>((const char*)signuppwchallenge + 4))
            {
                cout << endl << "Incorrect password, please try again." << endl;
            }
            else
            {
                client->confirmsignuplink((const byte*)signupcode.data(), unsigned(signupcode.size()),
                    MegaClient::stringhash64(&signupemail, &pwcipher));
            }

            signupcode.clear();
        }
        else if (recoverycode.size())   // cancelling account --> check password
        {
            client->pw_key(l, pwkey);
            client->validatepwd(pwkey);
        }
        else if (changecode.size())     // changing email --> check password to avoid creating an invalid hash
        {
            client->pw_key(l, pwkey);
            client->validatepwd(pwkey);
        }
        else
        {
            login.password = l;
            login.login(client);
            cout << endl << "Logging in..." << endl;
        }

        setprompt(COMMAND);
        return;

    case OLDPASSWORD:
        client->pw_key(l, pwkeybuf);

        if (!memcmp(pwkeybuf, pwkey, sizeof pwkey))
        {
            cout << endl;
            setprompt(NEWPASSWORD);
        }
        else
        {
            cout << endl << "Bad password, please try again" << endl;
            setprompt(COMMAND);
        }
        return;

    case NEWPASSWORD:
        newpassword = l;
        client->pw_key(l, newpwkey);

        cout << endl;
        setprompt(PASSWORDCONFIRM);
        return;

    case PASSWORDCONFIRM:
        client->pw_key(l, pwkeybuf);

        if (memcmp(pwkeybuf, newpwkey, sizeof pwkeybuf))
        {
            cout << endl << "Mismatch, please try again" << endl;
        }
        else
        {
            error e;

            if (signupemail.size())
            {
                client->sendsignuplink(signupemail.c_str(), signupname.c_str(), newpwkey);
            }
            else if (recoveryemail.size() && recoverycode.size())
            {
                cout << endl << "Resetting password..." << endl;

                if (hasMasterKey)
                {
                    client->confirmrecoverylink(recoverycode.c_str(), recoveryemail.c_str(), newpassword.c_str(), masterkey);
                }
                else
                {
                    client->confirmrecoverylink(recoverycode.c_str(), recoveryemail.c_str(), newpassword.c_str(), NULL);
                }

                recoverycode.clear();
                recoveryemail.clear();
                hasMasterKey = false;
                memset(masterkey, 0, sizeof masterkey);
            }
            else
            {
                if ((e = client->changepw(newpassword.c_str())) == API_OK)
                {
                    memcpy(pwkey, newpwkey, sizeof pwkey);
                    cout << endl << "Changing password..." << endl;
                }
                else
                {
                    cout << "You must be logged in to change your password." << endl;
                }
            }
        }

        setprompt(COMMAND);
        signupemail.clear();
        return;

    case MASTERKEY:
        cout << endl << "Retrieving private RSA key for checking integrity of the Master Key..." << endl;

        Base64::atob(l, masterkey, sizeof masterkey);
        client->getprivatekey(recoverycode.c_str());
        return;

    case COMMAND:
        try
        {
            std::string consoleOutput;
            ac::autoExec(string(l), string::npos, autocompleteTemplate, false, consoleOutput, true); // todo: pass correct unixCompletions flag
            if (!consoleOutput.empty())
            {
                cout << consoleOutput << flush;
            }
        }
        catch (std::exception& e)
        {
            cout << "Command failed: " << e.what() << endl;
        }
        return;
    }
}

void exec_ls(autocomplete::ACState& s)
{
    Node* n;
    bool recursive = s.extractflag("-R");

    if (s.words.size() > 1)
    {
        n = nodebypath(s.words[1].s.c_str());
    }
    else
    {
        n = client->nodebyhandle(cwd);
    }

    if (n)
    {
        dumptree(n, recursive);
    }
}

void exec_cd(autocomplete::ACState& s)
{
    if (s.words.size() > 1)
    {
        if (Node* n = nodebypath(s.words[1].s.c_str()))
        {
            if (n->type == FILENODE)
            {
                cout << s.words[1].s << ": Not a directory" << endl;
            }
            else
            {
                cwd = n->nodehandle;
            }
        }
        else
        {
            cout << s.words[1].s << ": No such file or directory" << endl;
        }
    }
    else
    {
        cwd = client->rootnodes[0];
    }
}

void exec_rm(autocomplete::ACState& s)
{
    string childregexstring;
    bool useregex = s.extractflagparam("-regexchild", childregexstring);

    if (Node* n = nodebypath(s.words[1].s.c_str()))
    {
        vector<Node*> v;
        if (useregex)
        {
            std::regex re(childregexstring);
            for (Node* c : n->children)
            {
                if (std::regex_match(c->displayname(), re))
                {
                    v.push_back(c);
                }
            }
        }
        else
        {
            v.push_back(n);
        }

        for (auto d : v)
        {
            if (client->checkaccess(d, FULL))
            {
                error e = client->unlink(d);

                if (e)
                {
                    cout << d->displaypath() << ": Deletion failed (" << errorstring(e) << ")" << endl;
                }
            }
            else
            {
                cout << d->displaypath() << ": Access denied" << endl;
            }
        }
    }
    else
    {
        cout << s.words[1].s << ": No such file or directory" << endl;
    }
}

void exec_mv(autocomplete::ACState& s)
{
    Node *n, *tn;
    string newname;

    if (s.words.size() > 2)
    {
        // source node must exist
        if ((n = nodebypath(s.words[1].s.c_str())))
        {
            // we have four situations:
            // 1. target path does not exist - fail
            // 2. target node exists and is folder - move
            // 3. target node exists and is file - delete and rename (unless same)
            // 4. target path exists, but filename does not - rename
            if ((tn = nodebypath(s.words[2].s.c_str(), NULL, &newname)))
            {
                error e;

                if (newname.size())
                {
                    if (tn->type == FILENODE)
                    {
                        cout << s.words[2].s << ": Not a directory" << endl;

                        return;
                    }
                    else
                    {
                        if ((e = client->checkmove(n, tn)) == API_OK)
                        {
                            if (!client->checkaccess(n, RDWR))
                            {
                                cout << "Write access denied" << endl;

                                return;
                            }

                            // rename
                            client->fsaccess->normalize(&newname);
                            n->attrs.map['n'] = newname;

                            if ((e = client->setattr(n)))
                            {
                                cout << "Cannot rename file (" << errorstring(e) << ")" << endl;
                            }
                        }
                    }
                }
                else
                {
                    if (tn->type == FILENODE)
                    {
                        // (there should never be any orphaned filenodes)
                        if (!tn->parent)
                        {
                            return;
                        }

                        if ((e = client->checkmove(n, tn->parent)) == API_OK)
                        {
                            if (!client->checkaccess(n, RDWR))
                            {
                                cout << "Write access denied" << endl;

                                return;
                            }

                            // overwrite existing target file: rename source...
                            n->attrs.map['n'] = tn->attrs.map['n'];
                            e = client->setattr(n);

                            if (e)
                            {
                                cout << "Rename failed (" << errorstring(e) << ")" << endl;
                            }

                            if (n != tn)
                            {
                                // ...delete target...
                                e = client->unlink(tn);

                                if (e)
                                {
                                    cout << "Remove failed (" << errorstring(e) << ")" << endl;
                                }
                            }
                        }

                        // ...and set target to original target's parent
                        tn = tn->parent;
                    }
                    else
                    {
                        e = client->checkmove(n, tn);
                    }
                }

                if (n->parent != tn)
                {
                    if (e == API_OK)
                    {
                        e = client->rename(n, tn);

                        if (e)
                        {
                            cout << "Move failed (" << errorstring(e) << ")" << endl;
                        }
                    }
                    else
                    {
                        cout << "Move not permitted - try copy" << endl;
                    }
                }
            }
            else
            {
                cout << s.words[2].s << ": No such directory" << endl;
            }
        }
        else
        {
            cout << s.words[1].s << ": No such file or directory" << endl;
        }
    }
}


void exec_cp(autocomplete::ACState& s)
{
    Node *n, *tn;
    string targetuser;
    string newname;
    error e;

    if (s.words.size() > 2)
    {
        if ((n = nodebypath(s.words[1].s.c_str())))
        {
            if ((tn = nodebypath(s.words[2].s.c_str(), &targetuser, &newname)))
            {
                if (!client->checkaccess(tn, RDWR))
                {
                    cout << "Write access denied" << endl;

                    return;
                }

                if (tn->type == FILENODE)
                {
                    if (n->type == FILENODE)
                    {
                        // overwrite target if source and taret are files

                        // (there should never be any orphaned filenodes)
                        if (!tn->parent)
                        {
                            return;
                        }

                        // ...delete target...
                        e = client->unlink(tn);

                        if (e)
                        {
                            cout << "Cannot delete existing file (" << errorstring(e) << ")"
                                << endl;
                        }

                        // ...and set target to original target's parent
                        tn = tn->parent;
                    }
                    else
                    {
                        cout << "Cannot overwrite file with folder" << endl;
                        return;
                    }
                }
            }

            TreeProcCopy_mcli tc;
            unsigned nc;
            handle ovhandle = UNDEF;

            if (!n->keyApplied())
            {
                cout << "Cannot copy a node without key" << endl;
                return;
            }

            if (n->attrstring)
            {
                n->applykey();
                n->setattr();
                if (n->attrstring)
                {
                    cout << "Cannot copy undecryptable node" << endl;
                    return;
                }
            }

            string sname;
            if (newname.size())
            {
                sname = newname;
                client->fsaccess->normalize(&sname);
            }
            else
            {
                attr_map::iterator it = n->attrs.map.find('n');
                if (it != n->attrs.map.end())
                {
                    sname = it->second;
                }
            }

            if (!client->versions_disabled && tn && n->type == FILENODE)
            {
                Node *ovn = client->childnodebyname(tn, sname.c_str(), true);
                if (ovn)
                {
                    if (n->isvalid && ovn->isvalid && *(FileFingerprint*)n == *(FileFingerprint*)ovn)
                    {
                        cout << "Skipping identical node" << endl;
                        return;
                    }

                    ovhandle = ovn->nodehandle;
                }
            }

            // determine number of nodes to be copied
            client->proctree(n, &tc, false, ovhandle != UNDEF);

            tc.allocnodes();
            nc = tc.nc;

            // build new nodes array
            client->proctree(n, &tc, false, ovhandle != UNDEF);

            // if specified target is a filename, use it
            if (newname.size())
            {
                SymmCipher key;
                string attrstring;

                // copy source attributes and rename
                AttrMap attrs;

                attrs.map = n->attrs.map;
                attrs.map['n'] = sname;

                key.setkey((const byte*)tc.nn->nodekey.data(), tc.nn->type);

                // JSON-encode object and encrypt attribute string
                attrs.getjson(&attrstring);
                tc.nn->attrstring = new string;
                client->makeattr(&key, tc.nn->attrstring, attrstring.c_str());
            }

            // tree root: no parent
            tc.nn->parenthandle = UNDEF;
            tc.nn->ovhandle = ovhandle;

            if (tn)
            {
                // add the new nodes
                client->putnodes(tn->nodehandle, tc.nn, nc);

                // free in putnodes_result()
                tc.nn = NULL;
            }
            else
            {
                if (targetuser.size())
                {
                    cout << "Attempting to drop into user " << targetuser << "'s inbox..." << endl;

                    client->putnodes(targetuser.c_str(), tc.nn, nc);

                    // free in putnodes_result()
                    tc.nn = NULL;
                }
                else
                {
                    cout << s.words[2].s << ": No such file or directory" << endl;
                }
            }
        }
        else
        {
            cout << s.words[1].s << ": No such file or directory" << endl;
        }
    }
}

void exec_du(autocomplete::ACState& s)
{
    Node *n;
    TreeProcDU du;

    if (s.words.size() > 1)
    {
        if (!(n = nodebypath(s.words[1].s.c_str())))
        {
            cout << s.words[1].s << ": No such file or directory" << endl;

            return;
        }
    }
    else
    {
        n = client->nodebyhandle(cwd);
    }

    if (n)
    {
        client->proctree(n, &du);

        cout << "Total storage used: " << (du.numbytes / 1048576) << " MB" << endl;
        cout << "Total # of files: " << du.numfiles << endl;
        cout << "Total # of folders: " << du.numfolders << endl;
    }
}

void exec_get(autocomplete::ACState& s)
{
    Node *n;
    string regularexpression;
    if (s.extractflag("-r"))
    {
#ifdef USE_FILESYSTEM
        // recursive get.  create local folder structure first, then queue transfer of all files 
        bool foldersonly = s.extractflag("-foldersonly");

        if (!(n = nodebypath(s.words[1].s.c_str())))
        {
            cout << s.words[1].s << ": No such folder (or file)" << endl;
        }
        else if (n->type != FOLDERNODE && n->type != ROOTNODE)
        {
            cout << s.words[1].s << ": not a folder" << endl;
        }
        else
        {
            unsigned queued = 0;
            cout << "creating folders: " << endl;
            if (recursiveget(fs::current_path(), n, true, queued))
            {
                if (!foldersonly)
                {
                    cout << "queueing files..." << endl;
                    bool alldone = recursiveget(fs::current_path(), n, false, queued);
                    cout << "queued " << queued << " files for download" << (!alldone ? " before failure" : "") << endl;
                }
            }
        }
#else
        cout << "Sorry, -r not supported yet" << endl;
#endif
    }
    else if (s.extractflagparam("-re", regularexpression))
    {
        if (!(n = nodebypath(".")))
        {
            cout << ": No current folder" << endl;
        }
        else if (n->type != FOLDERNODE && n->type != ROOTNODE)
        {
            cout << ": not in a folder" << endl;
        }
        else
        {
            unsigned queued = 0;
            if (regexget(regularexpression, n, queued))
            {
                cout << "queued " << queued << " files for download" << endl;
            }
        }
    }
    else
    {
        handle ph = UNDEF;
        byte key[FILENODEKEYLENGTH];
        if (client->parsepubliclink(s.words[1].s.c_str(), ph, key, false) == API_OK)
        {
            cout << "Checking link..." << endl;
            client->openfilelink(ph, key, 0);
            return;
        }

        n = nodebypath(s.words[1].s.c_str());

        if (n)
        {
            if (s.words.size() > 2)
            {
                // read file slice
                if (s.words.size() == 5)
                {
                    pread_file = new ofstream(s.words[4].s.c_str(), std::ios_base::binary);
                    pread_file_end = atol(s.words[2].s.c_str()) + atol(s.words[3].s.c_str());
                }

                client->pread(n, atol(s.words[2].s.c_str()), (s.words.size() > 3) ? atol(s.words[3].s.c_str()) : 0, NULL);
            }
            else
            {
                DBTableTransactionCommitter committer(client->tctable);

                // queue specified file...
                if (n->type == FILENODE)
                {
                    auto f = new AppFileGet(n);

                    string::size_type index = s.words[1].s.find(":");
                    // node from public folder link
                    if (index != string::npos && s.words[1].s.substr(0, index).find("@") == string::npos)
                    {
                        handle h = clientFolder->getrootpublicfolder();
                        char *pubauth = new char[12];
                        Base64::btoa((byte*)&h, MegaClient::NODEHANDLE, pubauth);
                        f->pubauth = pubauth;
                        f->hprivate = true;
                        f->hforeign = true;
                        memcpy(f->filekey, n->nodekey().data(), FILENODEKEYLENGTH);
                    }

                    f->appxfer_it = appxferq[GET].insert(appxferq[GET].end(), f);
                    client->startxfer(GET, f, committer);
                }
                else
                {
                    // ...or all files in the specified folder (non-recursive)
                    for (node_list::iterator it = n->children.begin(); it != n->children.end(); it++)
                    {
                        if ((*it)->type == FILENODE)
                        {
                            auto f = new AppFileGet(*it);
                            f->appxfer_it = appxferq[GET].insert(appxferq[GET].end(), f);
                            client->startxfer(GET, f, committer);
                        }
                    }
                }
            }
        }
        else
        {
            cout << s.words[1].s << ": No such file or folder" << endl;
        }
    }
}

void uploadLocalFolderContent(std::string localname, Node* cloudFolder);

void uploadLocalPath(nodetype_t type, std::string name, std::string localname, Node* parent, const std::string targetuser, DBTableTransactionCommitter& committer, int& total, bool recursive)
{

    Node *previousNode = client->childnodebyname(parent, name.c_str(), false);

    if (type == FILENODE)
    {
        auto fa = client->fsaccess->newfileaccess();
        if (fa->fopen(&localname, true, false))
        {
            FileFingerprint fp;
            fp.genfingerprint(fa.get());

            if (previousNode)
            {
                if (previousNode->type == FILENODE)
                {
                    if (fp.isvalid && previousNode->isvalid && fp == *((FileFingerprint *)previousNode))
                    {
                        cout << "Identical file already exist. Skipping transfer of " << name << endl;
                        return;
                    }
                }
                else
                {
                    cout << "Can't upload file over the top of a folder with the same name: " << name << endl;
                    return;
                }
            }
            fa.reset();

            AppFile* f = new AppFilePut(&localname, parent ? parent->nodehandle : UNDEF, targetuser.c_str());
            *static_cast<FileFingerprint*>(f) = fp;
            f->appxfer_it = appxferq[PUT].insert(appxferq[PUT].end(), f);
            client->startxfer(PUT, f, committer);
            total++;
        }
        else
        {
            cout << "Can't open file: " << name << endl;
        }
    }
    else if (type == FOLDERNODE && recursive)
    {

        if (previousNode)
        {
            if (previousNode->type == FILENODE)
            {
                cout << "Can't upload a folder over the top of a file with the same name: " << name << endl;
                return;
            }
            else
            {
                // upload into existing folder with the same name
                uploadLocalFolderContent(localname, previousNode);
            }
        }
        else
        {
            auto nn = new NewNode[1];
            client->putnodes_prepareOneFolder(nn, name);

            gOnPutNodeTag[gNextClientTag] = [localname](Node* parent) {
                uploadLocalFolderContent(localname, parent);
            };

            client->reqtag = gNextClientTag++;
            client->putnodes(parent->nodehandle, nn, 1);
            client->reqtag = 0;
        }
    }
}


string localpathToUtf8Leaf(const string& itemlocalname)
{
    string::size_type pos = 0, testpos = 0;
    while (string::npos != (testpos = itemlocalname.find(client->fsaccess->localseparator, pos)))
    {
        pos = testpos + client->fsaccess->localseparator.size();
    }

    string leafNameLocal = itemlocalname.substr(pos);
    string leafNameUtf8;
    client->fsaccess->local2path(&leafNameLocal, &leafNameUtf8);
    return leafNameUtf8;
}

void uploadLocalFolderContent(std::string localname, Node* cloudFolder)
{
    DirAccess* da = client->fsaccess->newdiraccess();

    if (da->dopen(&localname, NULL, false))
    {
        DBTableTransactionCommitter committer(client->tctable);

        int total = 0;
        nodetype_t type;
        string itemlocalleafname;
        while (da->dnext(&localname, &itemlocalleafname, true, &type))
        {
            string leafNameUtf8 = localpathToUtf8Leaf(itemlocalleafname);

            if (gVerboseMode)
            {
                cout << "Queueing " << leafNameUtf8 << "..." << endl;
            }
            uploadLocalPath(type, leafNameUtf8, localname + client->fsaccess->localseparator + itemlocalleafname, cloudFolder, "", committer, total, true);
        }
        if (gVerboseMode)
        {
            cout << "Queued " << total << " more uploads from folder " << localpathToUtf8Leaf(localname) << endl;
        }
    }
}

void exec_put(autocomplete::ACState& s)
{
    handle target = cwd;
    string targetuser;
    string newname;
    int total = 0;
    Node* n = NULL;

    bool recursive = s.extractflag("-r");

    if (s.words.size() > 2)
    {
        if ((n = nodebypath(s.words[2].s.c_str(), &targetuser, &newname)))
        {
            target = n->nodehandle;
        }
    }
    else    // target is current path
    {
        n = client->nodebyhandle(target);
    }

    if (client->loggedin() == NOTLOGGEDIN && !targetuser.size())
    {
        cout << "Not logged in." << endl;

        return;
    }

    if (recursive && !targetuser.empty())
    {
        cout << "Sorry, can't send recursively to a user" << endl;
    }

    string localname;
    client->fsaccess->path2local(&s.words[1].s, &localname);

    DirAccess* da = client->fsaccess->newdiraccess();

    if (da->dopen(&localname, NULL, true))
    {
        DBTableTransactionCommitter committer(client->tctable);

        nodetype_t type;
        string itemlocalname;
        while (da->dnext(NULL, &itemlocalname, true, &type))
        {
            string leafNameUtf8 = localpathToUtf8Leaf(itemlocalname);

            if (gVerboseMode)
            {
                cout << "Queueing " << leafNameUtf8 << "..." << endl;
            }
            uploadLocalPath(type, leafNameUtf8, itemlocalname, n, targetuser, committer, total, recursive);
        }
    }

    delete da;

    cout << "Queued " << total << " file(s) for upload, " << appxferq[PUT].size()
        << " file(s) in queue" << endl;
}

void exec_pwd(autocomplete::ACState& s)
{
    string path;

    nodepath(cwd, &path);

    cout << path << endl;
}

void exec_lcd(autocomplete::ACState& s)
{
    string localpath;

    client->fsaccess->path2local(&s.words[1].s, &localpath);

    if (!client->fsaccess->chdirlocal(&localpath))
    {
        cout << s.words[1].s << ": Failed" << endl;
    }
}

#ifdef USE_FILESYSTEM
void exec_lls(autocomplete::ACState& s)
{
    bool recursive = s.extractflag("-R");
    fs::path ls_folder = s.words.size() > 1 ? fs::u8path(s.words[1].s) : fs::current_path();
    std::error_code ec;
    auto status = fs::status(ls_folder, ec);
    (void)status;
    if (ec)
    {
        cerr << ec.message() << endl;
    }
    else if (!fs::exists(ls_folder))
    {
        cerr << "not found" << endl;
    }
    else
    {
        local_dumptree(ls_folder, recursive);
    }
}
#endif

void exec_ipc(autocomplete::ACState& s)
{
    // incoming pending contact action
    handle phandle;
    if (s.words.size() == 3 && Base64::atob(s.words[1].s.c_str(), (byte*) &phandle, sizeof phandle) == sizeof phandle)
    {
        ipcactions_t action;
        if (s.words[2].s == "a")
        {
            action = IPCA_ACCEPT;
        }
        else if (s.words[2].s == "d")
        {
            action = IPCA_DENY;
        }
        else if (s.words[2].s == "i")
        {
            action = IPCA_IGNORE;
        }
        else
        {
            return;
        }
        client->updatepcr(phandle, action);
    }
}

#if defined(WIN32) && defined(NO_READLINE)
void exec_log(autocomplete::ACState& s)
{
    if (s.words.size() == 1)
    {
        // close log
        static_cast<WinConsole*>(console)->log("", WinConsole::no_log);
        cout << "log closed" << endl;
    }
    else if (s.words.size() == 3)
    {
        // open log
        WinConsole::logstyle style = WinConsole::no_log;
        if (s.words[1].s == "utf8")
        {
            style = WinConsole::utf8_log;
        }
        else if (s.words[1].s == "utf16")
        {
            style = WinConsole::utf16_log;
        }
        else if (s.words[1].s == "codepage")
        {
            style = WinConsole::codepage_log;
        }
        else
        {
            cout << "unknown log style" << endl;
        }
        if (!static_cast<WinConsole*>(console)->log(s.words[2].s, style))
        {
            cout << "failed to open log file" << endl;
        }
    }
}
#endif

void exec_putq(autocomplete::ACState& s)
{
    bool showActive = s.extractflag("-active");
    bool showAll = s.extractflag("-all");
    bool showCount = s.extractflag("-count");

    if (!showActive && !showAll && !showCount)
    {
        showCount = true;
    }

    xferq(PUT, s.words.size() > 1 ? atoi(s.words[1].s.c_str()) : -1, showActive, showAll, showCount);
}

void exec_getq(autocomplete::ACState& s)
{
    bool showActive = s.extractflag("-active");
    bool showAll = s.extractflag("-all");
    bool showCount = s.extractflag("-count");

    if (!showActive && !showAll && !showCount)
    {
        showCount = true;
    }

    xferq(GET, s.words.size() > 1 ? atoi(s.words[1].s.c_str()) : -1, showActive, showAll, showCount);
}

void exec_open(autocomplete::ACState& s)
{
    if (strstr(s.words[1].s.c_str(), "#F!") || strstr(s.words[1].s.c_str(), "folder/"))  // folder link indicator
    {
        if (!clientFolder)
        {
            using namespace mega;
            // create a new MegaClient with a different MegaApp to process callbacks
            // from the client logged into a folder. Reuse the waiter and httpio
            clientFolder = new MegaClient(new DemoAppFolder, client->waiter,
                                            client->httpio, new FSACCESS_CLASS,
                #ifdef DBACCESS_CLASS
                                            new DBACCESS_CLASS,
                #else
                                            NULL,
                #endif
                #ifdef GFX_CLASS
                                            new GFX_CLASS,
                #else
                                            NULL,
                #endif
                                            "Gk8DyQBS",
                                            "megacli_folder/" TOSTRING(MEGA_MAJOR_VERSION)
                                            "." TOSTRING(MEGA_MINOR_VERSION)
                                            "." TOSTRING(MEGA_MICRO_VERSION));
        }
        else
        {
            clientFolder->logout();
        }

        return clientFolder->app->login_result(clientFolder->folderaccess(s.words[1].s.c_str()));
    }
    else
    {
        cout << "Invalid folder link." << endl;
    }
}

#ifdef ENABLE_SYNC
void exec_sync(autocomplete::ACState& s)
{
    if (s.words.size() == 3)
    {
        Node* n = nodebypath(s.words[2].s.c_str());

        if (syncConfig.isUpSync() && !client->checkaccess(n, FULL))
        {
<<<<<<< HEAD
            cout << s.words[2].s << ": TWOWAY/UP sync requires full access to path." << endl;
            return;
        }

        if (syncConfig.isDownSync() && !client->checkaccess(n, RDONLY))
        {
            cout << s.words[2].s << ": DOWN sync requires read access to path." << endl;
            return;
        }

        string localname;
=======

            if (!n)
            {
                cout << s.words[2].s << ": Not found." << endl;
            }
            else if (n->type == FILENODE)
            {
                cout << s.words[2].s << ": Remote sync root must be folder." << endl;
            }
            else
            {
                SyncConfig syncConfig{s.words[1].s, n->nodehandle, 0, {}, newSyncConfig.type,
                            newSyncConfig.syncDeletions, newSyncConfig.forceOverwrite};
                error e = client->addsync(std::move(syncConfig), DEBRISFOLDER, NULL);
>>>>>>> 6529dc93

        client->fsaccess->path2local(&s.words[1].s, &localname);

        if (!n)
        {
            cout << s.words[2].s << ": Not found." << endl;
        }
        else if (n->type == FILENODE)
        {
            cout << s.words[2].s << ": Remote sync root must be folder." << endl;
        }
        else
        {
            error e = client->addsync(syncConfig, &localname, DEBRISFOLDER, NULL, n);

            if (e)
            {
                cout << "Sync could not be added: " << errorstring(e) << endl;
            }
        }
    }
    else if (s.words.size() == 1)
    {
        if (client->syncs.size())
        {
            int i = 0;
            string remotepath, localpath;

            for (sync_list::iterator it = client->syncs.begin(); it != client->syncs.end(); it++)
            {
                if ((*it)->state > SYNC_CANCELED)
                {
                    static const char* syncstatenames[] =
                    { "Initial scan, please wait", "Active", "Failed" };

                    if ((*it)->localroot->node)
                    {
                        nodepath((*it)->localroot->node->nodehandle, &remotepath);
                        client->fsaccess->local2path(&(*it)->localroot->localname, &localpath);

                        cout << i++ << " (" << syncConfigToString(NewSyncConfig::from((*it)->getConfig())) << "): " << localpath << " to " << remotepath << " - "
                                << syncstatenames[(*it)->state] << ", " << (*it)->localbytes
                                << " byte(s) in " << (*it)->localnodes[FILENODE] << " file(s) and "
                                << (*it)->localnodes[FOLDERNODE] << " folder(s)" << endl;
                    }
                }
            }
        }
        else
        {
            cout << "No syncs active at this time." << endl;
        }
    }
}

void exec_delsync(autocomplete::ACState& s)
{
    const int index = atoi(s.words[1].s.c_str());
    const bool discardCache = s.extractflag("-discardcache");

    int i = 0;
    for (const auto& sync : client->syncs)
    {
        if (sync->state > SYNC_CANCELED && i++ == index)
        {
            client->delsync(sync, !discardCache);

            cout << "Sync " << index << " deleted. ";
            if (discardCache)
            {
                cout << "Cache discarded." << endl;
            }
            else
            {
                cout << "Cache intact." << endl;
            }
            break;
        }
    }
}

void exec_syncconfig(autocomplete::ACState& s)
{
    if (s.words.size() == 1)
    {
        cout << "Current sync config: " << syncConfigToString(newSyncConfig) << endl;
    }
    else if (s.words.size() == 2 || s.words.size() == 4)
    {
        std::pair<bool, NewSyncConfig> pair;
        if (s.words.size() == 2)
        {
            pair = syncConfigFromStrings(s.words[1].s);
        }
        else
        {
            pair = syncConfigFromStrings(s.words[1].s, s.words[2].s, s.words[3].s);
        }

        if (pair.first)
        {
            newSyncConfig = pair.second;
            cout << "Successfully applied new sync config!" << endl;
        }
        else
        {
            cout << "Invalid parameters for syncconfig command." << endl;
        }
    }
    else
    {
        assert(false);
    }
}
#endif

#ifdef USE_FILESYSTEM
void exec_lpwd(autocomplete::ACState& s)
{
    cout << fs::current_path().u8string() << endl;
}
#endif


void exec_test(autocomplete::ACState& s)
{
}

void exec_mfad(autocomplete::ACState& s)
{
    client->multifactorauthdisable(s.words[1].s.c_str());
}

void exec_mfac(autocomplete::ACState& s)
{
    client->multifactorauthcheck(login.email.c_str());
}

void exec_mfae(autocomplete::ACState& s)
{
    client->multifactorauthsetup();
}

void exec_login(autocomplete::ACState& s)
{
    if (client->loggedin() == NOTLOGGEDIN)
    {
        if (s.words.size() > 1)
        {
            if ((s.words.size() == 2 || s.words.size() == 3) && s.words[1].s == "autoresume")
            {
                string filename = "megacli_autoresume_session" + (s.words.size() == 3 ? "_" + s.words[2].s : "");
                ifstream file(filename.c_str());
                string session;
                file >> session;
                if (file.is_open() && session.size())
                {
                    byte sessionraw[64];
                    if (session.size() < sizeof sessionraw * 4 / 3)
                    {
                        int size = Base64::atob(session.c_str(), sessionraw, sizeof sessionraw);

                        cout << "Resuming session..." << endl;
                        return client->login(sessionraw, size);
                    }
                }
                cout << "Failed to get a valid session id from file " << filename << endl;
            }
            else if (strchr(s.words[1].s.c_str(), '@'))
            {
                login.reset();
                login.email = s.words[1].s;

                // full account login
                if (s.words.size() > 2)
                {
                    login.password = s.words[2].s;
                    cout << "Initiated login attempt..." << endl;
                }
                client->prelogin(login.email.c_str());
            }
            else
            {
                const char* ptr;
                if ((ptr = strchr(s.words[1].s.c_str(), '#')))  // folder link indicator
                {
                    return client->app->login_result(client->folderaccess(s.words[1].s.c_str()));
                }
                else
                {
                    byte session[64];
                    int size;

                    if (s.words[1].s.size() < sizeof session * 4 / 3)
                    {
                        size = Base64::atob(s.words[1].s.c_str(), session, sizeof session);

                        cout << "Resuming session..." << endl;

                        return client->login(session, size);
                    }
                }

                cout << "Invalid argument. Please specify a valid e-mail address, "
                    << "a folder link containing the folder key "
                    << "or a valid session." << endl;
            }
        }
        else
        {
            cout << "      login email [password]" << endl
                << "      login exportedfolderurl#key" << endl
                << "      login session" << endl;
        }
    }
    else
    {
        cout << "Already logged in. Please log out first." << endl;
    }
}

void exec_begin(autocomplete::ACState& s)
{
    if (s.words.size() == 1)
    {
        cout << "Creating ephemeral session..." << endl;
        pdf_to_import = true;
        client->createephemeral();
    }
    else if (s.words.size() == 2)
    {
        handle uh;
        byte pw[SymmCipher::KEYLENGTH];

        if (Base64::atob(s.words[1].s.c_str(), (byte*) &uh, MegaClient::USERHANDLE) == sizeof uh && Base64::atob(
            s.words[1].s.c_str() + 12, pw, sizeof pw) == sizeof pw)
        {
            client->resumeephemeral(uh, pw);
        }
        else
        {
            cout << "Malformed ephemeral session identifier." << endl;
        }
    }
}

void exec_mount(autocomplete::ACState& s)
{
    listtrees();
}

void exec_share(autocomplete::ACState& s)
{
    switch (s.words.size())
    {
    case 1:		// list all shares (incoming and outgoing)
    {
        TreeProcListOutShares listoutshares;
        Node* n;

        cout << "Shared folders:" << endl;

        for (unsigned i = 0; i < sizeof client->rootnodes / sizeof *client->rootnodes; i++)
        {
            if ((n = client->nodebyhandle(client->rootnodes[i])))
            {
                client->proctree(n, &listoutshares);
            }
        }

        for (user_map::iterator uit = client->users.begin();
            uit != client->users.end(); uit++)
        {
            User* u = &uit->second;
            Node* n;

            if (u->show == VISIBLE && u->sharing.size())
            {
                cout << "From " << u->email << ":" << endl;

                for (handle_set::iterator sit = u->sharing.begin();
                    sit != u->sharing.end(); sit++)
                {
                    if ((n = client->nodebyhandle(*sit)))
                    {
                        cout << "\t" << n->displayname() << " ("
                            << getAccessLevelStr(n->inshare->access) << ")" << endl;
                    }
                }
            }
        }
    }
    break;

    case 2:	    // list all outgoing shares on this path
    case 3:	    // remove outgoing share to specified e-mail address
    case 4:	    // add outgoing share to specified e-mail address
    case 5:     // user specified a personal representation to appear as for the invitation
        if (Node* n = nodebypath(s.words[1].s.c_str()))
        {
            if (s.words.size() == 2)
            {
                listnodeshares(n);
            }
            else
            {
                accesslevel_t a = ACCESS_UNKNOWN;
                const char* personal_representation = NULL;
                if (s.words.size() > 3)
                {
                    if (s.words[3].s == "r" || s.words[3].s == "ro")
                    {
                        a = RDONLY;
                    }
                    else if (s.words[3].s == "rw")
                    {
                        a = RDWR;
                    }
                    else if (s.words[3].s == "full")
                    {
                        a = FULL;
                    }
                    else
                    {
                        cout << "Access level must be one of r, rw or full" << endl;

                        return;
                    }

                    if (s.words.size() > 4)
                    {
                        personal_representation = s.words[4].s.c_str();
                    }
                }

                client->setshare(n, s.words[2].s.c_str(), a, personal_representation);
            }
        }
        else
        {
            cout << s.words[1].s << ": No such directory" << endl;
        }
        break;
    }
}

void exec_users(autocomplete::ACState& s)
{
    if (s.words.size() == 1)
    {
        for (user_map::iterator it = client->users.begin(); it != client->users.end(); it++)
        {
            if (it->second.email.size())
            {
                cout << "\t" << it->second.email;

                if (it->second.userhandle == client->me)
                {
                    cout << ", session user";
                }
                else if (it->second.show == VISIBLE)
                {
                    cout << ", visible";
                }
                else if (it->second.show == HIDDEN)
                {
                    cout << ", hidden";
                }
                else if (it->second.show == INACTIVE)
                {
                    cout << ", inactive";
                }
                else if (it->second.show == BLOCKED)
                {
                    cout << ", blocked";
                }
                else
                {
                    cout << ", unknown visibility (" << it->second.show << ")";
                }

                if (it->second.sharing.size())
                {
                    cout << ", sharing " << it->second.sharing.size() << " folder(s)";
                }

                if (it->second.pubk.isvalid())
                {
                    cout << ", public key cached";
                }

                cout << endl;
            }
        }
    }
    else if (s.words.size() == 3 && s.words[2].s == "del")
    {
        client->removecontact(s.words[1].s.c_str(), HIDDEN);
    }
}

void exec_mkdir(autocomplete::ACState& s)
{
    bool allowDuplicate = s.extractflag("-allowduplicate");
    bool exactLeafName = s.extractflag("-exactleafname");

    if (s.words.size() > 1)
    {
        string newname;

        Node* n;
        if (exactLeafName) 
        {
            n = client->nodebyhandle(cwd);
            newname = s.words[1].s;
        }
        else 
        {
            n = nodebypath(s.words[1].s.c_str(), NULL, &newname);
        }
        
        if (n)
        {
            if (!client->checkaccess(n, RDWR))
            {
                cout << "Write access denied" << endl;

                return;
            }

            if (newname.size())
            {
                auto nn = new NewNode[1];
                client->putnodes_prepareOneFolder(nn, newname);
                client->putnodes(n->nodehandle, nn, 1);
            }
            else if (allowDuplicate && n->parent && n->parent->nodehandle != UNDEF)
            {
                // the leaf name already exists and was returned in n
                auto leafname = s.words[1].s;
                auto pos = leafname.find_last_of("/");
                if (pos != string::npos) leafname.erase(0, pos + 1);
                auto nn = new NewNode[1];
                client->putnodes_prepareOneFolder(nn, leafname);
                client->putnodes(n->parent->nodehandle, nn, 1);
            }
            else
            {
                cout << s.words[1].s << ": Path already exists" << endl;
            }
        }
        else
        {
            cout << s.words[1].s << ": Target path not found" << endl;
        }
    }
}

void exec_getfa(autocomplete::ACState& s)
{
    Node* n;
    int cancel = s.words.size() > 2 && s.words.back().s == "cancel";

    if (s.words.size() < 3)
    {
        n = client->nodebyhandle(cwd);
    }
    else if (!(n = nodebypath(s.words[2].s.c_str())))
    {
        cout << s.words[2].s << ": Path not found" << endl;
    }

    if (n)
    {
        int c = 0;
        fatype type;

        type = fatype(atoi(s.words[1].s.c_str()));

        if (n->type == FILENODE)
        {
            if (n->hasfileattribute(type))
            {
                client->getfa(n->nodehandle, &n->fileattrstring, n->nodekey(), type, cancel);
                c++;
            }
        }
        else
        {
            for (node_list::iterator it = n->children.begin(); it != n->children.end(); it++)
            {
                if ((*it)->type == FILENODE && (*it)->hasfileattribute(type))
                {
                    client->getfa((*it)->nodehandle, &(*it)->fileattrstring, (*it)->nodekey(), type, cancel);
                    c++;
                }
            }
        }

        cout << (cancel ? "Canceling " : "Fetching ") << c << " file attribute(s) of type " << type << "..." << endl;
    }
}

void exec_getua(autocomplete::ACState& s)
{
    User* u = NULL;

    if (s.words.size() == 3)
    {
        // get other user's attribute
        if (!(u = client->finduser(s.words[2].s.c_str())))
        {
            cout << "Retrieving user attribute for unknown user: " << s.words[2].s << endl;
            client->getua(s.words[2].s.c_str(), User::string2attr(s.words[1].s.c_str()));
            return;
        }
    }
    else if (s.words.size() != 2)
    {
        cout << "      getua attrname [email]" << endl;
        return;
    }

    if (!u)
    {
        // get logged in user's attribute
        if (!(u = client->ownuser()))
        {
            cout << "Must be logged in to query own attributes." << endl;
            return;
        }
    }

    if (s.words[1].s == "pubk")
    {
        client->getpubkey(u->uid.c_str());
        return;
    }

    client->getua(u, User::string2attr(s.words[1].s.c_str()));
}

void exec_putua(autocomplete::ACState& s)
{
    attr_t attrtype = User::string2attr(s.words[1].s.c_str());
    if (attrtype == ATTR_UNKNOWN)
    {
        cout << "Attribute not recognized" << endl;
        return;
    }

    if (s.words.size() == 2)
    {
        // delete attribute
        client->putua(attrtype);

        return;
    }
    else if (s.words.size() == 3)
    {
        if (s.words[2].s == "del")
        {
            client->putua(attrtype);

            return;
        }
    }
    else if (s.words.size() == 4)
    {
        if (s.words[2].s == "set")
        {
            client->putua(attrtype, (const byte*)s.words[3].s.c_str(), unsigned(s.words[3].s.size()));

            return;
        }
        else if (s.words[2].s == "set64")
        {
            int len = int(s.words[3].s.size() * 3 / 4 + 3);
            byte *value = new byte[len];
            int valuelen = Base64::atob(s.words[3].s.data(), value, len);
            client->putua(attrtype, value, valuelen);
            delete [] value;
            return;
        }
        else if (s.words[2].s == "load")
        {
            string data, localpath;

            client->fsaccess->path2local(&s.words[3].s, &localpath);

            if (loadfile(&localpath, &data))
            {
                client->putua(attrtype, (const byte*) data.data(), unsigned(data.size()));
            }
            else
            {
                cout << "Cannot read " << s.words[3].s << endl;
            }

            return;
        }
    }
}

#ifdef DEBUG
void exec_delua(autocomplete::ACState& s)
{
    client->delua(s.words[1].s.c_str());
}
#endif

void exec_pause(autocomplete::ACState& s)
{
    bool getarg = false, putarg = false, hardarg = false, statusarg = false;

    for (size_t i = s.words.size(); --i; )
    {
        if (s.words[i].s == "get")
        {
            getarg = true;
        }
        if (s.words[i].s == "put")
        {
            putarg = true;
        }
        if (s.words[i].s == "hard")
        {
            hardarg = true;
        }
        if (s.words[i].s == "status")
        {
            statusarg = true;
        }
    }

    if (statusarg)
    {
        if (!hardarg && !getarg && !putarg)
        {
            if (!client->xferpaused[GET] && !client->xferpaused[PUT])
            {
                cout << "Transfers not paused at the moment." << endl;
            }
            else
            {
                if (client->xferpaused[GET])
                {
                    cout << "GETs currently paused." << endl;
                }
                if (client->xferpaused[PUT])
                {
                    cout << "PUTs currently paused." << endl;
                }
            }
        }
        return;
    }

    if (!getarg && !putarg)
    {
        getarg = true;
        putarg = true;
    }
    
    DBTableTransactionCommitter committer(client->tctable);

    if (getarg)
    {
        client->pausexfers(GET, client->xferpaused[GET] ^= true, hardarg, committer);
        if (client->xferpaused[GET])
        {
            cout << "GET transfers paused. Resume using the same command." << endl;
        }
        else
        {
            cout << "GET transfers unpaused." << endl;
        }
    }

    if (putarg)
    {
        client->pausexfers(PUT, client->xferpaused[PUT] ^= true, hardarg, committer);
        if (client->xferpaused[PUT])
        {
            cout << "PUT transfers paused. Resume using the same command." << endl;
        }
        else
        {
            cout << "PUT transfers unpaused." << endl;
        }
    }
}

void exec_debug(autocomplete::ACState& s)
{
    bool turnon = s.extractflag("-on");
    bool turnoff = s.extractflag("-off");

    if (s.words.size() > 1)
    {
        gLogger.mLogFile.close();
        if (!s.words[1].s.empty())
        {
            gLogger.mLogFile.open(s.words[1].s.c_str());
            if (!gLogger.mLogFile.is_open())
            {
                cout << "Log file open failed: '" << s.words[1].s << "'" << endl;
            }
        }
    }

    bool state = client->debugstate();
    if ((turnon && !state) || (turnoff && state) || (!turnon && !turnoff))
    {
        client->toggledebug();
    }

    cout << "Debug mode " << (client->debugstate() ? "on" : "off") << endl;
}

void exec_verbose(autocomplete::ACState& s)
{
    bool turnon = s.extractflag("-on");
    bool turnoff = s.extractflag("-off");

    if (turnon)
    {
        gVerboseMode = true;
    }
    else if (turnoff)
    {
        gVerboseMode = false;
    }
    else
    {
        gVerboseMode = !gVerboseMode;
    }
    cout << "Verbose mode " << (gVerboseMode ? "on" : "off") << endl;
}

#if defined(WIN32) && defined(NO_READLINE)
void exec_clear(autocomplete::ACState& s)
{
    static_cast<WinConsole*>(console)->clearScreen();
}
#endif

void exec_retry(autocomplete::ACState& s)
{
    if (client->abortbackoff())
    {
        cout << "Retrying..." << endl;
    }
    else
    {
        cout << "No failed request pending." << endl;
    }
}

void exec_recon(autocomplete::ACState& s)
{
    cout << "Closing all open network connections..." << endl;

    client->disconnect();
}

void exec_email(autocomplete::ACState& s)
{
    if (s.words.size() == 1)
    {
        User *u = client->finduser(client->me);
        if (u)
        {
            cout << "Your current email address is " << u->email << endl;
        }
        else
        {
            cout << "Please, login first" << endl;
        }
    }
    else if (s.words.size() == 2)
    {
        if (s.words[1].s.find("@") != string::npos)    // get change email link
        {
            client->getemaillink(s.words[1].s.c_str());
        }
        else    // confirm change email link
        {
            string link = s.words[1].s;

            size_t pos = link.find("#verify");
            if (pos == link.npos)
            {
                cout << "Invalid email change link." << endl;
                return;
            }

            changecode.assign(link.substr(pos + strlen("#verify")));
            client->queryrecoverylink(changecode.c_str());
        }
    }
}

#ifdef ENABLE_CHAT
void exec_chatc(autocomplete::ACState& s)
{
    size_t wordscount = s.words.size();
    if (wordscount < 2 || wordscount == 3)
    {
        cout << "Invalid syntax to create chatroom" << endl;
        cout << "      chatc group [email ro|sta|mod]* " << endl;
        return;
    }

    int group = atoi(s.words[1].s.c_str());
    if (group != 0 && group != 1)
    {
        cout << "Invalid syntax to create chatroom" << endl;
        cout << "      chatc group [email ro|sta|mod]* " << endl;
        return;
    }

    unsigned parseoffset = 2;
    if (((wordscount - parseoffset) % 2) == 0)
    {
        if (!group && (wordscount - parseoffset) != 2)
        {
            cout << "Peer to peer chats must have only one peer" << endl;
            return;
        }

        userpriv_vector *userpriv = new userpriv_vector;

        unsigned numUsers = 0;
        while ((numUsers + 1) * 2 + parseoffset <= wordscount)
        {
            string email = s.words[numUsers * 2 + parseoffset].s;
            User *u = client->finduser(email.c_str(), 0);
            if (!u)
            {
                cout << "User not found: " << email << endl;
                delete userpriv;
                return;
            }

            string privstr = s.words[numUsers * 2 + parseoffset + 1].s;
            privilege_t priv;
            if (!group) // 1:1 chats enforce peer to be moderator
            {
                priv = PRIV_MODERATOR;
            }
            else
            {
                if (privstr == "ro")
                {
                    priv = PRIV_RO;
                }
                else if (privstr == "sta")
                {
                    priv = PRIV_STANDARD;
                }
                else if (privstr == "mod")
                {
                    priv = PRIV_MODERATOR;
                }
                else
                {
                    cout << "Unknown privilege for " << email << endl;
                    delete userpriv;
                    return;
                }
            }

            userpriv->push_back(userpriv_pair(u->userhandle, priv));
            numUsers++;
        }

        client->createChat(group, false, userpriv);
        delete userpriv;
    }
}

void exec_chati(autocomplete::ACState& s)
{
    if (s.words.size() >= 4 && s.words.size() <= 7)
    {
        handle chatid;
        Base64::atob(s.words[1].s.c_str(), (byte*)&chatid, MegaClient::CHATHANDLE);

        string email = s.words[2].s;
        User *u = client->finduser(email.c_str(), 0);
        if (!u)
        {
            cout << "User not found: " << email << endl;
            return;
        }

        string privstr = s.words[3].s;
        privilege_t priv;
        if (privstr == "ro")
        {
            priv = PRIV_RO;
        }
        else if (privstr == "sta")
        {
            priv = PRIV_STANDARD;
        }
        else if (privstr == "mod")
        {
            priv = PRIV_MODERATOR;
        }
        else
        {
            cout << "Unknown privilege for " << email << endl;
            return;
        }

        string title;
        string unifiedKey;
        if (s.words.size() == 5)
        {
            unifiedKey = s.words[4].s;
        }
        else if (s.words.size() >= 6 && s.words[4].s == "t")
        {
            title = s.words[5].s;
            if (s.words.size() == 7)
            {
                unifiedKey = s.words[6].s;
            }
        }
        const char *t = !title.empty() ? title.c_str() : NULL;
        const char *uk = !unifiedKey.empty() ? unifiedKey.c_str() : NULL;

        client->inviteToChat(chatid, u->userhandle, priv, uk, t);
        return;
    }
}

void exec_chatr(autocomplete::ACState& s)
{
    if (s.words.size() > 1 && s.words.size() < 4)
    {
        handle chatid;
        Base64::atob(s.words[1].s.c_str(), (byte*)&chatid, MegaClient::CHATHANDLE);

        if (s.words.size() == 2)
        {
            client->removeFromChat(chatid, client->me);
            return;
        }
        else if (s.words.size() == 3)
        {
            string email = s.words[2].s;
            User *u = client->finduser(email.c_str(), 0);
            if (!u)
            {
                cout << "User not found: " << email << endl;
                return;
            }

            client->removeFromChat(chatid, u->userhandle);
            return;
        }
    }
}

void exec_chatu(autocomplete::ACState& s)
{
    handle chatid;
    Base64::atob(s.words[1].s.c_str(), (byte*)&chatid, MegaClient::CHATHANDLE);

    client->getUrlChat(chatid);
}

void exec_chata(autocomplete::ACState& s)
{
    handle chatid;
    Base64::atob(s.words[1].s.c_str(), (byte*)&chatid, MegaClient::CHATHANDLE);
    bool archive = (s.words[2].s == "1");
    if (!archive && (s.words[2].s != "0"))
    {
        cout << "Use 1 or 0 to archive/unarchive chats" << endl;
        return;
    }

    client->archiveChat(chatid, archive);
}

void exec_chats(autocomplete::ACState& s)
{
    if (s.words.size() == 1)
    {
        textchat_map::iterator it;
        for (it = client->chats.begin(); it != client->chats.end(); it++)
        {
            DemoApp::printChatInformation(it->second);
        }
        return;
    }
    if (s.words.size() == 2)
    {
        handle chatid;
        Base64::atob(s.words[1].s.c_str(), (byte*)&chatid, MegaClient::CHATHANDLE);

        textchat_map::iterator it = client->chats.find(chatid);
        if (it == client->chats.end())
        {
            cout << "Chatid " << s.words[1].s.c_str() << " not found" << endl;
            return;
        }

        DemoApp::printChatInformation(it->second);
        return;
    }
}

void exec_chatl(autocomplete::ACState& s)
{
    handle chatid;
    Base64::atob(s.words[1].s.c_str(), (byte*) &chatid, MegaClient::CHATHANDLE);
    bool delflag = (s.words.size() == 3 && s.words[2].s == "del");
    bool createifmissing = s.words.size() == 2 || (s.words.size() == 3 && s.words[2].s != "query");

    client->chatlink(chatid, delflag, createifmissing);
}
#endif

void exec_reset(autocomplete::ACState& s)
{
    if (client->loggedin() != NOTLOGGEDIN)
    {
        cout << "You're logged in. Please, logout first." << endl;
    }
    else if (s.words.size() == 2 ||
        (s.words.size() == 3 && (hasMasterKey = (s.words[2].s == "mk"))))
    {
        recoveryemail = s.words[1].s;
        client->getrecoverylink(recoveryemail.c_str(), hasMasterKey);
    }
    else
    {
        cout << "      reset email [mk]" << endl;
    }
}

void exec_clink(autocomplete::ACState& s)
{
    bool renew = false;
    if (s.words.size() == 1 || (s.words.size() == 2 && (renew = s.words[1].s == "renew")))
    {
        client->contactlinkcreate(renew);
    }
    else if ((s.words.size() == 3) && (s.words[1].s == "query"))
    {
        handle clink = UNDEF;
        Base64::atob(s.words[2].s.c_str(), (byte*)&clink, MegaClient::CONTACTLINKHANDLE);

        client->contactlinkquery(clink);

    }
    else if (((s.words.size() == 3) || (s.words.size() == 2)) && (s.words[1].s == "del"))
    {
        handle clink = UNDEF;

        if (s.words.size() == 3)
        {
            Base64::atob(s.words[2].s.c_str(), (byte*)&clink, MegaClient::CONTACTLINKHANDLE);
        }

        client->contactlinkdelete(clink);
    }
}

void exec_apiurl(autocomplete::ACState& s)
{
    if (s.words.size() == 1)
    {
        cout << "Current APIURL = " << MegaClient::APIURL << endl;
        cout << "Current disablepkp = " << (MegaClient::disablepkp ? "true" : "false") << endl;
    }
    else if (client->loggedin() != NOTLOGGEDIN)
    {
        cout << "You must not be logged in, to change APIURL" << endl;
    }
    else if (s.words.size() == 3 || s.words.size() == 2)
    {
        if (s.words[1].s.size() < 8 || s.words[1].s.substr(0, 8) != "https://")
        {
            s.words[1].s = "https://" + s.words[1].s;
        }
        if (s.words[1].s.empty() || s.words[1].s[s.words[1].s.size() - 1] != '/')
        {
            s.words[1].s += '/';
        }
        MegaClient::APIURL = s.words[1].s;
        if (s.words.size() == 3)
        {
            MegaClient::disablepkp = s.words[2].s == "true";
        }
    }
}

void exec_passwd(autocomplete::ACState& s)
{
    if (client->loggedin() != NOTLOGGEDIN)
    {
        setprompt(NEWPASSWORD);
    }
    else
    {
        cout << "Not logged in." << endl;
    }
}

void exec_putbps(autocomplete::ACState& s)
{
    if (s.words.size() > 1)
    {
        if (s.words[1].s == "auto")
        {
            client->putmbpscap = -1;
        }
        else if (s.words[1].s == "none")
        {
            client->putmbpscap = 0;
        }
        else
        {
            int t = atoi(s.words[1].s.c_str());

            if (t > 0)
            {
                client->putmbpscap = t;
            }
            else
            {
                cout << "      putbps [limit|auto|none]" << endl;
                return;
            }
        }
    }

    cout << "Upload speed limit set to ";

    if (client->putmbpscap < 0)
    {
        cout << "AUTO (approx. 90% of your available bandwidth)" << endl;
    }
    else if (!client->putmbpscap)
    {
        cout << "NONE" << endl;
    }
    else
    {
        cout << client->putmbpscap << " byte(s)/second" << endl;
    }
}

void exec_invite(autocomplete::ACState& s)
{
    if (client->loggedin() != FULLACCOUNT)
    {
        cout << "Not logged in." << endl;
    }
    else
    {
        if (client->ownuser()->email.compare(s.words[1].s))
        {
            int delflag = s.words.size() == 3 && s.words[2].s == "del";
            int rmd = s.words.size() == 3 && s.words[2].s == "rmd";
            int clink = s.words.size() == 4 && s.words[2].s == "clink";
            if (s.words.size() == 2 || s.words.size() == 3 || s.words.size() == 4)
            {
                if (delflag || rmd)
                {
                    client->setpcr(s.words[1].s.c_str(), delflag ? OPCA_DELETE : OPCA_REMIND);
                }
                else
                {
                    handle contactLink = UNDEF;
                    if (clink)
                    {
                        Base64::atob(s.words[3].s.c_str(), (byte*)&contactLink, MegaClient::CONTACTLINKHANDLE);
                    }

                    // Original email is not required, but can be used if this account has multiple email addresses associated,
                    // to have the invite come from a specific email
                    client->setpcr(s.words[1].s.c_str(), OPCA_ADD, "Invite from MEGAcli", s.words.size() == 3 ? s.words[2].s.c_str() : NULL, contactLink);
                }
            }
            else
            {
                cout << "      invite dstemail [origemail|del|rmd|clink <link>]" << endl;
            }
        }
        else
        {
            cout << "Cannot send invitation to your own user" << endl;
        }
    }
}

void exec_signup(autocomplete::ACState& s)
{
    if (s.words.size() == 2)
    {
        const char* ptr = s.words[1].s.c_str();
        const char* tptr;

        if ((tptr = strstr(ptr, "#confirm")))
        {
            ptr = tptr + 8;
        }

        unsigned len = unsigned((s.words[1].s.size() - (ptr - s.words[1].s.c_str())) * 3 / 4 + 4);

        byte* c = new byte[len];
        len = Base64::atob(ptr, c, len);
        // we first just query the supplied signup link,
        // then collect and verify the password,
        // then confirm the account
        client->querysignuplink(c, len);
        delete[] c;
    }
    else if (s.words.size() == 3)
    {
        switch (client->loggedin())
        {
        case FULLACCOUNT:
            cout << "Already logged in." << endl;
            break;

        case CONFIRMEDACCOUNT:
            cout << "Current account already confirmed." << endl;
            break;

        case EPHEMERALACCOUNT:
            if (s.words[1].s.find('@') + 1 && s.words[1].s.find('.') + 1)
            {
                signupemail = s.words[1].s;
                signupname = s.words[2].s;

                cout << endl;
                setprompt(NEWPASSWORD);
            }
            else
            {
                cout << "Please enter a valid e-mail address." << endl;
            }
            break;

        case NOTLOGGEDIN:
            cout << "Please use the begin command to commence or resume the ephemeral session to be upgraded." << endl;
        }
    }
}

void exec_cancelsignup(autocomplete::ACState& s)
{
    client->cancelsignup();
}

void exec_whoami(autocomplete::ACState& s)
{
    if (client->loggedin() == NOTLOGGEDIN)
    {
        cout << "Not logged in." << endl;
    }
    else
    {
        User* u;

        if ((u = client->finduser(client->me)))
        {
            cout << "Account e-mail: " << u->email << " handle: " << Base64Str<MegaClient::USERHANDLE>(client->me) << endl;
            if (client->signkey)
            {
                string pubKey((const char *)client->signkey->pubKey, EdDSA::PUBLIC_KEY_LENGTH);
                cout << "Credentials: " << AuthRing::fingerprint(pubKey, true) << endl;
            }
        }

        bool storage = s.extractflag("-storage");
        bool transfer = s.extractflag("-transfer");
        bool pro = s.extractflag("-pro");
        bool transactions = s.extractflag("-transactions");
        bool purchases = s.extractflag("-purchases");
        bool sessions = s.extractflag("-sessions");

        bool all = !storage && !transfer && !pro && !transactions && !purchases && !sessions;

        cout << "Retrieving account status..." << endl;

        client->getaccountdetails(&account, all || storage, all || transfer, all || pro, all || transactions, all || purchases, all || sessions);
    }
}

void exec_verifycredentials(autocomplete::ACState& s)
{
    User* u = nullptr;
    if (s.words.size() == 2 && (s.words[1].s == "show" || s.words[1].s == "status"))
    {
        u = client->finduser(client->me);
    }
    else if (s.words.size() == 3)
    {
        u = client->finduser(s.words[2].s.c_str());
    }
    else
    {
        cout << "      credentials show|status|verify|reset [email]" << endl;
        return;
    }

    if (!u)
    {
        cout << "Invalid user" << endl;
        return;
    }

    if (s.words[1].s == "show")
    {
        if (u->isattrvalid(ATTR_ED25519_PUBK))
        {
            cout << "Credentials: " << AuthRing::fingerprint(*u->getattr(ATTR_ED25519_PUBK), true) << endl;
        }
        else
        {
            cout << "Fetching singing key... " << endl;
            client->getua(u->uid.c_str(), ATTR_ED25519_PUBK);
        }
    }
    else if (s.words[1].s == "status")
    {
        handle uh = s.words.size() == 3 ? u->userhandle : UNDEF;
        printAuthringInformation(uh);
    }
    else if (s.words[1].s == "verify")
    {
        error e;
        if ((e = client->verifyCredentials(u->userhandle)))
        {
            cout << "Verification failed. Error: " << errorstring(e) << endl;
            return;
        }
    }
    else if (s.words[1].s == "reset")
    {
        error e;
        if ((e = client->resetCredentials(u->userhandle)))
        {
            cout << "Reset verification failed. Error: " << errorstring(e) << endl;
            return;
        }
    }
}

void exec_export(autocomplete::ACState& s)
{
    hlink = UNDEF;
    del = ets = 0;

    Node* n;
    int deltmp = 0;
    int etstmp = 0;

    if ((n = nodebypath(s.words[1].s.c_str())))
    {
        if (s.words.size() > 2)
        {
            deltmp = (s.words[2].s == "del");
            if (!deltmp)
            {
                etstmp = atoi(s.words[2].s.c_str());
            }
        }


        cout << "Exporting..." << endl;

        error e;
        if ((e = client->exportnode(n, deltmp, etstmp)))
        {
            cout << s.words[1].s << ": Export rejected (" << errorstring(e) << ")" << endl;
        }
        else
        {
            hlink = n->nodehandle;
            ets = etstmp;
            del = deltmp;
        }
    }
    else
    {
        cout << s.words[1].s << ": Not found" << endl;
    }
}

void exec_import(autocomplete::ACState& s)
{
    handle ph = UNDEF;
    byte key[FILENODEKEYLENGTH];
    error e = client->parsepubliclink(s.words[1].s.c_str(), ph, key, false);
    if (e == API_OK)
    {
        cout << "Opening link..." << endl;
        client->openfilelink(ph, key, 1);
    }
    else
    {
        cout << "Malformed link. Format: Exported URL or fileid#filekey" << endl;
    }
}

void exec_folderlinkinfo(autocomplete::ACState& s)
{
    publiclink = s.words[1].s;

    handle ph = UNDEF;
    byte folderkey[SymmCipher::KEYLENGTH];
    if (client->parsepubliclink(publiclink.c_str(), ph, folderkey, true) == API_OK)
    {
        cout << "Loading public folder link info..." << endl;
        client->getpubliclinkinfo(ph);
    }
    else
    {
        cout << "Malformed link: " << publiclink << endl;
    }
}

void exec_reload(autocomplete::ACState& s)
{
    cout << "Reloading account..." << endl;

    bool nocache = false;
    if (s.words.size() == 2 && s.words[1].s == "nocache")
    {
        nocache = true;
    }

    cwd = UNDEF;
    client->cachedscsn = UNDEF;
    client->fetchnodes(nocache);
}

void exec_logout(autocomplete::ACState& s)
{
    cout << "Logging off..." << endl;

    cwd = UNDEF;
    client->logout();

    if (clientFolder)
    {
        clientFolder->logout();
        delete clientFolder;
        clientFolder = NULL;
    }
}

#ifdef ENABLE_CHAT
void exec_chatga(autocomplete::ACState& s)
{
    handle chatid;
    Base64::atob(s.words[1].s.c_str(), (byte*) &chatid, MegaClient::CHATHANDLE);

    handle nodehandle = 0; // make sure top two bytes are 0
    Base64::atob(s.words[2].s.c_str(), (byte*) &nodehandle, MegaClient::NODEHANDLE);

    const char *uid = s.words[3].s.c_str();

    client->grantAccessInChat(chatid, nodehandle, uid);
}

void exec_chatra(autocomplete::ACState& s)
{
    handle chatid;
    Base64::atob(s.words[1].s.c_str(), (byte*)&chatid, MegaClient::CHATHANDLE);

    handle nodehandle = 0; // make sure top two bytes are 0
    Base64::atob(s.words[2].s.c_str(), (byte*)&nodehandle, MegaClient::NODEHANDLE);

    const char *uid = s.words[3].s.c_str();

    client->removeAccessInChat(chatid, nodehandle, uid);
}

void exec_chatst(autocomplete::ACState& s)
{
    handle chatid;
    Base64::atob(s.words[1].s.c_str(), (byte*)&chatid, MegaClient::CHATHANDLE);

    if (s.words.size() == 2)  // empty title / remove title
    {
        client->setChatTitle(chatid, "");
    }
    else if (s.words.size() == 3)
    {
        client->setChatTitle(chatid, s.words[2].s.c_str());
    }
}

void exec_chatpu(autocomplete::ACState& s)
{
    client->getChatPresenceUrl();
}

void exec_chatup(autocomplete::ACState& s)
{
    handle chatid;
    Base64::atob(s.words[1].s.c_str(), (byte*)&chatid, MegaClient::CHATHANDLE);

    handle uh;
    Base64::atob(s.words[2].s.c_str(), (byte*)&uh, MegaClient::USERHANDLE);

    string privstr = s.words[3].s;
    privilege_t priv;
    if (privstr == "ro")
    {
        priv = PRIV_RO;
    }
    else if (privstr == "sta")
    {
        priv = PRIV_STANDARD;
    }
    else if (privstr == "mod")
    {
        priv = PRIV_MODERATOR;
    }
    else
    {
        cout << "Unknown privilege for " << s.words[2].s << endl;
        return;
    }

    client->updateChatPermissions(chatid, uh, priv);
}

void exec_chatlu(autocomplete::ACState& s)
{
    handle publichandle = 0;
    Base64::atob(s.words[1].s.c_str(), (byte*)&publichandle, MegaClient::CHATLINKHANDLE);

    client->chatlinkurl(publichandle);
}

void exec_chatsm(autocomplete::ACState& s)
{
    handle chatid;
    Base64::atob(s.words[1].s.c_str(), (byte*)&chatid, MegaClient::CHATHANDLE);

    const char *title = (s.words.size() == 3) ? s.words[2].s.c_str() : NULL;
    client->chatlinkclose(chatid, title);
}

void exec_chatlj(autocomplete::ACState& s)
{
    handle publichandle = 0;
    Base64::atob(s.words[1].s.c_str(), (byte*)&publichandle, MegaClient::CHATLINKHANDLE);

    client->chatlinkjoin(publichandle, s.words[2].s.c_str());
}

void exec_chatcp(autocomplete::ACState& s)
{
    size_t wordscount = s.words.size();
    userpriv_vector *userpriv = new userpriv_vector;
    string_map *userkeymap = new string_map;
    string mownkey = s.words[1].s;
    unsigned parseoffset = 2;
    const char *title = NULL;

    if (wordscount >= 4)
    {
        if (s.words[2].s == "t")
        {
            if (s.words[3].s.empty())
            {
                cout << "Title cannot be set to empty string" << endl;
                delete userpriv;
                delete userkeymap;
                return;
            }
            title = s.words[3].s.c_str();
            parseoffset = 4;
        }

        if (((wordscount - parseoffset) % 3) != 0)
        {
            cout << "Invalid syntax to create chatroom" << endl;
            cout << "      chatcp mownkey [t title64] [email ro|sta|mod unifiedkey]* " << endl;
            delete userpriv;
            delete userkeymap;
            return;
        }

        unsigned numUsers = 0;
        while ((numUsers + 1) * 3 + parseoffset <= wordscount)
        {
            string email = s.words[numUsers * 3 + parseoffset].s;
            User *u = client->finduser(email.c_str(), 0);
            if (!u)
            {
                cout << "User not found: " << email << endl;
                delete userpriv;
                delete userkeymap;
                return;
            }

            string privstr = s.words[numUsers * 3 + parseoffset + 1].s;
            privilege_t priv;
            if (privstr == "ro")
            {
                priv = PRIV_RO;
            }
            else if (privstr == "sta")
            {
                priv = PRIV_STANDARD;
            }
            else if (privstr == "mod")
            {
                priv = PRIV_MODERATOR;
            }
            else
            {
                cout << "Unknown privilege for " << email << endl;
                delete userpriv;
                delete userkeymap;
                return;
            }
            userpriv->push_back(userpriv_pair(u->userhandle, priv));
            string unifiedkey = s.words[numUsers * 3 + parseoffset + 2].s;
            char uhB64[12];
            Base64::btoa((byte *)&u->userhandle, MegaClient::USERHANDLE, uhB64);
            uhB64[11] = '\0';
            userkeymap->insert(std::pair<string, string>(uhB64, unifiedkey));
            numUsers++;
        }
    }
    char ownHandleB64[12];
    Base64::btoa((byte *)&client->me, MegaClient::USERHANDLE, ownHandleB64);
    ownHandleB64[11] = '\0';
    userkeymap->insert(std::pair<string, string>(ownHandleB64, mownkey));
    client->createChat(true, true, userpriv, userkeymap, title);
    delete userpriv;
    delete userkeymap;
}
#endif

void exec_cancel(autocomplete::ACState& s)
{
    if (client->loggedin() != FULLACCOUNT)
    {
        cout << "Please, login into your account first." << endl;
        return;
    }

    if (s.words.size() == 1)  // get link
    {
        User *u = client->finduser(client->me);
        if (!u)
        {
            cout << "Error retrieving logged user." << endl;
            return;
        }
        client->getcancellink(u->email.c_str());
    }
    else if (s.words.size() == 2) // link confirmation
    {
        string link = s.words[1].s;

        size_t pos = link.find("#cancel");
        if (pos == link.npos)
        {
            cout << "Invalid cancellation link." << endl;
            return;
        }

        recoverycode.assign(link.substr(pos + strlen("#cancel")));
        setprompt(LOGINPASSWORD);
    }
}

void exec_alerts(autocomplete::ACState& s)
{
    bool shownew = false, showold = false;
    size_t showN = 0; 
    if (s.words.size() == 1)
    {
        shownew = showold = true;
    }
    else if (s.words.size() == 2)
    {
        if (s.words[1].s == "seen")
        {
            client->useralerts.acknowledgeAll();
            return;
        }
        else if (s.words[1].s == "notify")
        {
            notifyAlerts = !notifyAlerts;
            cout << "notification of alerts is now " << (notifyAlerts ? "on" : "off") << endl;
            return;
        }
        else if (s.words[1].s == "old")
        {
            showold = true;
        }
        else if (s.words[1].s == "new")
        {
            shownew = true;
        }
        else if (s.words[1].s == "test_reminder")
        {
            client->useralerts.add(new UserAlert::PaymentReminder(time(NULL) - 86000*3 /2, client->useralerts.nextId()));
        }
        else if (s.words[1].s == "test_payment")
        {
            client->useralerts.add(new UserAlert::Payment(true, 1, time(NULL) + 86000 * 1, client->useralerts.nextId()));
        }
        else if (atoi(s.words[1].s.c_str()) > 0)
        {
            showN = atoi(s.words[1].s.c_str());
        }
    }
    if (showold || shownew || showN > 0)
    {
        UserAlerts::Alerts::const_iterator i = client->useralerts.alerts.begin();
        if (showN)
        {
            size_t n = 0;
            for (UserAlerts::Alerts::const_reverse_iterator i = client->useralerts.alerts.rbegin(); i != client->useralerts.alerts.rend(); ++i, ++n)
            {
                showN += ((*i)->relevant || n >= showN) ? 0 : 1;
            }
        }

        size_t n = client->useralerts.alerts.size();
        for (; i != client->useralerts.alerts.end(); ++i)
        {
            if ((*i)->relevant)
            {
                if (--n < showN || (shownew && !(*i)->seen) || (showold && (*i)->seen))
                {
                    printAlert(**i);
                }
            }
        }
    }
}

#ifdef USE_FILESYSTEM
void exec_lmkdir(autocomplete::ACState& s)
{
    std::error_code ec;
    if (!fs::create_directory(s.words[1].s.c_str(), ec))
    {
        cerr << "Create directory failed: " << ec.message() << endl;
    }
}
#endif


void exec_confirm(autocomplete::ACState& s)
{
    if (signupemail.size() && signupcode.size())
    {
        cout << "Please type " << signupemail << "'s password to confirm the signup." << endl;
        setprompt(LOGINPASSWORD);
    }
}

void exec_recover(autocomplete::ACState& s)
{
    if (client->loggedin() != NOTLOGGEDIN)
    {
        cout << "You're logged in. Please, logout first." << endl;
    }
    else if (s.words.size() == 2)
    {
        string link = s.words[1].s;

        size_t pos = link.find("#recover");
        if (pos == link.npos)
        {
            cout << "Invalid recovery link." << endl;
        }

        recoverycode.assign(link.substr(pos + strlen("#recover")));
        client->queryrecoverylink(recoverycode.c_str());
    }
}

void exec_session(autocomplete::ACState& s)
{
    byte session[64];
    int size;

    size = client->dumpsession(session, sizeof session);

    if (size > 0)
    {
        Base64Str<sizeof session> buf(session, size);

        if ((s.words.size() == 2 || s.words.size() == 3) && s.words[1].s == "autoresume")
        {
            string filename = "megacli_autoresume_session" + (s.words.size() == 3 ? "_" + s.words[2].s : "");
            ofstream file(filename.c_str());
            if (file.fail() || !file.is_open())
            {
                cout << "could not open file: " << filename << endl;
            }
            else
            {
                file << buf;
                cout << "Your (secret) session is saved in file '" << filename << "'" << endl;
            }
        }
        else
        {
            cout << "Your (secret) session is: " << buf << endl;
        }
    }
    else if (!size)
    {
        cout << "Not logged in." << endl;
    }
    else
    {
        cout << "Internal error." << endl;
    }
}

void exec_symlink(autocomplete::ACState& s)
{
    if (client->followsymlinks ^= true)
    {
        cout << "Now following symlinks. Please ensure that sync does not see any filesystem item twice!" << endl;
    }
    else
    {
        cout << "No longer following symlinks." << endl;
    }
}

void exec_version(autocomplete::ACState& s)
{
    cout << "MEGA SDK version: " << MEGA_MAJOR_VERSION << "." << MEGA_MINOR_VERSION << "." << MEGA_MICRO_VERSION << endl;

    cout << "Features enabled:" << endl;

#ifdef USE_CRYPTOPP
    cout << "* CryptoPP" << endl;
#endif

#ifdef USE_SQLITE
    cout << "* SQLite" << endl;
#endif

#ifdef USE_BDB
    cout << "* Berkeley DB" << endl;
#endif

#ifdef USE_INOTIFY
    cout << "* inotify" << endl;
#endif

#ifdef HAVE_FDOPENDIR
    cout << "* fdopendir" << endl;
#endif

#ifdef HAVE_SENDFILE
    cout << "* sendfile" << endl;
#endif

#ifdef _LARGE_FILES
    cout << "* _LARGE_FILES" << endl;
#endif

#ifdef USE_FREEIMAGE
    cout << "* FreeImage" << endl;
#endif

#ifdef ENABLE_SYNC
    cout << "* sync subsystem" << endl;
#endif

#ifdef USE_MEDIAINFO
    cout << "* MediaInfo" << endl;
#endif

    cwd = UNDEF;
}

void exec_showpcr(autocomplete::ACState& s)
{
    string outgoing = "";
    string incoming = "";
    for (handlepcr_map::iterator it = client->pcrindex.begin(); it != client->pcrindex.end(); it++)
    {
        if (it->second->isoutgoing)
        {
            ostringstream os;
            os << setw(34) << it->second->targetemail;

            os << "\t(id: ";
            os << Base64Str<MegaClient::PCRHANDLE>(it->second->id);

            os << ", ts: ";

            os << it->second->ts;

            outgoing.append(os.str());
            outgoing.append(")\n");
        }
        else
        {
            ostringstream os;
            os << setw(34) << it->second->originatoremail;

            os << "\t(id: ";
            os << Base64Str<MegaClient::PCRHANDLE>(it->second->id);

            os << ", ts: ";

            os << it->second->ts;

            incoming.append(os.str());
            incoming.append(")\n");
        }
    }
    cout << "Incoming PCRs:" << endl << incoming << endl;
    cout << "Outgoing PCRs:" << endl << outgoing << endl;
}

#if defined(WIN32) && defined(NO_READLINE)
void exec_history(autocomplete::ACState& s)
{
    static_cast<WinConsole*>(console)->outputHistory();
}
#endif

void exec_handles(autocomplete::ACState& s)
{
    if (s.words.size() == 2)
    {
        if (s.words[1].s == "on")
        {
            handles_on = true;
        }
        else if (s.words[1].s == "off")
        {
            handles_on = false;
        }
        else
        {
            cout << "invalid handles setting" << endl;
        }
    }
    else
    {
        cout << "      handles on|off " << endl;
    }
}


#if defined(WIN32) && defined(NO_READLINE)
void exec_codepage(autocomplete::ACState& s)
{
    WinConsole* wc = static_cast<WinConsole*>(console);
    if (s.words.size() == 1)
    {
        UINT cp1, cp2;
        wc->getShellCodepages(cp1, cp2);
        cout << "Current codepage is " << cp1;
        if (cp2 != cp1)
        {
            cout << " with failover to codepage " << cp2 << " for any absent glyphs";
        }
        cout << endl;
        for (int i = 32; i < 256; ++i)
        {
            string theCharUtf8 = WinConsole::toUtf8String(WinConsole::toUtf16String(string(1, (char)i), cp1));
            cout << "  dec/" << i << " hex/" << hex << i << dec << ": '" << theCharUtf8 << "'";
            if (i % 4 == 3)
            {
                cout << endl;
            }
        }
    }
    else if (s.words.size() == 2 && atoi(s.words[1].s.c_str()) != 0)
    {
        if (!wc->setShellConsole(atoi(s.words[1].s.c_str()), atoi(s.words[1].s.c_str())))
        {
            cout << "Code page change failed - unicode selected" << endl;
        }
    }
    else if (s.words.size() == 3 && atoi(s.words[1].s.c_str()) != 0 && atoi(s.words[2].s.c_str()) != 0)
    {
        if (!wc->setShellConsole(atoi(s.words[1].s.c_str()), atoi(s.words[2].s.c_str())))
        {
            cout << "Code page change failed - unicode selected" << endl;
        }
    }
}
#endif

void exec_httpsonly(autocomplete::ACState& s)
{
    if (s.words.size() == 1)
    {
        cout << "httpsonly: " << (client->usehttps ? "on" : "off") << endl;
    }
    else if (s.words.size() == 2)
    {
        if (s.words[1].s == "on")
        {
            client->usehttps = true;
        }
        else if (s.words[1].s == "off")
        {
            client->usehttps = false;
        }
        else
        {
            cout << "invalid setting" << endl;
        }
    }
}

#ifdef USE_MEDIAINFO
void exec_mediainfo(autocomplete::ACState& s)
{
    if (client->mediaFileInfo.mediaCodecsFailed)
    {
        cout << "Sorry, mediainfo lookups could not be retrieved." << endl;
        return;
    }
    else if (!client->mediaFileInfo.mediaCodecsReceived)
    {
        client->mediaFileInfo.requestCodecMappingsOneTime(client, NULL);
        cout << "Mediainfo lookups requested" << endl;
    }

    if (s.words.size() == 3 && s.words[1].s == "calc")
    {
        MediaProperties mp;
        string localFilename;
        client->fsaccess->path2local(&s.words[2].s, &localFilename);

        char ext[8];
        if (client->fsaccess->getextension(&localFilename, ext, sizeof(ext)) && MediaProperties::isMediaFilenameExt(ext))
        {
            mp.extractMediaPropertyFileAttributes(localFilename, client->fsaccess);
                                uint32_t dummykey[4] = { 1, 2, 3, 4 };  // check encode/decode
                                string attrs = mp.convertMediaPropertyFileAttributes(dummykey, client->mediaFileInfo);
                                MediaProperties dmp = MediaProperties::decodeMediaPropertiesAttributes(":" + attrs, dummykey);
                                cout << showMediaInfo(dmp, client->mediaFileInfo, false) << endl;
        }
        else
        {
            cout << "Filename extension is not suitable for mediainfo analysis." << endl;
        }
    }
    else if (s.words.size() == 3 && s.words[1].s == "show")
    {
        if (Node *n = nodebypath(s.words[2].s.c_str()))
        {
            switch (n->type)
            {
            case FILENODE:
                cout << showMediaInfo(n, client->mediaFileInfo, false) << endl;
                break;

            case FOLDERNODE:
            case ROOTNODE:
            case INCOMINGNODE:
            case RUBBISHNODE:
                for (node_list::iterator m = n->children.begin(); m != n->children.end(); ++m)
                {
                    if ((*m)->type == FILENODE && (*m)->hasfileattribute(fa_media))
                    {
                        cout << (*m)->displayname() << "   " << showMediaInfo(*m, client->mediaFileInfo, true) << endl;
                    }
                }
                break;
            case TYPE_UNKNOWN: break;
            }
        }
        else
        {
            cout << "remote file not found: " << s.words[2].s << endl;
        }
    }
}
#endif

void exec_smsverify(autocomplete::ACState& s)
{
    if (s.words[1].s == "send")
    {
        bool reverifywhitelisted = (s.words.size() == 4 && s.words[3].s == "reverifywhitelisted");
        if (client->smsverificationsend(s.words[2].s, reverifywhitelisted) != API_OK)
        {
            cout << "phonenumber is invalid" << endl;
        }
    }
    else if (s.words[1].s == "code")
    {
        if (client->smsverificationcheck(s.words[2].s) != API_OK)
        {
            cout << "verificationcode is invalid" << endl;
        }
    }
}

void exec_verifiedphonenumber(autocomplete::ACState& s)
{
    cout << "Verified phone number: " << client->mSmsVerifiedPhone << endl;
}

void exec_killsession(autocomplete::ACState& s)
{
    if (s.words[1].s == "all")
    {
        // Kill all sessions (except current)
        client->killallsessions();
    }
    else
    {
        handle sessionid;
        if (Base64::atob(s.words[1].s.c_str(), (byte*)&sessionid, sizeof sessionid) == sizeof sessionid)
        {
            client->killsession(sessionid);
        }
        else
        {
            cout << "invalid session id provided" << endl;
        }
    }
}

void exec_locallogout(autocomplete::ACState& s)
{
    cout << "Logging off locally..." << endl;

    cwd = UNDEF;
    client->locallogout(false);
}

void exec_recentnodes(autocomplete::ACState& s)
{
    if (s.words.size() == 3)
    {
        node_vector nv = client->getRecentNodes(atoi(s.words[2].s.c_str()), m_time() - 60 * 60 * atoi(s.words[1].s.c_str()), false);
        for (unsigned i = 0; i < nv.size(); ++i)
        {
            cout << nv[i]->displaypath() << endl;
        }
    }
}

#if defined(WIN32) && defined(NO_READLINE)
void exec_autocomplete(autocomplete::ACState& s)
{
    if (s.words[1].s == "unix")
    {
        static_cast<WinConsole*>(console)->setAutocompleteStyle(true);
    }
    else if (s.words[1].s == "dos")
    {
        static_cast<WinConsole*>(console)->setAutocompleteStyle(false);
    }
    else
    {
        cout << "invalid autocomplete style" << endl;
    }
}
#endif

void exec_recentactions(autocomplete::ACState& s)
{
    recentactions_vector nvv = client->getRecentActions(atoi(s.words[2].s.c_str()), m_time() - 60 * 60 * atoi(s.words[1].s.c_str()));
    for (unsigned i = 0; i < nvv.size(); ++i)
    {
        if (i != 0)
        {
            cout << "---" << endl;
        }
        cout << displayTime(nvv[i].time) << " " << displayUser(nvv[i].user, client) << " " << (nvv[i].updated ? "updated" : "uploaded") << " " << (nvv[i].media ? "media" : "files") << endl;
        for (unsigned j = 0; j < nvv[i].nodes.size(); ++j)
        {
            cout << nvv[i].nodes[j]->displaypath() << "  (" << displayTime(nvv[i].nodes[j]->ctime) << ")" << endl;
        }
    }
}

void exec_setmaxuploadspeed(autocomplete::ACState& s)
{
    if (s.words.size() > 1)
    {
        bool done = client->setmaxuploadspeed(atoi(s.words[1].s.c_str()));
        cout << (done ? "Success. " : "Failed. ");
    }
    cout << "Max Upload Speed: " << client->getmaxuploadspeed() << endl;
}

void exec_setmaxdownloadspeed(autocomplete::ACState& s)
{
    if (s.words.size() > 1)
    {
        bool done = client->setmaxdownloadspeed(atoi(s.words[1].s.c_str()));
        cout << (done ? "Success. " : "Failed. ");
    }
    cout << "Max Download Speed: " << client->getmaxdownloadspeed() << endl;
}

void exec_enabletransferresumption(autocomplete::ACState& s)
{
    if (s.words.size() > 1 && s.words[1].s == "off")
    {
        client->disabletransferresumption(NULL);
        cout << "transfer resumption disabled" << endl;
    }
    else
    {
        client->enabletransferresumption(NULL);
        cout << "transfer resumption enabled" << endl;
    }
}

// callback for non-EAGAIN request-level errors
// in most cases, retrying is futile, so the application exits
// this can occur e.g. with syntactically malformed requests (due to a bug), an invalid application key
void DemoApp::request_error(error e)
{
    if ((e == API_ESID) || (e == API_ENOENT))   // Invalid session or Invalid folder handle
    {
        cout << "Invalid or expired session, logging out..." << endl;
        client->locallogout(false);
        return;
    }
    else if (e == API_EBLOCKED)
    {
        if (client->sid.size())
        {
            cout << "Your account is blocked." << endl;
            client->whyamiblocked();
        }
        else
        {
            cout << "The link has been blocked." << endl;
        }
        return;
    }

    cout << "FATAL: Request failed (" << errorstring(e) << "), exiting" << endl;

    delete console;
    exit(0);
}

void DemoApp::request_response_progress(m_off_t current, m_off_t total)
{
    if (total > 0)
    {
        responseprogress = int(current * 100 / total);
    }
    else
    {
        responseprogress = -1;
    }
}

//2FA disable result
void DemoApp::multifactorauthdisable_result(error e)
{
    if (!e)
    {
        cout << "2FA, disabled succesfully..." << endl;
    }
    else
    {
        cout << "Error enabling 2FA : " << errorstring(e) << endl;
    }
    setprompt(COMMAND);
}

//2FA check result
void DemoApp::multifactorauthcheck_result(int enabled)
{
    if (enabled)
    {
        cout << "2FA is enabled for this account" << endl;
    }
    else
    {
        cout << "2FA is disabled for this account" << endl;
    }
    setprompt(COMMAND);
}

//2FA enable result
void DemoApp::multifactorauthsetup_result(string *code, error e)
{
    if (!e)
    {
        if (!code)
        {
            cout << "2FA enabled successfully" << endl;
            setprompt(COMMAND);
            attempts = 0;
        }
        else
        {
            cout << "2FA code: " << *code << endl;
            setprompt(SETTFA);
        }
    }
    else
    {
        cout << "Error enabling 2FA : " << errorstring(e) << endl;
        if (e == API_EFAILED)
        {
            if (++attempts >= 3)
            {
                attempts = 0;
                cout << "Too many attempts"<< endl;
                setprompt(COMMAND);
            }
            else
            {
                setprompt(SETTFA);
            }
        }
    }
}


void DemoApp::prelogin_result(int version, string* /*email*/, string *salt, error e)
{
    if (e)
    {
        cout << "Login error: " << e << endl;
        setprompt(COMMAND);
        return;
    }

    login.version = version;
    login.salt = (version == 2 && salt ? *salt : string());
    
    if (login.password.empty())
    {
        setprompt(LOGINPASSWORD);
    }
    else
    {
        login.login(client);
    }
}


// login result
void DemoApp::login_result(error e)
{
    if (!e)
    {
        login.reset();
        cout << "Login successful, retrieving account..." << endl;
        client->fetchnodes();
    }
    else if (e == API_EMFAREQUIRED)
    {
        setprompt(LOGINTFA);
    }
    else
    {
        login.reset();
        cout << "Login failed: " << errorstring(e) << endl;
    }
}

// ephemeral session result
void DemoApp::ephemeral_result(error e)
{
    if (e)
    {
        cout << "Ephemeral session error (" << errorstring(e) << ")" << endl;
    }
    pdf_to_import = false;
}

// signup link send request result
void DemoApp::sendsignuplink_result(error e)
{
    if (e)
    {
        cout << "Unable to send signup link (" << errorstring(e) << ")" << endl;
    }
    else
    {
        cout << "Thank you. Please check your e-mail and enter the command signup followed by the confirmation link." << endl;
    }
}

// signup link query result
void DemoApp::querysignuplink_result(handle /*uh*/, const char* email, const char* name, const byte* pwc, const byte* /*kc*/,
                                     const byte* c, size_t len)
{
    cout << "Ready to confirm user account " << email << " (" << name << ") - enter confirm to execute." << endl;

    signupemail = email;
    signupcode.assign((char*) c, len);
    memcpy(signuppwchallenge, pwc, sizeof signuppwchallenge);
    memcpy(signupencryptedmasterkey, pwc, sizeof signupencryptedmasterkey);
}

// signup link query failed
void DemoApp::querysignuplink_result(error e)
{
    cout << "Signuplink confirmation failed (" << errorstring(e) << ")" << endl;
}

// signup link (account e-mail) confirmation result
void DemoApp::confirmsignuplink_result(error e)
{
    if (e)
    {
        cout << "Signuplink confirmation failed (" << errorstring(e) << ")" << endl;
    }
    else
    {
        cout << "Signup confirmed, logging in..." << endl;
        client->login(signupemail.c_str(), pwkey);
    }
}

// asymmetric keypair configuration result
void DemoApp::setkeypair_result(error e)
{
    if (e)
    {
        cout << "RSA keypair setup failed (" << errorstring(e) << ")" << endl;
    }
    else
    {
        cout << "RSA keypair added. Account setup complete." << endl;
    }
}

void DemoApp::getrecoverylink_result(error e)
{
    if (e)
    {
        cout << "Unable to send the link (" << errorstring(e) << ")" << endl;
    }
    else
    {
        cout << "Please check your e-mail and enter the command \"recover\" / \"cancel\" followed by the link." << endl;
    }
}

void DemoApp::queryrecoverylink_result(error e)
{
        cout << "The link is invalid (" << errorstring(e) << ")." << endl;
}

void DemoApp::queryrecoverylink_result(int type, const char *email, const char* /*ip*/, time_t /*ts*/, handle /*uh*/, const vector<string>* /*emails*/)
{
    recoveryemail = email ? email : "";
    hasMasterKey = (type == RECOVER_WITH_MASTERKEY);

    cout << "The link is valid";

    if (type == RECOVER_WITH_MASTERKEY)
    {
        cout <<  " to reset the password for " << email << " with masterkey." << endl;

        setprompt(MASTERKEY);
    }
    else if (type == RECOVER_WITHOUT_MASTERKEY)
    {
        cout <<  " to reset the password for " << email << " without masterkey." << endl;

        setprompt(NEWPASSWORD);
    }
    else if (type == CANCEL_ACCOUNT)
    {
        cout << " to cancel the account for " << email << "." << endl;
    }
    else if (type == CHANGE_EMAIL)
    {
        cout << " to change the email from " << client->finduser(client->me)->email << " to " << email << "." << endl;

        changeemail = email ? email : "";
        setprompt(LOGINPASSWORD);
    }
}

void DemoApp::getprivatekey_result(error e,  const byte *privk, const size_t len_privk)
{
    if (e)
    {
        cout << "Unable to get private key (" << errorstring(e) << ")" << endl;
        setprompt(COMMAND);
    }
    else
    {
        // check the private RSA is valid after decryption with master key
        SymmCipher key;
        key.setkey(masterkey);

        byte privkbuf[AsymmCipher::MAXKEYLENGTH * 2];
        memcpy(privkbuf, privk, len_privk);
        key.ecb_decrypt(privkbuf, len_privk);

        AsymmCipher uk;
        if (!uk.setkey(AsymmCipher::PRIVKEY, privkbuf, unsigned(len_privk)))
        {
            cout << "The master key doesn't seem to be correct." << endl;

            recoverycode.clear();
            recoveryemail.clear();
            hasMasterKey = false;
            memset(masterkey, 0, sizeof masterkey);

            setprompt(COMMAND);
        }
        else
        {
            cout << "Private key successfully retrieved for integrity check masterkey." << endl;
            setprompt(NEWPASSWORD);
        }
    }
}

void DemoApp::confirmrecoverylink_result(error e)
{
    if (e)
    {
        cout << "Unable to reset the password (" << errorstring(e) << ")" << endl;
    }
    else
    {
        cout << "Password changed successfully." << endl;
    }
}

void DemoApp::confirmcancellink_result(error e)
{
    if (e)
    {
        cout << "Unable to cancel the account (" << errorstring(e) << ")" << endl;
    }
    else
    {
        cout << "Account cancelled successfully." << endl;
    }
}

void DemoApp::validatepassword_result(error e)
{
    if (e)
    {
        cout << "Wrong password (" << errorstring(e) << ")" << endl;
        setprompt(LOGINPASSWORD);
    }
    else
    {
        if (recoverycode.size())
        {
            cout << "Password is correct, cancelling account..." << endl;

            client->confirmcancellink(recoverycode.c_str());
            recoverycode.clear();
        }
        else if (changecode.size())
        {
            cout << "Password is correct, changing email..." << endl;

            client->confirmemaillink(changecode.c_str(), changeemail.c_str(), pwkey);
            changecode.clear();
            changeemail.clear();
        }
    }
}

void DemoApp::getemaillink_result(error e)
{
    if (e)
    {
        cout << "Unable to send the link (" << errorstring(e) << ")" << endl;
    }
    else
    {
        cout << "Please check your e-mail and enter the command \"email\" followed by the link." << endl;
    }
}

void DemoApp::confirmemaillink_result(error e)
{
    if (e)
    {
        cout << "Unable to change the email address (" << errorstring(e) << ")" << endl;
    }
    else
    {
        cout << "Email address changed successfully to " << changeemail << "." << endl;
    }
}

void DemoApp::ephemeral_result(handle uh, const byte* pw)
{
    cout << "Ephemeral session established, session ID: ";
    cout << Base64Str<MegaClient::USERHANDLE>(uh) << "#";
    cout << Base64Str<SymmCipher::KEYLENGTH>(pw) << endl;

    client->fetchnodes();
}

void DemoApp::cancelsignup_result(error)
{
    cout << "Singup link canceled. Start again!" << endl;
    signupcode.clear();
    signupemail.clear();
    signupname.clear();
}

void DemoApp::whyamiblocked_result(int code)
{
    if (code < 0)
    {
        error e = (error) code;
        cout << "Why am I blocked failed: " << errorstring(e) << endl;
    }
    else if (code == 0)
    {
        cout << "You're not blocked" << endl;
    }
    else    // code > 0
    {
        string reason = "Your account was terminated due to breach of Mega's Terms of Service, such as abuse of rights of others; sharing and/or importing illegal data; or system abuse.";

        if (code == 100)    // deprecated
        {
            reason = "You have been suspended due to excess data usage.";
        }
        else if (code == 200)
        {
            reason = "Your account has been suspended due to multiple breaches of Mega's Terms of Service. Please check your email inbox.";
        }
        else if (code == 500)
        {
            reason = "Your account has been blocked, pending verification via SMS.";
        }
        //else if (code == 300) --> default reason


        cout << "Reason: " << reason << endl;

        if (code != 500)
        {
            cout << "Logging out..." << endl;
            client->locallogout(false);
        }
    }
}

// password change result
void DemoApp::changepw_result(error e)
{
    if (e)
    {
        cout << "Password update failed: " << errorstring(e) << endl;
    }
    else
    {
        cout << "Password updated." << endl;
    }
}

// node export failed
void DemoApp::exportnode_result(error e)
{
    if (e)
    {
        cout << "Export failed: " << errorstring(e) << endl;
    }

    del = ets = 0;
    hlink = UNDEF;
}

void DemoApp::exportnode_result(handle h, handle ph)
{
    Node* n;

    if ((n = client->nodebyhandle(h)))
    {
        string path;
        nodepath(h, &path);
        cout << "Exported " << path << ": ";

        if (n->type != FILENODE && !n->sharekey)
        {
            cout << "No key available for exported folder" << endl;

            del = ets = 0;
            hlink = UNDEF;
            return;
        }

        if (n->type == FILENODE)
        {
            cout << MegaClient::getPublicLink(client->mNewLinkFormat, n->type, ph, Base64Str<FILENODEKEYLENGTH>((const byte*)n->nodekey().data())) << endl;
        }
        else
        {
            cout << MegaClient::getPublicLink(client->mNewLinkFormat, n->type, ph, Base64Str<FOLDERNODEKEYLENGTH>(n->sharekey->key)) << endl;
        }
    }
    else
    {
        cout << "Exported node no longer available" << endl;
    }

    del = ets = 0;
    hlink = UNDEF;
}

// the requested link could not be opened
void DemoApp::openfilelink_result(error e)
{
    if (e)
    {
        if (pdf_to_import) // import welcome pdf has failed
        {
            cout << "Failed to import Welcome PDF file" << endl;
        }
        else
        {
            cout << "Failed to open link: " << errorstring(e) << endl;
        }
    }
    pdf_to_import = false;
}

// the requested link was opened successfully - import to cwd
void DemoApp::openfilelink_result(handle ph, const byte* key, m_off_t size,
                                  string* a, string* /*fa*/, int)
{
    Node* n;

    if (!key)
    {
        cout << "File is valid, but no key was provided." << endl;
        pdf_to_import = false;
        return;
    }

    // check if the file is decryptable
    string attrstring;

    attrstring.resize(a->length()*4/3+4);
    attrstring.resize(Base64::btoa((const byte *)a->data(), int(a->length()), (char *)attrstring.data()));

    SymmCipher nodeKey;
    nodeKey.setkey(key, FILENODE);

    byte *buf = Node::decryptattr(&nodeKey,attrstring.c_str(), attrstring.size());
    if (!buf)
    {
        cout << "The file won't be imported, the provided key is invalid." << endl;
        pdf_to_import = false;
    }
    else if (client->loggedin() != NOTLOGGEDIN)
    {
        if (pdf_to_import)
        {
            n = client->nodebyhandle(client->rootnodes[0]);
        }
        else
        {
            n = client->nodebyhandle(cwd);
        }

        if (!n)
        {
            cout << "Target folder not found." << endl;
            pdf_to_import = false;
            delete [] buf;
            return;
        }

        AttrMap attrs;
        JSON json;
        nameid name;
        string* t;
        json.begin((char*)buf + 5);
        NewNode* newnode = new NewNode[1];

        // set up new node as folder node
        newnode->source = NEW_PUBLIC;
        newnode->type = FILENODE;
        newnode->nodehandle = ph;
        newnode->parenthandle = UNDEF;
        newnode->nodekey.assign((char*)key, FILENODEKEYLENGTH);
        newnode->attrstring = new string(*a);

        while ((name = json.getnameid()) != EOO && json.storeobject((t = &attrs.map[name])))
        {
            JSON::unescape(t);

            if (name == 'n')
            {
                client->fsaccess->normalize(t);
            }
        }

        attr_map::iterator it = attrs.map.find('n');
        if (it != attrs.map.end())
        {
            Node *ovn = client->childnodebyname(n, it->second.c_str(), true);
            if (ovn)
            {
                attr_map::iterator it2 = attrs.map.find('c');
                if (it2 != attrs.map.end())
                {
                    FileFingerprint ffp;
                    if (ffp.unserializefingerprint(&it2->second))
                    {
                        ffp.size = size;
                        if (ffp.isvalid && ovn->isvalid && ffp == *(FileFingerprint*)ovn)
                        {
                            cout << "Success. (identical node skipped)" << endl;
                            pdf_to_import = false;
                            delete [] buf;
                            return;
                        }
                    }
                }

                newnode->ovhandle = !client->versions_disabled ? ovn->nodehandle : UNDEF;
            }
        }

        client->putnodes(n->nodehandle, newnode, 1);
    }
    else
    {
        cout << "Need to be logged in to import file links." << endl;
        pdf_to_import = false;
    }

    delete [] buf;
}

void DemoApp::folderlinkinfo_result(error e, handle owner, handle /*ph*/, string *attr, string* k, m_off_t currentSize, uint32_t numFiles, uint32_t numFolders, m_off_t versionsSize, uint32_t numVersions)
{
    if (e != API_OK)
    {
        cout << "Retrieval of public folder link information failed: " << e << endl;
        return;
    }

    handle ph;
    byte folderkey[FOLDERNODEKEYLENGTH];
    #ifndef NDEBUG
    error eaux =
    #endif
    client->parsepubliclink(publiclink.c_str(), ph, folderkey, true);
    assert(eaux == API_OK);

    // Decrypt nodekey with the key of the folder link
    SymmCipher cipher;
    cipher.setkey(folderkey);
    const char *nodekeystr = k->data() + 9;    // skip the userhandle(8) and the `:`
    byte nodekey[FOLDERNODEKEYLENGTH];
    if (client->decryptkey(nodekeystr, nodekey, sizeof(nodekey), &cipher, 0, UNDEF))
    {
        // Decrypt node attributes with the nodekey
        cipher.setkey(nodekey);
        byte* buf = Node::decryptattr(&cipher, attr->c_str(), attr->size());
        if (buf)
        {
            AttrMap attrs;
            string fileName;
            string fingerprint;
            FileFingerprint ffp;
            m_time_t mtime = 0;
            Node::parseattr(buf, attrs, currentSize, mtime, fileName, fingerprint, ffp);

            // Normalize node name to UTF-8 string
            attr_map::iterator it = attrs.map.find('n');
            if (it != attrs.map.end() && !it->second.empty())
            {
                client->fsaccess->normalize(&(it->second));
                fileName = it->second.c_str();
            }

            std::string ownerStr, ownerBin((const char *)&owner, sizeof(owner));
            Base64::btoa(ownerBin, ownerStr);

            cout << "Folder link information:" << publiclink << endl;
            cout << "\tFolder name: " << fileName << endl;
            cout << "\tOwner: " << ownerStr << endl;
            cout << "\tNum files: " << numFiles << endl;
            cout << "\tNum folders: " << numFolders - 1 << endl;
            cout << "\tNum versions: " << numVersions << endl;

            delete [] buf;
        }
        else
        {
            cout << "folderlink: error decrypting node attributes with decrypted nodekey" << endl;
        }
    }
    else
    {
        cout << "folderlink: error decrypting nodekey with folder link key";
    }

    publiclink.clear();
}

void DemoApp::checkfile_result(handle /*h*/, error e)
{
    cout << "Link check failed: " << errorstring(e) << endl;
}

void DemoApp::checkfile_result(handle h, error e, byte* filekey, m_off_t size, m_time_t /*ts*/, m_time_t tm, string* filename,
                               string* fingerprint, string* fileattrstring)
{
    cout << "Name: " << *filename << ", size: " << size;

    if (fingerprint->size())
    {
        cout << ", fingerprint available";
    }

    if (fileattrstring->size())
    {
        cout << ", has attributes";
    }

    cout << endl;

    if (e)
    {
        cout << "Not available: " << errorstring(e) << endl;
    }
    else
    {
        cout << "Initiating download..." << endl;

        DBTableTransactionCommitter committer(client->tctable);
        AppFileGet* f = new AppFileGet(NULL, h, filekey, size, tm, filename, fingerprint);
        f->appxfer_it = appxferq[GET].insert(appxferq[GET].end(), f);
        client->startxfer(GET, f, committer);
    }
}

bool DemoApp::pread_data(byte* data, m_off_t len, m_off_t pos, m_off_t, m_off_t, void* /*appdata*/)
{
    if (pread_file)
    {
        pread_file->write((const char*)data, (size_t)len);
        cout << "Received " << len << " partial read byte(s) at position " << pos << endl;
        if (pread_file_end == pos + len)
        {
            delete pread_file;
            pread_file = NULL;
            cout << "Completed pread" << endl;
        }
    }
    else
    {
        cout << "Received " << len << " partial read byte(s) at position " << pos << ": ";
        fwrite(data, 1, size_t(len), stdout);
        cout << endl;
    }
    return true;
}

dstime DemoApp::pread_failure(error e, int retry, void* /*appdata*/, dstime)
{
    if (retry < 5)
    {
        cout << "Retrying read (" << errorstring(e) << ", attempt #" << retry << ")" << endl;
        return (dstime)(retry*10);
    }
    else
    {
        cout << "Too many failures (" << errorstring(e) << "), giving up" << endl;
        if (pread_file)
        {
            delete pread_file;
            pread_file = NULL;
        }
        return ~(dstime)0;
    }
}

// reload needed
void DemoApp::reload(const char* reason)
{
    cout << "Reload suggested (" << reason << ") - use 'reload' to trigger" << endl;
}

// reload initiated
void DemoApp::clearing()
{
    LOG_debug << "Clearing all nodes/users...";
}

// nodes have been modified
// (nodes with their removed flag set will be deleted immediately after returning from this call,
// at which point their pointers will become invalid at that point.)
void DemoApp::nodes_updated(Node** n, int count)
{
    int c[2][6] = { { 0 } };

    if (n)
    {
        while (count--)
        {
            if ((*n)->type < 6)
            {
                c[!(*n)->changed.removed][(*n)->type]++;
                n++;
            }
        }
    }
    else
    {
        for (node_map::iterator it = client->nodes.begin(); it != client->nodes.end(); it++)
        {
            if (it->second->type < 6)
            {
                c[1][it->second->type]++;
            }
        }
    }

    nodestats(c[1], "added or updated");
    nodestats(c[0], "removed");

    if (ISUNDEF(cwd))
    {
        cwd = client->rootnodes[0];
    }
}

// nodes now (almost) current, i.e. no server-client notifications pending
void DemoApp::nodes_current()
{
    LOG_debug << "Nodes current.";
}

void DemoApp::account_updated()
{
    if (client->loggedin() == EPHEMERALACCOUNT)
    {
        LOG_debug << "Account has been confirmed by another client. Proceed to login with credentials.";
    }
    else
    {
        LOG_debug << "Account has been upgraded/downgraded.";
    }
}

void DemoApp::notify_confirmation(const char *email)
{
    if (client->loggedin() == EPHEMERALACCOUNT)
    {
        LOG_debug << "Account has been confirmed with email " << email << ". Proceed to login with credentials.";
    }
}

void DemoApp::enumeratequotaitems_result(unsigned, handle, unsigned, int, int, unsigned, unsigned, unsigned, const char*, const char*, const char*, const char*)
{
    // FIXME: implement
}

void DemoApp::enumeratequotaitems_result(error)
{
    // FIXME: implement
}

void DemoApp::additem_result(error)
{
    // FIXME: implement
}

void DemoApp::checkout_result(const char*, error)
{
    // FIXME: implement
}

void DemoApp::getmegaachievements_result(AchievementsDetails *details, error /*e*/)
{
    // FIXME: implement display of values
    delete details;
}

void DemoApp::getwelcomepdf_result(handle ph, string *k, error e)
{
    if (e)
    {
        cout << "Failed to get Welcome PDF. Error: " << e << endl;
        pdf_to_import = false;
    }
    else
    {
        cout << "Importing Welcome PDF file. Public handle: " << LOG_NODEHANDLE(ph) << endl;
        client->reqs.add(new CommandGetPH(client, ph, (const byte *)k->data(), 1));
    }
}

#ifdef ENABLE_CHAT
void DemoApp::richlinkrequest_result(string *json, error e)
{
    if (!e)
    {
        cout << "Result:" << endl << *json << endl;
    }
    else
    {
        cout << "Failed to request rich link. Error: " << e << endl;

    }
}
#endif

void DemoApp::contactlinkcreate_result(error e, handle h)
{
    if (e)
    {
        cout << "Failed to create contact link. Error: " << e << endl;
    }
    else
    {
        cout << "Contact link created successfully: " << LOG_NODEHANDLE(h) << endl;
    }
}

void DemoApp::contactlinkquery_result(error e, handle h, string *email, string *fn, string *ln, string* /*avatar*/)
{
    if (e)
    {
        cout << "Failed to get contact link details. Error: " << e << endl;
    }
    else
    {
        cout << "Contact link created successfully: " << endl;
        cout << "\tUserhandle: " << LOG_HANDLE(h) << endl;
        cout << "\tEmail: " << *email << endl;
        cout << "\tFirstname: " << Base64::atob(*fn) << endl;
        cout << "\tLastname: " << Base64::atob(*ln) << endl;
    }
}

void DemoApp::contactlinkdelete_result(error e)
{
    if (e)
    {
        cout << "Failed to delete contact link. Error: " << e << endl;
    }
    else
    {
        cout << "Contact link deleted successfully." << endl;
    }
}

// display account details/history
void DemoApp::account_details(AccountDetails* ad, bool storage, bool transfer, bool pro, bool purchases,
                              bool transactions, bool sessions)
{
    char timebuf[32], timebuf2[32];

    if (storage)
    {
        cout << "\tAvailable storage: " << ad->storage_max << " byte(s)  used:  " << ad->storage_used << " available: " << (ad->storage_max - ad->storage_used) << endl;

        for (unsigned i = 0; i < sizeof rootnodenames/sizeof *rootnodenames; i++)
        {
            NodeStorage* ns = &ad->storage[client->rootnodes[i]];

            cout << "\t\tIn " << rootnodenames[i] << ": " << ns->bytes << " byte(s) in " << ns->files << " file(s) and " << ns->folders << " folder(s)" << endl;
            cout << "\t\tUsed storage by versions: " << ns->version_bytes << " byte(s) in " << ns->version_files << " file(s)" << endl;
        }
    }

    if (transfer)
    {
        if (ad->transfer_max)
        {
            long long transferFreeUsed = 0;
            for (unsigned i = 0; i < ad->transfer_hist.size(); i++)
            {
                transferFreeUsed += ad->transfer_hist[i];
            }

            cout << "\tTransfer in progress: " << ad->transfer_own_reserved << "/" << ad->transfer_srv_reserved << endl;
            cout << "\tTransfer completed: " << ad->transfer_own_used << "/" << ad->transfer_srv_used << "/" << transferFreeUsed << " of "
                 << ad->transfer_max << " ("
                 << (100 * (ad->transfer_own_used + ad->transfer_srv_used + transferFreeUsed) / ad->transfer_max) << "%)" << endl;
            cout << "\tServing bandwidth ratio: " << ad->srv_ratio << "%" << endl;
        }

        if (ad->transfer_hist_starttime)
        {
            m_time_t t = m_time() - ad->transfer_hist_starttime;

            cout << "\tTransfer history:\n";

            for (unsigned i = 0; i < ad->transfer_hist.size(); i++)
            {
                cout << "\t\t" << t;
                t -= ad->transfer_hist_interval;
                if (t < 0)
                {
                    cout << " second(s) ago until now: ";
                }
                else
                {
                    cout << "-" << t << " second(s) ago: ";
                }
                cout << ad->transfer_hist[i] << " byte(s)" << endl;
            }
        }
    }

    if (pro)
    {
        cout << "\tPro level: " << ad->pro_level << endl;
        cout << "\tSubscription type: " << ad->subscription_type << endl;
        cout << "\tAccount balance:" << endl;

        for (vector<AccountBalance>::iterator it = ad->balances.begin(); it != ad->balances.end(); it++)
        {
            printf("\tBalance: %.3s %.02f\n", it->currency, it->amount);
        }
    }

    if (purchases)
    {
        cout << "Purchase history:" << endl;

        for (vector<AccountPurchase>::iterator it = ad->purchases.begin(); it != ad->purchases.end(); it++)
        {
            time_t ts = it->timestamp;
            strftime(timebuf, sizeof timebuf, "%c", localtime(&ts));
            printf("\tID: %.11s Time: %s Amount: %.3s %.02f Payment method: %d\n", it->handle, timebuf, it->currency,
                   it->amount, it->method);
        }
    }

    if (transactions)
    {
        cout << "Transaction history:" << endl;

        for (vector<AccountTransaction>::iterator it = ad->transactions.begin(); it != ad->transactions.end(); it++)
        {
            time_t ts = it->timestamp;
            strftime(timebuf, sizeof timebuf, "%c", localtime(&ts));
            printf("\tID: %.11s Time: %s Delta: %.3s %.02f\n", it->handle, timebuf, it->currency, it->delta);
        }
    }

    if (sessions)
    {
        cout << "Currently Active Sessions:" << endl;
        for (vector<AccountSession>::iterator it = ad->sessions.begin(); it != ad->sessions.end(); it++)
        {
            if (it->alive)
            {
                time_t ts = it->timestamp;
                strftime(timebuf, sizeof timebuf, "%c", localtime(&ts));
                ts = it->mru;
                strftime(timebuf2, sizeof timebuf, "%c", localtime(&ts));

                Base64Str<MegaClient::SESSIONHANDLE> id(it->id);

                if (it->current)
                {
                    printf("\t* Current Session\n");
                }
                printf("\tSession ID: %s\n\tSession start: %s\n\tMost recent activity: %s\n\tIP: %s\n\tCountry: %.2s\n\tUser-Agent: %s\n\t-----\n",
                        id.chars, timebuf, timebuf2, it->ip.c_str(), it->country, it->useragent.c_str());
            }
        }

        if(client->debugstate())
        {
            cout << endl << "Full Session history:" << endl;

            for (vector<AccountSession>::iterator it = ad->sessions.begin(); it != ad->sessions.end(); it++)
            {
                time_t ts = it->timestamp;
                strftime(timebuf, sizeof timebuf, "%c", localtime(&ts));
                ts = it->mru;
                strftime(timebuf2, sizeof timebuf, "%c", localtime(&ts));
                printf("\tSession start: %s\n\tMost recent activity: %s\n\tIP: %s\n\tCountry: %.2s\n\tUser-Agent: %s\n\t-----\n",
                        timebuf, timebuf2, it->ip.c_str(), it->country, it->useragent.c_str());
            }
        }
    }
}

// account details could not be retrieved
void DemoApp::account_details(AccountDetails* /*ad*/, error e)
{
    if (e)
    {
        cout << "Account details retrieval failed (" << errorstring(e) << ")" << endl;
    }
}

// account details could not be retrieved
void DemoApp::sessions_killed(handle sessionid, error e)
{
    if (e)
    {
        cout << "Session killing failed (" << errorstring(e) << ")" << endl;
        return;
    }

    if (sessionid == UNDEF)
    {
        cout << "All sessions except current have been killed" << endl;
    }
    else
    {
        Base64Str<MegaClient::SESSIONHANDLE> id(sessionid);
        cout << "Session with id " << id << " has been killed" << endl;
    }
}

void DemoApp::smsverificationsend_result(error e)
{
    if (e)
    {
        cout << "SMS send failed: " << e << endl;
    }
    else
    {
        cout << "SMS send succeeded" << endl;
    }
}

void DemoApp::smsverificationcheck_result(error e, string *phoneNumber)
{
    if (e)
    {
        cout << "SMS verification failed: " << e << endl;
    }
    else
    {
        cout << "SMS verification succeeded" << endl;
        if (phoneNumber)
        {
            cout << "Phone number: " << *phoneNumber << ")" << endl;
        }
    }
}

// user attribute update notification
void DemoApp::userattr_update(User* u, int priv, const char* n)
{
    cout << "Notification: User " << u->email << " -" << (priv ? " private" : "") << " attribute "
          << n << " added or updated" << endl;
}

#ifndef NO_READLINE
char* longestCommonPrefix(ac::CompletionState& acs)
{
    string s = acs.completions[0].s;
    for (size_t i = acs.completions.size(); i--; )
    {
        for (unsigned j = 0; j < s.size() && j < acs.completions[i].s.size(); ++j)
        {
            if (s[j] != acs.completions[i].s[j])
            {
                s.erase(j, string::npos);
                break;
            }
        }
    }
    return strdup(s.c_str());
}

char** my_rl_completion(const char */*text*/, int /*start*/, int end)
{
    rl_attempted_completion_over = 1;

    std::string line(rl_line_buffer, end);
    ac::CompletionState acs = ac::autoComplete(line, line.size(), autocompleteTemplate, true);

    if (acs.completions.empty())
    {
        return NULL;
    }

    if (acs.completions.size() == 1 && !acs.completions[0].couldExtend)
    {
        acs.completions[0].s += " ";
    }

    char** result = (char**)malloc((sizeof(char*)*(2+acs.completions.size())));
    for (size_t i = acs.completions.size(); i--; )
    {
        result[i+1] = strdup(acs.completions[i].s.c_str());
    }
    result[acs.completions.size()+1] = NULL;
    result[0] = longestCommonPrefix(acs);
    //for (int i = 0; i <= acs.completions.size(); ++i)
    //{
    //    cout << "i " << i << ": " << result[i] << endl;
    //}
    rl_completion_suppress_append = true;
    rl_basic_word_break_characters = " \r\n";
    rl_completer_word_break_characters = strdup(" \r\n");
    rl_completer_quote_characters = "";
    rl_special_prefixes = "";
    return result;
}
#endif

// main loop
void megacli()
{
#ifndef NO_READLINE
    char *saved_line = NULL;
    int saved_point = 0;
    rl_attempted_completion_function = my_rl_completion;

    rl_save_prompt();

#elif defined(WIN32) && defined(NO_READLINE)

    static_cast<WinConsole*>(console)->setShellConsole(CP_UTF8, GetConsoleOutputCP());

    COORD fontSize;
    string fontname = static_cast<WinConsole*>(console)->getConsoleFont(fontSize);
    cout << "Using font '" << fontname << "', " << fontSize.X << "x" << fontSize.Y
         << ". <CHAR/hex> will be used for absent characters.  If seen, try the 'codepage' command or a different font." << endl;

#else
    #error non-windows platforms must use the readline library
#endif

    for (;;)
    {
        if (prompt == COMMAND)
        {
            // display put/get transfer speed in the prompt
            if (client->tslots.size() || responseprogress >= 0)
            {
                unsigned xferrate[2] = { 0 };
                Waiter::bumpds();

                for (transferslot_list::iterator it = client->tslots.begin(); it != client->tslots.end(); it++)
                {
                    if ((*it)->fa)
                    {
                        xferrate[(*it)->transfer->type]
                            += unsigned( (*it)->progressreported * 10 / (1024 * (Waiter::ds - (*it)->starttime + 1)) );
                    }
                }

                strcpy(dynamicprompt, "MEGA");

                if (xferrate[GET] || xferrate[PUT] || responseprogress >= 0)
                {
                    strcpy(dynamicprompt + 4, " (");

                    if (xferrate[GET])
                    {
                        sprintf(dynamicprompt + 6, "In: %u KB/s", xferrate[GET]);

                        if (xferrate[PUT])
                        {
                            strcat(dynamicprompt + 9, "/");
                        }
                    }

                    if (xferrate[PUT])
                    {
                        sprintf(strchr(dynamicprompt, 0), "Out: %u KB/s", xferrate[PUT]);
                    }

                    if (responseprogress >= 0)
                    {
                        sprintf(strchr(dynamicprompt, 0), "%d%%", responseprogress);
                    }

                    strcat(dynamicprompt + 6, ")");
                }

                strcat(dynamicprompt + 4, "> ");
            }
            else
            {
                *dynamicprompt = 0;
            }

#if defined(WIN32) && defined(NO_READLINE)
            static_cast<WinConsole*>(console)->updateInputPrompt(*dynamicprompt ? dynamicprompt : prompts[COMMAND]);
#else
            rl_callback_handler_install(*dynamicprompt ? dynamicprompt : prompts[COMMAND], store_line);

            // display prompt
            if (saved_line)
            {
                rl_replace_line(saved_line, 0);
                free(saved_line);
            }

            rl_point = saved_point;
            rl_redisplay();
#endif
        }

        // command editing loop - exits when a line is submitted or the engine requires the CPU
        for (;;)
        {
            int w = client->wait();

            if (w & Waiter::HAVESTDIN)
            {
#if defined(WIN32) && defined(NO_READLINE)
                line = static_cast<WinConsole*>(console)->checkForCompletedInputLine();
#else
                if (prompt == COMMAND)
                {
                    rl_callback_read_char();
                }
                else
                {
                    console->readpwchar(pw_buf, sizeof pw_buf, &pw_buf_pos, &line);
                }
#endif
            }

            if (w & Waiter::NEEDEXEC || line)
            {
                break;
            }
        }

#ifndef NO_READLINE
        // save line
        saved_point = rl_point;
        saved_line = rl_copy_text(0, rl_end);

        // remove prompt
        rl_save_prompt();
        rl_replace_line("", 0);
        rl_redisplay();
#endif

        if (line)
        {
            // execute user command
            if (*line)
            {
                process_line(line);
            }
            free(line);
            line = NULL;

            if (quit_flag)
            {
                return;
            }

            if (!cerr)
            {
                cerr.clear();
                cerr << "Console error output failed, perhaps on a font related utf8 error or on NULL.  It is now reset." << endl;
            }
            if (!cout)
            {
                cout.clear();
                cerr << "Console output failed, perhaps on a font related utf8 error or on NULL.  It is now reset." << endl;
            }
        }


        auto puts = appxferq[PUT].size();
        auto gets = appxferq[GET].size();

        // pass the CPU to the engine (nonblocking)
        client->exec();

        if (puts && !appxferq[PUT].size())
        {
            cout << "Uploads complete" << endl;
        }
        if (gets && !appxferq[GET].size())
        {
            cout << "Downloads complete" << endl;
        }


        if (clientFolder)
        {
            clientFolder->exec();
        }
    }
}

int main()
{
#ifdef _WIN32
    SimpleLogger::setLogLevel(logMax);  // warning and stronger to console; info and weaker to VS output window
    SimpleLogger::setOutputClass(&gLogger);
#else
    SimpleLogger::setOutputClass(&gLogger);
#endif

    console = new CONSOLE_CLASS;

    // instantiate app components: the callback processor (DemoApp),
    // the HTTP I/O engine (WinHttpIO) and the MegaClient itself
    client = new MegaClient(new DemoApp, 
#ifdef WIN32        
                            new CONSOLE_WAIT_CLASS(static_cast<CONSOLE_CLASS*>(console)),
#else
                            new CONSOLE_WAIT_CLASS,
#endif
                            new HTTPIO_CLASS, new FSACCESS_CLASS,
#ifdef DBACCESS_CLASS
                            new DBACCESS_CLASS,
#else
                            NULL,
#endif
#ifdef GFX_CLASS
                            new GFX_CLASS,
#else
                            NULL,
#endif
                            "Gk8DyQBS",
                            "megacli/" TOSTRING(MEGA_MAJOR_VERSION)
                            "." TOSTRING(MEGA_MINOR_VERSION)
                            "." TOSTRING(MEGA_MICRO_VERSION));

    ac::ACN acs = autocompleteSyntax();
#if defined(WIN32) && defined(NO_READLINE)
    static_cast<WinConsole*>(console)->setAutocompleteSyntax((acs));
#endif

    clientFolder = NULL;    // additional for folder links
    megacli();
}


void DemoAppFolder::login_result(error e)
{
    if (e)
    {
        cout << "Failed to load the folder link: " << errorstring(e) << endl;
    }
    else
    {
        cout << "Folder link loaded, retrieving account..." << endl;
        clientFolder->fetchnodes();
    }
}

void DemoAppFolder::fetchnodes_result(error e)
{
    if (e)
    {
        cout << "File/folder retrieval failed (" << errorstring(e) << ")" << endl;
        pdf_to_import = false;
    }
    else
    {
        // check if we fetched a folder link and the key is invalid
        handle h = clientFolder->getrootpublicfolder();
        if (h != UNDEF)
        {
            Node *n = clientFolder->nodebyhandle(h);
            if (n && (n->attrs.map.find('n') == n->attrs.map.end()))
            {
                cout << "File/folder retrieval succeed, but encryption key is wrong." << endl;
            }
        }
        else
        {
            cout << "Failed to load folder link" << endl;

            delete clientFolder;
            clientFolder = NULL;
        }

        if (pdf_to_import)
        {
            client->getwelcomepdf();
        }
    }
}

void DemoAppFolder::nodes_updated(Node **n, int count)
{
    int c[2][6] = { { 0 } };

    if (n)
    {
        while (count--)
        {
            if ((*n)->type < 6)
            {
                c[!(*n)->changed.removed][(*n)->type]++;
                n++;
            }
        }
    }
    else
    {
        for (node_map::iterator it = clientFolder->nodes.begin(); it != clientFolder->nodes.end(); it++)
        {
            if (it->second->type < 6)
            {
                c[1][it->second->type]++;
            }
        }
    }

    cout << "The folder link contains ";
    nodestats(c[1], "");
}
<|MERGE_RESOLUTION|>--- conflicted
+++ resolved
@@ -4111,36 +4111,19 @@
     {
         Node* n = nodebypath(s.words[2].s.c_str());
 
-        if (syncConfig.isUpSync() && !client->checkaccess(n, FULL))
-        {
-<<<<<<< HEAD
+        if (newSyncConfig.type & SyncConfig::TYPE_UP && !client->checkaccess(n, FULL))
+        {
             cout << s.words[2].s << ": TWOWAY/UP sync requires full access to path." << endl;
             return;
         }
 
-        if (syncConfig.isDownSync() && !client->checkaccess(n, RDONLY))
+        if (newSyncConfig.type & SyncConfig::TYPE_DOWN && !client->checkaccess(n, RDONLY))
         {
             cout << s.words[2].s << ": DOWN sync requires read access to path." << endl;
             return;
         }
 
         string localname;
-=======
-
-            if (!n)
-            {
-                cout << s.words[2].s << ": Not found." << endl;
-            }
-            else if (n->type == FILENODE)
-            {
-                cout << s.words[2].s << ": Remote sync root must be folder." << endl;
-            }
-            else
-            {
-                SyncConfig syncConfig{s.words[1].s, n->nodehandle, 0, {}, newSyncConfig.type,
-                            newSyncConfig.syncDeletions, newSyncConfig.forceOverwrite};
-                error e = client->addsync(std::move(syncConfig), DEBRISFOLDER, NULL);
->>>>>>> 6529dc93
 
         client->fsaccess->path2local(&s.words[1].s, &localname);
 
@@ -4154,7 +4137,9 @@
         }
         else
         {
-            error e = client->addsync(syncConfig, &localname, DEBRISFOLDER, NULL, n);
+            SyncConfig syncConfig{s.words[1].s, n->nodehandle, 0, {}, newSyncConfig.type,
+                        newSyncConfig.syncDeletions, newSyncConfig.forceOverwrite};
+            error e = client->addsync(std::move(syncConfig), DEBRISFOLDER, NULL);
 
             if (e)
             {
