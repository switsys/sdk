/**
 * @file utils.cpp
 * @brief Mega SDK various utilities and helper classes
 *
 * (c) 2013-2014 by Mega Limited, Auckland, New Zealand
 *
 * This file is part of the MEGA SDK - Client Access Engine.
 *
 * Applications using the MEGA API must present a valid application key
 * and comply with the the rules set forth in the Terms of Service.
 *
 * The MEGA SDK is distributed in the hope that it will be useful,
 * but WITHOUT ANY WARRANTY; without even the implied warranty of
 * MERCHANTABILITY or FITNESS FOR A PARTICULAR PURPOSE.
 *
 * @copyright Simplified (2-clause) BSD License.
 *
 * You should have received a copy of the license along with this
 * program.
 */

#include "mega/utils.h"
#include "mega/logging.h"
#include "mega/megaclient.h"
#include "mega/base64.h"

#include <iomanip>

#if defined(_WIN32) && defined(_MSC_VER)
#include <sys/timeb.h>
#endif

#ifdef __APPLE__
#include <sys/sysctl.h>
#endif

namespace mega {

string toNodeHandle(handle nodeHandle)
{
    char base64Handle[12];
    Base64::btoa((byte*)&(nodeHandle), MegaClient::NODEHANDLE, base64Handle);
    return string(base64Handle);
}

string toHandle(handle h)
{
    char base64Handle[14];
    Base64::btoa((byte*)&(h), sizeof h, base64Handle);
    return string(base64Handle);
}

CacheableWriter::CacheableWriter(string& d)
    : dest(d)
{
}

void CacheableWriter::serializebinary(byte* data, size_t len)
{
    dest.append((char*)data, len);
}

void CacheableWriter::serializechunkmacs(const chunkmac_map& m)
{
    m.serialize(dest);
}

void CacheableWriter::serializecstr(const char* field, bool storeNull)
{
    unsigned short ll = (unsigned short)(field ? strlen(field) + (storeNull ? 1 : 0) : 0);
    dest.append((char*)&ll, sizeof(ll));
    dest.append(field, ll);
}

void CacheableWriter::serializestring(const string& field)
{
    unsigned short ll = (unsigned short)field.size();
    dest.append((char*)&ll, sizeof(ll));
    dest.append(field.data(), ll);
}

void CacheableWriter::serializei64(int64_t field)
{
    dest.append((char*)&field, sizeof(field));
}

void CacheableWriter::serializeu32(uint32_t field)
{
    dest.append((char*)&field, sizeof(field));
}

void CacheableWriter::serializehandle(handle field)
{
    dest.append((char*)&field, sizeof(field));
}

void CacheableWriter::serializefsfp(fsfp_t field)
{
    dest.append((char*)&field, sizeof(field));
}

void CacheableWriter::serializebool(bool field)
{
    dest.append((char*)&field, sizeof(field));
}

void CacheableWriter::serializebyte(byte field)
{
    dest.append((char*)&field, sizeof(field));
}

void CacheableWriter::serializedouble(double field)
{
    dest.append((char*)&field, sizeof(field));
}

void CacheableWriter::serializeexpansionflags(bool b0, bool b1, bool b2, bool b3, bool b4, bool b5, bool b6, bool b7)
{
    unsigned char b[8];
    b[0] = b0;
    b[1] = b1;
    b[2] = b2;
    b[3] = b3;
    b[4] = b4;
    b[5] = b5;
    b[6] = b6;
    b[7] = b7;
    dest.append((char*)b, 8);
}


CacheableReader::CacheableReader(const string& d)
    : ptr(d.data())
    , end(ptr + d.size())
    , fieldnum(0)
{
}

void CacheableReader::eraseused(string& d)
{
    assert(end == d.data() + d.size());
    d.erase(0, ptr - d.data());
}

bool CacheableReader::unserializecstr(string& s, bool removeNull)
{
    if (ptr + sizeof(unsigned short) > end)
    {
        return false;
    }

    unsigned short len = MemAccess::get<unsigned short>(ptr);
    ptr += sizeof(len);

    if (ptr + len > end)
    {
        return false;
    }

    if (len)
    {
        s.assign(ptr, len - (removeNull ? 1 : 0));
    }
    ptr += len;
    fieldnum += 1;
    return true;
}


bool CacheableReader::unserializestring(string& s)
{
    if (ptr + sizeof(unsigned short) > end)
    {
        return false;
    }

    unsigned short len = MemAccess::get<unsigned short>(ptr);
    ptr += sizeof(len);

    if (ptr + len > end)
    {
        return false;
    }

    if (len)
    {
        s.assign(ptr, len);
    }
    ptr += len;
    fieldnum += 1;
    return true;
}

bool CacheableReader::unserializebinary(byte* data, size_t len)
{
    if (ptr + len > end)
    {
        return false;
    }

    memcpy(data, ptr, len);
    ptr += len;
    fieldnum += 1;
    return true;
}


void chunkmac_map::serialize(string& d) const
{
    unsigned short ll = (unsigned short)size();
    d.append((char*)&ll, sizeof(ll));
    for (const_iterator it = begin(); it != end(); it++)
    {
        d.append((char*)&it->first, sizeof(it->first));
        d.append((char*)&it->second, sizeof(it->second));
    }
}

bool chunkmac_map::unserialize(const char*& ptr, const char* end)
{
    unsigned short ll;
    if ((ptr + sizeof(ll) > end) || ptr + (ll = MemAccess::get<unsigned short>(ptr)) * (sizeof(m_off_t) + sizeof(ChunkMAC)) + sizeof(ll) > end)
    {
        return false;
    }

    ptr += sizeof(ll);

    for (int i = 0; i < ll; i++)
    {
        m_off_t pos = MemAccess::get<m_off_t>(ptr);
        ptr += sizeof(m_off_t);

        memcpy(&((*this)[pos]), ptr, sizeof(ChunkMAC));
        ptr += sizeof(ChunkMAC);
    }
    return true;
}

void chunkmac_map::calcprogress(m_off_t size, m_off_t& chunkpos, m_off_t& progresscompleted, m_off_t* lastblockprogress)
{
    chunkpos = 0;
    progresscompleted = 0;

    for (chunkmac_map::iterator it = begin(); it != end(); ++it)
    {
        m_off_t chunkceil = ChunkedHash::chunkceil(it->first, size);

        if (chunkpos == it->first && it->second.finished)
        {
            chunkpos = chunkceil;
            progresscompleted = chunkceil;
        }
        else if (it->second.finished)
        {
            m_off_t chunksize = chunkceil - ChunkedHash::chunkfloor(it->first);
            progresscompleted += chunksize;
        }
        else
        {
            progresscompleted += it->second.offset;
            if (lastblockprogress)
            {
                *lastblockprogress += it->second.offset;
            }
        }
    }
}

m_off_t chunkmac_map::nextUnprocessedPosFrom(m_off_t pos)
{
    for (const_iterator it = find(ChunkedHash::chunkfloor(pos));
        it != end();
        it = find(ChunkedHash::chunkfloor(pos)))
    {
        if (it->second.finished)
        {
            pos = ChunkedHash::chunkceil(pos);
        }
        else
        {
            pos += it->second.offset;
            break;
        }
    }
    return pos;
}

m_off_t chunkmac_map::expandUnprocessedPiece(m_off_t pos, m_off_t npos, m_off_t fileSize, m_off_t maxReqSize)
{
    for (iterator it = find(npos);
        npos < fileSize && (npos - pos) <= maxReqSize && (it == end() || (!it->second.finished && !it->second.offset));
        it = find(npos))
    {
        npos = ChunkedHash::chunkceil(npos, fileSize);
    }
    return npos;
}

void chunkmac_map::finishedUploadChunks(m_off_t pos, m_off_t size)
{
    m_off_t startpos = pos;
    m_off_t finalpos = startpos + size;
    while (startpos < finalpos)
    {
        (*this)[startpos].finished = true;
        LOG_verbose << "Upload chunk completed: " << startpos;
        startpos = ChunkedHash::chunkceil(startpos, finalpos);
    }
}

bool CacheableReader::unserializechunkmacs(chunkmac_map& m)
{
    if (m.unserialize(ptr, end))   // ptr is adjusted by reference
    {
        fieldnum += 1;
        return true;
    }
    return false;
}

bool CacheableReader::unserializei64(int64_t& field)
{
    if (ptr + sizeof(int64_t) > end)
    {
        return false;
    }
    field = MemAccess::get<int64_t>(ptr);
    ptr += sizeof(int64_t);
    fieldnum += 1;
    return true;
}

bool CacheableReader::unserializeu32(uint32_t& field)
{
    if (ptr + sizeof(uint32_t) > end)
    {
        return false;
    }
    field = MemAccess::get<uint32_t>(ptr);
    ptr += sizeof(uint32_t);
    fieldnum += 1;
    return true;
}

bool CacheableReader::unserializehandle(handle& field)
{
    if (ptr + sizeof(handle) > end)
    {
        return false;
    }
    field = MemAccess::get<handle>(ptr);
    ptr += sizeof(handle);
    fieldnum += 1;
    return true;
}

bool CacheableReader::unserializefsfp(fsfp_t& field)
{
    if (ptr + sizeof(fsfp_t) > end)
    {
        return false;
    }
    field = MemAccess::get<fsfp_t>(ptr);
    ptr += sizeof(fsfp_t);
    fieldnum += 1;
    return true;
}

bool CacheableReader::unserializebool(bool& field)
{
    if (ptr + sizeof(bool) > end)
    {
        return false;
    }
    field = MemAccess::get<bool>(ptr);
    ptr += sizeof(bool);
    fieldnum += 1;
    return true;
}

bool CacheableReader::unserializebyte(byte& field)
{
    if (ptr + sizeof(byte) > end)
    {
        return false;
    }
    field = MemAccess::get<byte>(ptr);
    ptr += sizeof(byte);
    fieldnum += 1;
    return true;
}

bool CacheableReader::unserializedouble(double& field)
{
    if (ptr + sizeof(double) > end)
    {
        return false;
    }
    field = MemAccess::get<double>(ptr);
    ptr += sizeof(double);
    fieldnum += 1;
    return true;
}

bool CacheableReader::unserializeexpansionflags(unsigned char field[8], unsigned usedFlagCount)
{
    if (ptr + 8 > end)
    {
        return false;
    }
    memcpy(field, ptr, 8);

    for (int i = usedFlagCount;  i < 8; i++ )
    {
        if (field[i])
        {
            LOG_err << "Unserialization failed in expansion flags, invalid version detected.  Fieldnum: " << fieldnum;
            return false;
        }
    }

    ptr += 8;
    fieldnum += 1;
    return true;
}

#ifdef ENABLE_CHAT
TextChat::TextChat()
{
    id = UNDEF;
    priv = PRIV_UNKNOWN;
    shard = -1;
    userpriv = NULL;
    group = false;
    ou = UNDEF;
    resetTag();
    ts = 0;
    flags = 0;
    publicchat = false;

    memset(&changed, 0, sizeof(changed));
}

TextChat::~TextChat()
{
    delete userpriv;
}

bool TextChat::serialize(string *d)
{
    unsigned short ll;

    d->append((char*)&id, sizeof id);
    d->append((char*)&priv, sizeof priv);
    d->append((char*)&shard, sizeof shard);

    ll = (unsigned short)(userpriv ? userpriv->size() : 0);
    d->append((char*)&ll, sizeof ll);
    if (userpriv)
    {
        userpriv_vector::iterator it = userpriv->begin();
        while (it != userpriv->end())
        {
            handle uh = it->first;
            d->append((char*)&uh, sizeof uh);

            privilege_t priv = it->second;
            d->append((char*)&priv, sizeof priv);

            it++;
        }
    }

    d->append((char*)&group, sizeof group);

    // title is a binary array
    ll = (unsigned short)title.size();
    d->append((char*)&ll, sizeof ll);
    d->append(title.data(), ll);

    d->append((char*)&ou, sizeof ou);
    d->append((char*)&ts, sizeof(ts));

    char hasAttachments = attachedNodes.size() != 0;
    d->append((char*)&hasAttachments, 1);

    d->append((char*)&flags, 1);

    char mode = publicchat ? 1 : 0;
    d->append((char*)&mode, 1);

    char hasUnifiedKey = unifiedKey.size() ? 1 : 0;
    d->append((char *)&hasUnifiedKey, 1);

    d->append("\0\0\0\0\0\0", 6); // additional bytes for backwards compatibility

    if (hasAttachments)
    {
        ll = (unsigned short)attachedNodes.size();  // number of nodes with granted access
        d->append((char*)&ll, sizeof ll);

        for (attachments_map::iterator it = attachedNodes.begin(); it != attachedNodes.end(); it++)
        {
            d->append((char*)&it->first, sizeof it->first); // nodehandle

            ll = (unsigned short)it->second.size(); // number of users with granted access to the node
            d->append((char*)&ll, sizeof ll);
            for (set<handle>::iterator ituh = it->second.begin(); ituh != it->second.end(); ituh++)
            {
                d->append((char*)&(*ituh), sizeof *ituh);   // userhandle
            }
        }
    }

    if (hasUnifiedKey)
    {
        ll = (unsigned short) unifiedKey.size();
        d->append((char *)&ll, sizeof ll);
        d->append((char*) unifiedKey.data(), unifiedKey.size());
    }

    return true;
}

TextChat* TextChat::unserialize(class MegaClient *client, string *d)
{
    handle id;
    privilege_t priv;
    int shard;
    userpriv_vector *userpriv = NULL;
    bool group;
    string title;   // byte array
    handle ou;
    m_time_t ts;
    byte flags;
    char hasAttachments;
    attachments_map attachedNodes;
    bool publicchat;
    string unifiedKey;

    unsigned short ll;
    const char* ptr = d->data();
    const char* end = ptr + d->size();

    if (ptr + sizeof(handle) + sizeof(privilege_t) + sizeof(int) + sizeof(short) > end)
    {
        return NULL;
    }

    id = MemAccess::get<handle>(ptr);
    ptr += sizeof id;

    priv = MemAccess::get<privilege_t>(ptr);
    ptr += sizeof priv;

    shard = MemAccess::get<int>(ptr);
    ptr += sizeof shard;

    ll = MemAccess::get<unsigned short>(ptr);
    ptr += sizeof ll;
    if (ll)
    {
        if (ptr + ll * (sizeof(handle) + sizeof(privilege_t)) > end)
        {
            return NULL;
        }

        userpriv = new userpriv_vector();

        for (unsigned short i = 0; i < ll; i++)
        {
            handle uh = MemAccess::get<handle>(ptr);
            ptr += sizeof uh;

            privilege_t priv = MemAccess::get<privilege_t>(ptr);
            ptr += sizeof priv;

            userpriv->push_back(userpriv_pair(uh, priv));
        }

        if (priv == PRIV_RM)    // clear peerlist if removed
        {
            delete userpriv;
            userpriv = NULL;
        }
    }

    if (ptr + sizeof(bool) + sizeof(unsigned short) > end)
    {
        delete userpriv;
        return NULL;
    }

    group = MemAccess::get<bool>(ptr);
    ptr += sizeof group;

    ll = MemAccess::get<unsigned short>(ptr);
    ptr += sizeof ll;
    if (ll)
    {
        if (ptr + ll > end)
        {
            delete userpriv;
            return NULL;
        }
        title.assign(ptr, ll);
    }
    ptr += ll;

    if (ptr + sizeof(handle) + sizeof(m_time_t) + sizeof(char) + 9 > end)
    {
        delete userpriv;
        return NULL;
    }

    ou = MemAccess::get<handle>(ptr);
    ptr += sizeof ou;

    ts = MemAccess::get<m_time_t>(ptr);
    ptr += sizeof(m_time_t);

    hasAttachments = MemAccess::get<char>(ptr);
    ptr += sizeof hasAttachments;

    flags = MemAccess::get<char>(ptr);
    ptr += sizeof(char);

    char mode = MemAccess::get<char>(ptr);
    publicchat = (mode == 1);
    ptr += sizeof(char);

    char hasUnifiedKey = MemAccess::get<char>(ptr);
    ptr += sizeof(char);

    for (int i = 6; i--;)
    {
        if (ptr + MemAccess::get<unsigned char>(ptr) < end)
        {
            ptr += MemAccess::get<unsigned char>(ptr) + 1;
        }
    }

    if (hasAttachments)
    {
        unsigned short numNodes = 0;
        if (ptr + sizeof numNodes > end)
        {
            delete userpriv;
            return NULL;
        }

        numNodes = MemAccess::get<unsigned short>(ptr);
        ptr += sizeof numNodes;

        for (int i = 0; i < numNodes; i++)
        {
            handle h = UNDEF;
            unsigned short numUsers = 0;
            if (ptr + sizeof h + sizeof numUsers > end)
            {
                delete userpriv;
                return NULL;
            }

            h = MemAccess::get<handle>(ptr);
            ptr += sizeof h;

            numUsers = MemAccess::get<unsigned short>(ptr);
            ptr += sizeof numUsers;

            handle uh = UNDEF;
            if (ptr + (numUsers * sizeof(uh)) > end)
            {
                delete userpriv;
                return NULL;
            }

            for (int j = 0; j < numUsers; j++)
            {
                uh = MemAccess::get<handle>(ptr);
                ptr += sizeof uh;

                attachedNodes[h].insert(uh);
            }
        }
    }

    if (hasUnifiedKey)
    {
        unsigned short keylen = 0;
        if (ptr + sizeof keylen > end)
        {
            delete userpriv;
            return NULL;
        }

        keylen = MemAccess::get<unsigned short>(ptr);
        ptr += sizeof keylen;

        if (ptr + keylen > end)
        {
            delete userpriv;
            return NULL;
        }

        unifiedKey.assign(ptr, keylen);
        ptr += keylen;
    }

    if (ptr < end)
    {
        delete userpriv;
        return NULL;
    }

    if (client->chats.find(id) == client->chats.end())
    {
        client->chats[id] = new TextChat();
    }
    else
    {
        LOG_warn << "Unserialized a chat already in RAM";
    }
    TextChat* chat = client->chats[id];
    chat->id = id;
    chat->priv = priv;
    chat->shard = shard;
    chat->userpriv = userpriv;
    chat->group = group;
    chat->title = title;
    chat->ou = ou;
    chat->resetTag();
    chat->ts = ts;
    chat->flags = flags;
    chat->attachedNodes = attachedNodes;
    chat->publicchat = publicchat;
    chat->unifiedKey = unifiedKey;

    memset(&chat->changed, 0, sizeof(chat->changed));

    return chat;
}

void TextChat::setTag(int tag)
{
    if (this->tag != 0)    // external changes prevail
    {
        this->tag = tag;
    }
}

int TextChat::getTag()
{
    return tag;
}

void TextChat::resetTag()
{
    tag = -1;
}

bool TextChat::setNodeUserAccess(handle h, handle uh, bool revoke)
{
    if (revoke)
    {
        attachments_map::iterator uhit = attachedNodes.find(h);
        if (uhit != attachedNodes.end())
        {
            uhit->second.erase(uh);
            if (uhit->second.empty())
            {
                attachedNodes.erase(h);
                changed.attachments = true;
            }
            return true;
        }
    }
    else
    {
        attachedNodes[h].insert(uh);
        changed.attachments = true;
        return true;
    }

    return false;
}

bool TextChat::setFlags(byte newFlags)
{
    if (flags == newFlags)
    {
        return false;
    }

    flags = newFlags;
    changed.flags = true;

    return true;
}

bool TextChat::isFlagSet(uint8_t offset) const
{
    return (flags >> offset) & 1U;
}

bool TextChat::setMode(bool publicchat)
{
    if (this->publicchat == publicchat)
    {
        return false;
    }

    this->publicchat = publicchat;
    changed.mode = true;

    return true;
}

bool TextChat::setFlag(bool value, uint8_t offset)
{
    if (bool((flags >> offset) & 1U) == value)
    {
        return false;
    }

    flags ^= (1U << offset);
    changed.flags = true;

    return true;
}
#endif

/**
 * @brief Encrypts a string after padding it to block length.
 *
 * Note: With an IV, only use the first 8 bytes.
 *
 * @param data Data buffer to be encrypted. Encryption is done in-place,
 *     so cipher text will be in `data` afterwards as well.
 * @param key AES key for encryption.
 * @param iv Optional initialisation vector for encryption. Will use a
 *     zero IV if not given. If `iv` is a zero length string, a new IV
 *     for encryption will be generated and available through the reference.
 * @return Void.
 */
void PaddedCBC::encrypt(PrnGen &rng, string* data, SymmCipher* key, string* iv)
{
    if (iv)
    {
        // Make a new 8-byte IV, if the one passed is zero length.
        if (iv->size() == 0)
        {
            byte* buf = new byte[8];
            rng.genblock(buf, 8);
            iv->append((char*)buf);
            delete [] buf;
        }

        // Truncate a longer IV to its first 8 bytes.
        if (iv->size() > 8)
        {
            iv->resize(8);
        }

        // Bring up the IV size to BLOCKSIZE.
        iv->resize(key->BLOCKSIZE);
    }

    // Pad to block size and encrypt.
    data->append("E");
    data->resize((data->size() + key->BLOCKSIZE - 1) & - key->BLOCKSIZE, 'P');
    if (iv)
    {
        key->cbc_encrypt((byte*)data->data(), data->size(),
                         (const byte*)iv->data());
    }
    else
    {
        key->cbc_encrypt((byte*)data->data(), data->size());
    }

    // Truncate IV back to the first 8 bytes only..
    if (iv)
    {
        iv->resize(8);
    }
}

/**
 * @brief Decrypts a string and strips the padding.
 *
 * Note: With an IV, only use the first 8 bytes.
 *
 * @param data Data buffer to be decrypted. Decryption is done in-place,
 *     so plain text will be in `data` afterwards as well.
 * @param key AES key for decryption.
 * @param iv Optional initialisation vector for encryption. Will use a
 *     zero IV if not given.
 * @return Void.
 */
bool PaddedCBC::decrypt(string* data, SymmCipher* key, string* iv)
{
    if (iv)
    {
        // Truncate a longer IV to its first 8 bytes.
        if (iv->size() > 8)
        {
            iv->resize(8);
        }

        // Bring up the IV size to BLOCKSIZE.
        iv->resize(key->BLOCKSIZE);
    }

    if ((data->size() & (key->BLOCKSIZE - 1)))
    {
        return false;
    }

    // Decrypt and unpad.
    if (iv)
    {
        key->cbc_decrypt((byte*)data->data(), data->size(),
                         (const byte*)iv->data());
    }
    else
    {
        key->cbc_decrypt((byte*)data->data(), data->size());
    }

    size_t p = data->find_last_of('E');

    if (p == string::npos)
    {
        return false;
    }

    data->resize(p);

    return true;
}

// start of chunk
m_off_t ChunkedHash::chunkfloor(m_off_t p)
{
    m_off_t cp, np;

    cp = 0;

    for (unsigned i = 1; i <= 8; i++)
    {
        np = cp + i * SEGSIZE;

        if ((p >= cp) && (p < np))
        {
            return cp;
        }

        cp = np;
    }

    return ((p - cp) & - (8 * SEGSIZE)) + cp;
}

// end of chunk (== start of next chunk)
m_off_t ChunkedHash::chunkceil(m_off_t p, m_off_t limit)
{
    m_off_t cp, np;

    cp = 0;

    for (unsigned i = 1; i <= 8; i++)
    {
        np = cp + i * SEGSIZE;

        if ((p >= cp) && (p < np))
        {
            return (limit < 0 || np < limit) ? np : limit;
        }

        cp = np;
    }

    np = ((p - cp) & - (8 * SEGSIZE)) + cp + 8 * SEGSIZE;
    return (limit < 0 || np < limit) ? np : limit;
}


// cryptographic signature generation/verification
HashSignature::HashSignature(Hash* h)
{
    hash = h;
}

HashSignature::~HashSignature()
{
    delete hash;
}

void HashSignature::add(const byte* data, unsigned len)
{
    hash->add(data, len);
}

unsigned HashSignature::get(AsymmCipher* privk, byte* sigbuf, unsigned sigbuflen)
{
    string h;

    hash->get(&h);

    return privk->rawdecrypt((const byte*)h.data(), h.size(), sigbuf, sigbuflen);
}

bool HashSignature::checksignature(AsymmCipher* pubk, const byte* sig, unsigned len)
{
    string h, s;
    unsigned size;

    hash->get(&h);

    s.resize(h.size());

    if (!(size = pubk->rawencrypt(sig, len, (byte*)s.data(), s.size())))
    {
        return 0;
    }

    if (size < h.size())
    {
        // left-pad with 0
        s.insert(0, h.size() - size, 0);
        s.resize(h.size());
    }

    return s == h;
}

PayCrypter::PayCrypter(PrnGen &rng)
    : rng(rng)
{
    rng.genblock(keys, ENC_KEY_BYTES + MAC_KEY_BYTES);
    encKey = keys;
    hmacKey = keys+ENC_KEY_BYTES;

    rng.genblock(iv, IV_BYTES);
}

void PayCrypter::setKeys(const byte *newEncKey, const byte *newHmacKey, const byte *newIv)
{
    memcpy(encKey, newEncKey, ENC_KEY_BYTES);
    memcpy(hmacKey, newHmacKey, MAC_KEY_BYTES);
    memcpy(iv, newIv, IV_BYTES);
}

bool PayCrypter::encryptPayload(const string *cleartext, string *result)
{
    //Check parameters
    if(!cleartext || !result)
    {
        return false;
    }

    //AES-CBC encryption
    string encResult;
    SymmCipher sym(encKey);
    sym.cbc_encrypt_pkcs_padding(cleartext, iv, &encResult);

    //Prepare the message to authenticate (IV + cipher text)
    string toAuthenticate((char *)iv, IV_BYTES);
    toAuthenticate.append(encResult);

    //HMAC-SHA256
    HMACSHA256 hmacProcessor(hmacKey, MAC_KEY_BYTES);
    hmacProcessor.add((byte *)toAuthenticate.data(), toAuthenticate.size());
    result->resize(32);
    hmacProcessor.get((byte *)result->data());

    //Complete the result (HMAC + IV - ciphertext)
    result->append((char *)iv, IV_BYTES);
    result->append(encResult);
    return true;
}

bool PayCrypter::rsaEncryptKeys(const string *cleartext, const byte *pubkdata, int pubkdatalen, string *result, bool randompadding)
{
    //Check parameters
    if(!cleartext || !pubkdata || !result)
    {
        return false;
    }

    //Create an AsymmCipher with the public key
    AsymmCipher asym;
    asym.setkey(AsymmCipher::PUBKEY, pubkdata, pubkdatalen);

    //Prepare the message to encrypt (2-byte header + clear text)
    string keyString;
    keyString.append(1, (byte)(cleartext->size() >> 8));
    keyString.append(1, (byte)(cleartext->size()));
    keyString.append(*cleartext);

    //Save the length of the valid message
    size_t keylen = keyString.size();

    //Resize to add padding
    keyString.resize(asym.key[AsymmCipher::PUB_PQ].ByteCount() - 2);

    //Add padding
    if(randompadding)
    {
        rng.genblock((byte *)keyString.data() + keylen, keyString.size() - keylen);
    }

    //RSA encryption
    result->resize(pubkdatalen);
    result->resize(asym.rawencrypt((byte *)keyString.data(), keyString.size(), (byte *)result->data(), result->size()));

    //Complete the result (2-byte header + RSA result)
    size_t reslen = result->size();
    result->insert(0, 1, (byte)(reslen >> 8));
    result->insert(1, 1, (byte)(reslen));
    return true;
}

bool PayCrypter::hybridEncrypt(const string *cleartext, const byte *pubkdata, int pubkdatalen, string *result, bool randompadding)
{
    if(!cleartext || !pubkdata || !result)
    {
        return false;
    }

    //Generate the payload
    string payloadString;
    encryptPayload(cleartext, &payloadString);

    //RSA encryption
    string rsaKeyCipher;
    string keysString;
    keysString.assign((char *)keys, ENC_KEY_BYTES + MAC_KEY_BYTES);
    rsaEncryptKeys(&keysString, pubkdata, pubkdatalen, &rsaKeyCipher, randompadding);

    //Complete the result
    *result = rsaKeyCipher + payloadString;
    return true;
}

#ifdef _WIN32
int mega_snprintf(char *s, size_t n, const char *format, ...)
{
    va_list args;
    int ret;

    if (!s || n <= 0)
    {
        return -1;
    }

    va_start(args, format);
    ret = vsnprintf(s, n, format, args);
    va_end(args);

    s[n - 1] = '\0';
    return ret;
}
#endif

string * TLVstore::tlvRecordsToContainer(PrnGen &rng, SymmCipher *key, encryptionsetting_t encSetting)
{    
    // decide nonce/IV and auth. tag lengths based on the `mode`
    unsigned ivlen = TLVstore::getIvlen(encSetting);
    unsigned taglen = TLVstore::getTaglen(encSetting);
    encryptionmode_t encMode = TLVstore::getMode(encSetting);

    if (!ivlen || !taglen || encMode == AES_MODE_UNKNOWN)
    {
        return NULL;
    }

    // serialize the TLV records
    string *container = tlvRecordsToContainer();

    // generate IV array
    byte *iv = new byte[ivlen];
    rng.genblock(iv, ivlen);

    string cipherText;

    // encrypt the bytes using the specified mode

    if (encMode == AES_MODE_CCM)   // CCM or GCM_BROKEN (same than CCM)
    {
        key->ccm_encrypt(container, iv, ivlen, taglen, &cipherText);
    }
    else if (encMode == AES_MODE_GCM)   // then use GCM
    {
        key->gcm_encrypt(container, iv, ivlen, taglen, &cipherText);
    }

    string *result = new string;
    result->resize(1);
    result->at(0) = static_cast<char>(encSetting);
    result->append((char*) iv, ivlen);
    result->append((char*) cipherText.data(), cipherText.length()); // includes auth. tag

    delete [] iv;
    delete container;

    return result;
}

string* TLVstore::tlvRecordsToContainer()
{
    string *result = new string;
    size_t offset = 0;
    size_t length;

    for (TLV_map::iterator it = tlv.begin(); it != tlv.end(); it++)
    {
        // copy Type
        result->append(it->first);
        offset += it->first.length() + 1;   // keep the NULL-char for Type string

        // set Length of value
        length = it->second.length();
        result->resize(offset + 2);
        result->at(offset) = static_cast<char>(length >> 8);
        result->at(offset + 1) = static_cast<char>(length & 0xFF);
        offset += 2;

        // copy the Value
        result->append((char*)it->second.data(), it->second.length());
        offset += it->second.length();
    }

    return result;
}

std::string TLVstore::get(string type) const
{
    return tlv.at(type);
}

const TLV_map * TLVstore::getMap() const
{
    return &tlv;
}

vector<string> *TLVstore::getKeys() const
{
    vector<string> *keys = new vector<string>;
    for (string_map::const_iterator it = tlv.begin(); it != tlv.end(); it++)
    {
        keys->push_back(it->first);
    }
    return keys;
}

bool TLVstore::find(string type) const
{
    return (tlv.find(type) != tlv.end());
}

void TLVstore::set(string type, string value)
{
    tlv[type] = value;
}

void TLVstore::reset(std::string type)
{
    tlv.erase(type);
}

size_t TLVstore::size()
{
    return tlv.size();
}

unsigned TLVstore::getTaglen(int mode)
{

    switch (mode)
    {
    case AES_CCM_10_16:
    case AES_CCM_12_16:
    case AES_GCM_12_16_BROKEN:
    case AES_GCM_12_16:
        return 16;

    case AES_CCM_10_08:
    case AES_GCM_10_08_BROKEN:
    case AES_GCM_10_08:
        return 8;

    default:    // unknown block encryption mode
        return 0;
    }
}

unsigned TLVstore::getIvlen(int mode)
{
    switch (mode)
    {
    case AES_CCM_12_16:
    case AES_GCM_12_16_BROKEN:
    case AES_GCM_12_16:
        return 12;

    case AES_CCM_10_08:
    case AES_GCM_10_08_BROKEN:
    case AES_CCM_10_16:
    case AES_GCM_10_08:
        return 10;

    default:    // unknown block encryption mode
        return 0;
    }
}

encryptionmode_t TLVstore::getMode(int mode)
{
    switch (mode)
    {
    case AES_CCM_12_16:
    case AES_GCM_12_16_BROKEN:
    case AES_CCM_10_16:
    case AES_CCM_10_08:
    case AES_GCM_10_08_BROKEN:
        return AES_MODE_CCM;

    case AES_GCM_12_16:
    case AES_GCM_10_08:
        return AES_MODE_GCM;

    default:    // unknown block encryption mode
        return AES_MODE_UNKNOWN;
    }
}

TLVstore * TLVstore::containerToTLVrecords(const string *data)
{
    if (data->empty())
    {
        return NULL;
    }

    TLVstore *tlv = new TLVstore();

    size_t offset = 0;

    string type;
    size_t typelen;
    string value;
    unsigned valuelen;
    size_t pos;

    size_t datalen = data->length();

    while (offset < datalen)
    {
        // get the length of the Type string
        pos = data->find('\0', offset);
        typelen = pos - offset;

        // if no valid TLV record in the container, but remaining bytes...
        if (pos == string::npos || offset + typelen + 3 > datalen)
        {
            delete tlv;
            return NULL;
        }

        // get the Type string
        type.assign((char*)&(data->data()[offset]), typelen);
        offset += typelen + 1;        // +1: NULL character

        // get the Length of the value
        valuelen = (unsigned char)data->at(offset) << 8
                 | (unsigned char)data->at(offset + 1);
        offset += 2;

        // if there's not enough data for value...
        if (offset + valuelen > datalen)
        {
            delete tlv;
            return NULL;
        }

        // get the Value
        value.assign((char*)&(data->data()[offset]), valuelen);  // value may include NULL characters, read as a buffer
        offset += valuelen;

        // add it to the map
        tlv->set(type, value);
    }

    return tlv;
}


TLVstore * TLVstore::containerToTLVrecords(const string *data, SymmCipher *key)
{
    if (data->empty())
    {
        return NULL;
    }

    unsigned offset = 0;
    encryptionsetting_t encSetting = (encryptionsetting_t) data->at(offset);
    offset++;

    unsigned ivlen = TLVstore::getIvlen(encSetting);
    unsigned taglen = TLVstore::getTaglen(encSetting);
    encryptionmode_t encMode = TLVstore::getMode(encSetting);

    if (encMode == AES_MODE_UNKNOWN || !ivlen || !taglen ||  data->size() < offset+ivlen+taglen)
    {
        return NULL;
    }

    byte *iv = new byte[ivlen];
    memcpy(iv, &(data->data()[offset]), ivlen);
    offset += ivlen;

    unsigned cipherTextLen = unsigned(data->length() - offset);
    string cipherText = data->substr(offset, cipherTextLen);

    unsigned clearTextLen = cipherTextLen - taglen;
    string clearText;

    bool decrypted = false;
    if (encMode == AES_MODE_CCM)   // CCM or GCM_BROKEN (same than CCM)
    {
       decrypted = key->ccm_decrypt(&cipherText, iv, ivlen, taglen, &clearText);
    }
    else if (encMode == AES_MODE_GCM)  // GCM
    {
       decrypted = key->gcm_decrypt(&cipherText, iv, ivlen, taglen, &clearText);
    }

    delete [] iv;

    if (!decrypted)  // the decryption has failed (probably due to authentication)
    {
        return NULL;
    }
    else if (clearText.empty()) // If decryption succeeded but attribute is empty, generate an empty TLV
    {
        return new TLVstore();
    }

    TLVstore *tlv = TLVstore::containerToTLVrecords(&clearText);
    if (!tlv) // 'data' might be affected by the legacy bug: strings encoded in UTF-8 instead of Unicode
    {
        // retry TLV decoding after conversion from 'UTF-8 chars' to 'Unicode chars'
        LOG_warn << "Retrying TLV records decoding with UTF-8 patch";

        string clearTextUnicode;
        if (!Utils::utf8toUnicode((const byte*)clearText.data(), clearTextLen, &clearTextUnicode))
        {
            LOG_err << "Invalid UTF-8 encoding";
        }
        else
        {
            tlv = TLVstore::containerToTLVrecords(&clearTextUnicode);
        }
    }

    return tlv;
}

TLVstore::~TLVstore()
{
}

bool Utils::utf8toUnicode(const uint8_t *src, unsigned srclen, string *result)
{
    uint8_t utf8cp1;
    uint8_t utf8cp2;
    int32_t unicodecp;

    if (!srclen)
    {
        result->clear();
        return true;
    }

    byte *res = new byte[srclen];
    unsigned rescount = 0;

    unsigned i = 0;
    while (i < srclen)
    {
        utf8cp1 = src[i++];

        if (utf8cp1 < 0x80)
        {
            res[rescount++] = utf8cp1;
        }
        else
        {
            if (i < srclen)
            {
                utf8cp2 = src[i++];

                // check codepoints are valid
                if ((utf8cp1 == 0xC2 || utf8cp1 == 0xC3) && utf8cp2 >= 0x80 && utf8cp2 <= 0xBF)
                {
                    unicodecp = ((utf8cp1 & 0x1F) <<  6) + (utf8cp2 & 0x3F);
                    res[rescount++] = unicodecp & 0xFF;
                }
                else
                {
                    // error: one of the two-bytes UTF-8 char is not a valid UTF-8 char
                    delete [] res;
                    return false;
                }
            }
            else
            {
                // error: last byte indicates a two-bytes UTF-8 char, but only one left
                delete [] res;
                return false;
            }
        }
    }

    result->assign((const char*)res, rescount);
    delete [] res;

    return true;
}

std::string Utils::stringToHex(const std::string &input)
{
    static const char* const lut = "0123456789ABCDEF";
    size_t len = input.length();

    std::string output;
    output.reserve(2 * len);
    for (size_t i = 0; i < len; ++i)
    {
        const unsigned char c = input[i];
        output.push_back(lut[c >> 4]);
        output.push_back(lut[c & 15]);
    }
    return output;
}

std::string Utils::hexToString(const std::string &input)
{
    static const char* const lut = "0123456789ABCDEF";
    size_t len = input.length();
    if (len & 1) throw std::invalid_argument("odd length");

    std::string output;
    output.reserve(len / 2);
    for (size_t i = 0; i < len; i += 2)
    {
        char a = input[i];
        const char* p = std::lower_bound(lut, lut + 16, a);
        if (*p != a) throw std::invalid_argument("not a hex digit");

        char b = input[i + 1];
        const char* q = std::lower_bound(lut, lut + 16, b);
        if (*q != b) throw std::invalid_argument("not a hex digit");

        output.push_back(static_cast<char>(((p - lut) << 4) | (q - lut)));
    }
    return output;
}

long long abs(long long n)
{
    // for pre-c++11 where this version is not defined yet
    return n >= 0 ? n : -n;
}

struct tm* m_localtime(m_time_t ttime, struct tm *dt)
{
    // works for 32 or 64 bit time_t
    time_t t = time_t(ttime);
#if (__cplusplus >= 201103L) && defined (__STDC_LIB_EXT1__) && defined(__STDC_WANT_LIB_EXT1__)
    localtime_s(&t, dt);
#elif _MSC_VER >= 1400 || defined(__MINGW32__) // MSVCRT (2005+): std::localtime is threadsafe
    struct tm *newtm = localtime(&t);
    if (newtm)
    {
        memcpy(dt, newtm, sizeof(struct tm));
    }
    else
    {
        memset(dt, 0, sizeof(struct tm));
    }
#elif _WIN32
#error "localtime is not thread safe in this compiler; please use a later one"
#else //POSIX
    localtime_r(&t, dt);
#endif
    return dt;
}

struct tm* m_gmtime(m_time_t ttime, struct tm *dt)
{
    // works for 32 or 64 bit time_t
    time_t t = time_t(ttime);
#if (__cplusplus >= 201103L) && defined (__STDC_LIB_EXT1__) && defined(__STDC_WANT_LIB_EXT1__)
    gmtime_s(&t, dt);
#elif _MSC_VER >= 1400 || defined(__MINGW32__) // MSVCRT (2005+): std::gmtime is threadsafe
    struct tm *newtm = gmtime(&t);
    if (newtm)
    {
        memcpy(dt, newtm, sizeof(struct tm));
    }
    else
    {
        memset(dt, 0, sizeof(struct tm));
    }
#elif _WIN32
#error "gmtime is not thread safe in this compiler; please use a later one"
#else //POSIX
    gmtime_r(&t, dt);
#endif
    return dt;
}

m_time_t m_time(m_time_t* tt)
{
    // works for 32 or 64 bit time_t
    time_t t = time(NULL);
    if (tt)
    {
        *tt = t;
    }
    return t;
}

m_time_t m_mktime(struct tm* stm)
{
    // works for 32 or 64 bit time_t
    return mktime(stm);
}

int m_clock_getmonotonictime(timespec *t)
{
#ifdef __APPLE__
    struct timeval now;
    int rv = gettimeofday(&now, NULL);
    if (rv)
    {
        return rv;
    }
    t->tv_sec = now.tv_sec;
    t->tv_nsec = now.tv_usec * 1000;
    return 0;
#elif defined(_WIN32) && defined(_MSC_VER)
    struct __timeb64 tb;
    _ftime64(&tb);
    t->tv_sec = tb.time;
    t->tv_nsec = long(tb.millitm) * 1000000;
    return 0;
#else
#ifdef CLOCK_BOOTTIME
    return clock_gettime(CLOCK_BOOTTIME, t);
#else
    return clock_gettime(CLOCK_MONOTONIC, t);
#endif
#endif

}

m_time_t m_mktime_UTC(const struct tm *src)
{
    struct tm dst = *src;
    m_time_t t = 0;
#if _MSC_VER >= 1400 || defined(__MINGW32__) // MSVCRT (2005+)
    t = mktime(&dst);
    TIME_ZONE_INFORMATION TimeZoneInfo;
    GetTimeZoneInformation(&TimeZoneInfo);
    t += TimeZoneInfo.Bias * 60 - dst.tm_isdst * 3600;
#elif _WIN32
#error "localtime is not thread safe in this compiler; please use a later one"
#else //POSIX
    t = mktime(&dst);
    t += dst.tm_gmtoff - dst.tm_isdst * 3600;
#endif
    return t;
}

std::string rfc1123_datetime( time_t time )
{
    struct tm * timeinfo;
    char buffer [80];
    timeinfo = gmtime(&time);
    strftime (buffer, 80, "%a, %d %b %Y %H:%M:%S GMT",timeinfo);
    return buffer;
}

string webdavurlescape(const string &value)
{
    ostringstream escaped;
    escaped.fill('0');
    escaped << std::hex;

    for (string::const_iterator i = value.begin(), n = value.end(); i != n; ++i)
    {
        string::value_type c = (*i);
        if (isalnum(c) || c == '-' || c == '_' || c == '.' || c == '~' || c == '/' || c == ':')
        {
            escaped << c;
        }
        else
        {
            escaped << std::uppercase;
            escaped << '%' << std::setw(2) << int((unsigned char) c);
            escaped << std::nouppercase;
        }
    }

    return escaped.str();
}

string escapewebdavchar(const char c)
{
    static bool unintitialized = true;
    static std::map<int,const char *> escapesec;
    if (unintitialized)
    {
        escapesec[33] = "&#33;"; // !  //For some reason &Exclamation; was not properly handled (crashed) by gvfsd-dav
        escapesec[34] = "&quot;"; // "
        escapesec[37] = "&percnt;"; // %
        escapesec[38] = "&amp;"; // &
        escapesec[39] = "&apos;"; // '
        escapesec[43] = "&add;"; // +
        escapesec[60] = "&lt;"; // <
        escapesec[61] = "&#61;"; // = //For some reason &equal; was not properly handled (crashed) by gvfsd-dav
        escapesec[62] = "&gt;"; // >
        escapesec[160] = "&nbsp;"; //NO-BREAK SPACE
        escapesec[161] = "&iexcl;"; //INVERTED EXCLAMATION MARK
        escapesec[162] = "&cent;"; //CENT SIGN
        escapesec[163] = "&pound;"; //POUND SIGN
        escapesec[164] = "&curren;"; //CURRENCY SIGN
        escapesec[165] = "&yen;"; //YEN SIGN
        escapesec[166] = "&brvbar;"; //BROKEN BAR
        escapesec[167] = "&sect;"; //SECTION SIGN
        escapesec[168] = "&uml;"; //DIAERESIS
        escapesec[169] = "&copy;"; //COPYRIGHT SIGN
        escapesec[170] = "&ordf;"; //FEMININE ORDINAL INDICATOR
        escapesec[171] = "&laquo;"; //LEFT-POINTING DOUBLE ANGLE QUOTATION MARK
        escapesec[172] = "&not;"; //NOT SIGN
        escapesec[173] = "&shy;"; //SOFT HYPHEN
        escapesec[174] = "&reg;"; //REGISTERED SIGN
        escapesec[175] = "&macr;"; //MACRON
        escapesec[176] = "&deg;"; //DEGREE SIGN
        escapesec[177] = "&plusmn;"; //PLUS-MINUS SIGN
        escapesec[178] = "&sup2;"; //SUPERSCRIPT TWO
        escapesec[179] = "&sup3;"; //SUPERSCRIPT THREE
        escapesec[180] = "&acute;"; //ACUTE ACCENT
        escapesec[181] = "&micro;"; //MICRO SIGN
        escapesec[182] = "&para;"; //PILCROW SIGN
        escapesec[183] = "&middot;"; //MIDDLE DOT
        escapesec[184] = "&cedil;"; //CEDILLA
        escapesec[185] = "&sup1;"; //SUPERSCRIPT ONE
        escapesec[186] = "&ordm;"; //MASCULINE ORDINAL INDICATOR
        escapesec[187] = "&raquo;"; //RIGHT-POINTING DOUBLE ANGLE QUOTATION MARK
        escapesec[188] = "&frac14;"; //VULGAR FRACTION ONE QUARTER
        escapesec[189] = "&frac12;"; //VULGAR FRACTION ONE HALF
        escapesec[190] = "&frac34;"; //VULGAR FRACTION THREE QUARTERS
        escapesec[191] = "&iquest;"; //INVERTED QUESTION MARK
        escapesec[192] = "&Agrave;"; //LATIN CAPITAL LETTER A WITH GRAVE
        escapesec[193] = "&Aacute;"; //LATIN CAPITAL LETTER A WITH ACUTE
        escapesec[194] = "&Acirc;"; //LATIN CAPITAL LETTER A WITH CIRCUMFLEX
        escapesec[195] = "&Atilde;"; //LATIN CAPITAL LETTER A WITH TILDE
        escapesec[196] = "&Auml;"; //LATIN CAPITAL LETTER A WITH DIAERESIS
        escapesec[197] = "&Aring;"; //LATIN CAPITAL LETTER A WITH RING ABOVE
        escapesec[198] = "&AElig;"; //LATIN CAPITAL LETTER AE
        escapesec[199] = "&Ccedil;"; //LATIN CAPITAL LETTER C WITH CEDILLA
        escapesec[200] = "&Egrave;"; //LATIN CAPITAL LETTER E WITH GRAVE
        escapesec[201] = "&Eacute;"; //LATIN CAPITAL LETTER E WITH ACUTE
        escapesec[202] = "&Ecirc;"; //LATIN CAPITAL LETTER E WITH CIRCUMFLEX
        escapesec[203] = "&Euml;"; //LATIN CAPITAL LETTER E WITH DIAERESIS
        escapesec[204] = "&Igrave;"; //LATIN CAPITAL LETTER I WITH GRAVE
        escapesec[205] = "&Iacute;"; //LATIN CAPITAL LETTER I WITH ACUTE
        escapesec[206] = "&Icirc;"; //LATIN CAPITAL LETTER I WITH CIRCUMFLEX
        escapesec[207] = "&Iuml;"; //LATIN CAPITAL LETTER I WITH DIAERESIS
        escapesec[208] = "&ETH;"; //LATIN CAPITAL LETTER ETH
        escapesec[209] = "&Ntilde;"; //LATIN CAPITAL LETTER N WITH TILDE
        escapesec[210] = "&Ograve;"; //LATIN CAPITAL LETTER O WITH GRAVE
        escapesec[211] = "&Oacute;"; //LATIN CAPITAL LETTER O WITH ACUTE
        escapesec[212] = "&Ocirc;"; //LATIN CAPITAL LETTER O WITH CIRCUMFLEX
        escapesec[213] = "&Otilde;"; //LATIN CAPITAL LETTER O WITH TILDE
        escapesec[214] = "&Ouml;"; //LATIN CAPITAL LETTER O WITH DIAERESIS
        escapesec[215] = "&times;"; //MULTIPLICATION SIGN
        escapesec[216] = "&Oslash;"; //LATIN CAPITAL LETTER O WITH STROKE
        escapesec[217] = "&Ugrave;"; //LATIN CAPITAL LETTER U WITH GRAVE
        escapesec[218] = "&Uacute;"; //LATIN CAPITAL LETTER U WITH ACUTE
        escapesec[219] = "&Ucirc;"; //LATIN CAPITAL LETTER U WITH CIRCUMFLEX
        escapesec[220] = "&Uuml;"; //LATIN CAPITAL LETTER U WITH DIAERESIS
        escapesec[221] = "&Yacute;"; //LATIN CAPITAL LETTER Y WITH ACUTE
        escapesec[222] = "&THORN;"; //LATIN CAPITAL LETTER THORN
        escapesec[223] = "&szlig;"; //LATIN SMALL LETTER SHARP S
        escapesec[224] = "&agrave;"; //LATIN SMALL LETTER A WITH GRAVE
        escapesec[225] = "&aacute;"; //LATIN SMALL LETTER A WITH ACUTE
        escapesec[226] = "&acirc;"; //LATIN SMALL LETTER A WITH CIRCUMFLEX
        escapesec[227] = "&atilde;"; //LATIN SMALL LETTER A WITH TILDE
        escapesec[228] = "&auml;"; //LATIN SMALL LETTER A WITH DIAERESIS
        escapesec[229] = "&aring;"; //LATIN SMALL LETTER A WITH RING ABOVE
        escapesec[230] = "&aelig;"; //LATIN SMALL LETTER AE
        escapesec[231] = "&ccedil;"; //LATIN SMALL LETTER C WITH CEDILLA
        escapesec[232] = "&egrave;"; //LATIN SMALL LETTER E WITH GRAVE
        escapesec[233] = "&eacute;"; //LATIN SMALL LETTER E WITH ACUTE
        escapesec[234] = "&ecirc;"; //LATIN SMALL LETTER E WITH CIRCUMFLEX
        escapesec[235] = "&euml;"; //LATIN SMALL LETTER E WITH DIAERESIS
        escapesec[236] = "&igrave;"; //LATIN SMALL LETTER I WITH GRAVE
        escapesec[237] = "&iacute;"; //LATIN SMALL LETTER I WITH ACUTE
        escapesec[238] = "&icirc;"; //LATIN SMALL LETTER I WITH CIRCUMFLEX
        escapesec[239] = "&iuml;"; //LATIN SMALL LETTER I WITH DIAERESIS
        escapesec[240] = "&eth;"; //LATIN SMALL LETTER ETH
        escapesec[241] = "&ntilde;"; //LATIN SMALL LETTER N WITH TILDE
        escapesec[242] = "&ograve;"; //LATIN SMALL LETTER O WITH GRAVE
        escapesec[243] = "&oacute;"; //LATIN SMALL LETTER O WITH ACUTE
        escapesec[244] = "&ocirc;"; //LATIN SMALL LETTER O WITH CIRCUMFLEX
        escapesec[245] = "&otilde;"; //LATIN SMALL LETTER O WITH TILDE
        escapesec[246] = "&ouml;"; //LATIN SMALL LETTER O WITH DIAERESIS
        escapesec[247] = "&divide;"; //DIVISION SIGN
        escapesec[248] = "&oslash;"; //LATIN SMALL LETTER O WITH STROKE
        escapesec[249] = "&ugrave;"; //LATIN SMALL LETTER U WITH GRAVE
        escapesec[250] = "&uacute;"; //LATIN SMALL LETTER U WITH ACUTE
        escapesec[251] = "&ucirc;"; //LATIN SMALL LETTER U WITH CIRCUMFLEX
        escapesec[252] = "&uuml;"; //LATIN SMALL LETTER U WITH DIAERESIS
        escapesec[253] = "&yacute;"; //LATIN SMALL LETTER Y WITH ACUTE
        escapesec[254] = "&thorn;"; //LATIN SMALL LETTER THORN
        escapesec[255] = "&yuml;"; //LATIN SMALL LETTER Y WITH DIAERESIS
        escapesec[338] = "&OElig;"; //LATIN CAPITAL LIGATURE OE
        escapesec[339] = "&oelig;"; //LATIN SMALL LIGATURE OE
        escapesec[352] = "&Scaron;"; //LATIN CAPITAL LETTER S WITH CARON
        escapesec[353] = "&scaron;"; //LATIN SMALL LETTER S WITH CARON
        escapesec[376] = "&Yuml;"; //LATIN CAPITAL LETTER Y WITH DIAERESIS
        escapesec[402] = "&fnof;"; //LATIN SMALL LETTER F WITH HOOK
        escapesec[710] = "&circ;"; //MODIFIER LETTER CIRCUMFLEX ACCENT
        escapesec[732] = "&tilde;"; //SMALL TILDE
        escapesec[913] = "&Alpha;"; //GREEK CAPITAL LETTER ALPHA
        escapesec[914] = "&Beta;"; //GREEK CAPITAL LETTER BETA
        escapesec[915] = "&Gamma;"; //GREEK CAPITAL LETTER GAMMA
        escapesec[916] = "&Delta;"; //GREEK CAPITAL LETTER DELTA
        escapesec[917] = "&Epsilon;"; //GREEK CAPITAL LETTER EPSILON
        escapesec[918] = "&Zeta;"; //GREEK CAPITAL LETTER ZETA
        escapesec[919] = "&Eta;"; //GREEK CAPITAL LETTER ETA
        escapesec[920] = "&Theta;"; //GREEK CAPITAL LETTER THETA
        escapesec[921] = "&Iota;"; //GREEK CAPITAL LETTER IOTA
        escapesec[922] = "&Kappa;"; //GREEK CAPITAL LETTER KAPPA
        escapesec[923] = "&Lambda;"; //GREEK CAPITAL LETTER LAMDA
        escapesec[924] = "&Mu;"; //GREEK CAPITAL LETTER MU
        escapesec[925] = "&Nu;"; //GREEK CAPITAL LETTER NU
        escapesec[926] = "&Xi;"; //GREEK CAPITAL LETTER XI
        escapesec[927] = "&Omicron;"; //GREEK CAPITAL LETTER OMICRON
        escapesec[928] = "&Pi;"; //GREEK CAPITAL LETTER PI
        escapesec[929] = "&Rho;"; //GREEK CAPITAL LETTER RHO
        escapesec[931] = "&Sigma;"; //GREEK CAPITAL LETTER SIGMA
        escapesec[932] = "&Tau;"; //GREEK CAPITAL LETTER TAU
        escapesec[933] = "&Upsilon;"; //GREEK CAPITAL LETTER UPSILON
        escapesec[934] = "&Phi;"; //GREEK CAPITAL LETTER PHI
        escapesec[935] = "&Chi;"; //GREEK CAPITAL LETTER CHI
        escapesec[936] = "&Psi;"; //GREEK CAPITAL LETTER PSI
        escapesec[937] = "&Omega;"; //GREEK CAPITAL LETTER OMEGA
        escapesec[945] = "&alpha;"; //GREEK SMALL LETTER ALPHA
        escapesec[946] = "&beta;"; //GREEK SMALL LETTER BETA
        escapesec[947] = "&gamma;"; //GREEK SMALL LETTER GAMMA
        escapesec[948] = "&delta;"; //GREEK SMALL LETTER DELTA
        escapesec[949] = "&epsilon;"; //GREEK SMALL LETTER EPSILON
        escapesec[950] = "&zeta;"; //GREEK SMALL LETTER ZETA
        escapesec[951] = "&eta;"; //GREEK SMALL LETTER ETA
        escapesec[952] = "&theta;"; //GREEK SMALL LETTER THETA
        escapesec[953] = "&iota;"; //GREEK SMALL LETTER IOTA
        escapesec[954] = "&kappa;"; //GREEK SMALL LETTER KAPPA
        escapesec[955] = "&lambda;"; //GREEK SMALL LETTER LAMDA
        escapesec[956] = "&mu;"; //GREEK SMALL LETTER MU
        escapesec[957] = "&nu;"; //GREEK SMALL LETTER NU
        escapesec[958] = "&xi;"; //GREEK SMALL LETTER XI
        escapesec[959] = "&omicron;"; //GREEK SMALL LETTER OMICRON
        escapesec[960] = "&pi;"; //GREEK SMALL LETTER PI
        escapesec[961] = "&rho;"; //GREEK SMALL LETTER RHO
        escapesec[962] = "&sigmaf;"; //GREEK SMALL LETTER FINAL SIGMA
        escapesec[963] = "&sigma;"; //GREEK SMALL LETTER SIGMA
        escapesec[964] = "&tau;"; //GREEK SMALL LETTER TAU
        escapesec[965] = "&upsilon;"; //GREEK SMALL LETTER UPSILON
        escapesec[966] = "&phi;"; //GREEK SMALL LETTER PHI
        escapesec[967] = "&chi;"; //GREEK SMALL LETTER CHI
        escapesec[968] = "&psi;"; //GREEK SMALL LETTER PSI
        escapesec[969] = "&omega;"; //GREEK SMALL LETTER OMEGA
        escapesec[977] = "&thetasym;"; //GREEK THETA SYMBOL
        escapesec[978] = "&upsih;"; //GREEK UPSILON WITH HOOK SYMBOL
        escapesec[982] = "&piv;"; //GREEK PI SYMBOL
        escapesec[8194] = "&ensp;"; //EN SPACE
        escapesec[8195] = "&emsp;"; //EM SPACE
        escapesec[8201] = "&thinsp;"; //THIN SPACE
        escapesec[8204] = "&zwnj;"; //ZERO WIDTH NON-JOINER
        escapesec[8205] = "&zwj;"; //ZERO WIDTH JOINER
        escapesec[8206] = "&lrm;"; //LEFT-TO-RIGHT MARK
        escapesec[8207] = "&rlm;"; //RIGHT-TO-LEFT MARK
        escapesec[8211] = "&ndash;"; //EN DASH
        escapesec[8212] = "&mdash;"; //EM DASH
        escapesec[8213] = "&horbar;"; //HORIZONTAL BAR
        escapesec[8216] = "&lsquo;"; //LEFT SINGLE QUOTATION MARK
        escapesec[8217] = "&rsquo;"; //RIGHT SINGLE QUOTATION MARK
        escapesec[8218] = "&sbquo;"; //SINGLE LOW-9 QUOTATION MARK
        escapesec[8220] = "&ldquo;"; //LEFT DOUBLE QUOTATION MARK
        escapesec[8221] = "&rdquo;"; //RIGHT DOUBLE QUOTATION MARK
        escapesec[8222] = "&bdquo;"; //DOUBLE LOW-9 QUOTATION MARK
        escapesec[8224] = "&dagger;"; //DAGGER
        escapesec[8225] = "&Dagger;"; //DOUBLE DAGGER
        escapesec[8226] = "&bull;"; //BULLET
        escapesec[8230] = "&hellip;"; //HORIZONTAL ELLIPSIS
        escapesec[8240] = "&permil;"; //PER MILLE SIGN
        escapesec[8242] = "&prime;"; //PRIME
        escapesec[8243] = "&Prime;"; //DOUBLE PRIME
        escapesec[8249] = "&lsaquo;"; //SINGLE LEFT-POINTING ANGLE QUOTATION MARK
        escapesec[8250] = "&rsaquo;"; //SINGLE RIGHT-POINTING ANGLE QUOTATION MARK
        escapesec[8254] = "&oline;"; //OVERLINE
        escapesec[8260] = "&frasl;"; //FRACTION SLASH
        escapesec[8364] = "&euro;"; //EURO SIGN
        escapesec[8465] = "&image;"; //BLACK-LETTER CAPITAL I
        escapesec[8472] = "&weierp;"; //SCRIPT CAPITAL P
        escapesec[8476] = "&real;"; //BLACK-LETTER CAPITAL R
        escapesec[8482] = "&trade;"; //TRADE MARK SIGN
        escapesec[8501] = "&alefsym;"; //ALEF SYMBOL
        escapesec[8592] = "&larr;"; //LEFTWARDS ARROW
        escapesec[8593] = "&uarr;"; //UPWARDS ARROW
        escapesec[8594] = "&rarr;"; //RIGHTWARDS ARROW
        escapesec[8595] = "&darr;"; //DOWNWARDS ARROW
        escapesec[8596] = "&harr;"; //LEFT RIGHT ARROW
        escapesec[8629] = "&crarr;"; //DOWNWARDS ARROW WITH CORNER LEFTWARDS
        escapesec[8656] = "&lArr;"; //LEFTWARDS DOUBLE ARROW
        escapesec[8657] = "&uArr;"; //UPWARDS DOUBLE ARROW
        escapesec[8658] = "&rArr;"; //RIGHTWARDS DOUBLE ARROW
        escapesec[8659] = "&dArr;"; //DOWNWARDS DOUBLE ARROW
        escapesec[8660] = "&hArr;"; //LEFT RIGHT DOUBLE ARROW
        escapesec[8704] = "&forall;"; //FOR ALL
        escapesec[8706] = "&part;"; //PARTIAL DIFFERENTIAL
        escapesec[8707] = "&exist;"; //THERE EXISTS
        escapesec[8709] = "&empty;"; //EMPTY SET
        escapesec[8711] = "&nabla;"; //NABLA
        escapesec[8712] = "&isin;"; //ELEMENT OF
        escapesec[8713] = "&notin;"; //NOT AN ELEMENT OF
        escapesec[8715] = "&ni;"; //CONTAINS AS MEMBER
        escapesec[8719] = "&prod;"; //N-ARY PRODUCT
        escapesec[8721] = "&sum;"; //N-ARY SUMMATION
        escapesec[8722] = "&minus;"; //MINUS SIGN
        escapesec[8727] = "&lowast;"; //ASTERISK OPERATOR
        escapesec[8730] = "&radic;"; //SQUARE ROOT
        escapesec[8733] = "&prop;"; //PROPORTIONAL TO
        escapesec[8734] = "&infin;"; //INFINITY
        escapesec[8736] = "&ang;"; //ANGLE
        escapesec[8743] = "&and;"; //LOGICAL AND
        escapesec[8744] = "&or;"; //LOGICAL OR
        escapesec[8745] = "&cap;"; //INTERSECTION
        escapesec[8746] = "&cup;"; //UNION
        escapesec[8747] = "&int;"; //INTEGRAL
        escapesec[8756] = "&there4;"; //THEREFORE
        escapesec[8764] = "&sim;"; //TILDE OPERATOR
        escapesec[8773] = "&cong;"; //APPROXIMATELY EQUAL TO
        escapesec[8776] = "&asymp;"; //ALMOST EQUAL TO
        escapesec[8800] = "&ne;"; //NOT EQUAL TO
        escapesec[8801] = "&equiv;"; //IDENTICAL TO
        escapesec[8804] = "&le;"; //LESS-THAN OR EQUAL TO
        escapesec[8805] = "&ge;"; //GREATER-THAN OR EQUAL TO
        escapesec[8834] = "&sub;"; //SUBSET OF
        escapesec[8835] = "&sup;"; //SUPERSET OF
        escapesec[8836] = "&nsub;"; //NOT A SUBSET OF
        escapesec[8838] = "&sube;"; //SUBSET OF OR EQUAL TO
        escapesec[8839] = "&supe;"; //SUPERSET OF OR EQUAL TO
        escapesec[8853] = "&oplus;"; //CIRCLED PLUS
        escapesec[8855] = "&otimes;"; //CIRCLED TIMES
        escapesec[8869] = "&perp;"; //UP TACK
        escapesec[8901] = "&sdot;"; //DOT OPERATOR
        escapesec[8968] = "&lceil;"; //LEFT CEILING
        escapesec[8969] = "&rceil;"; //RIGHT CEILING
        escapesec[8970] = "&lfloor;"; //LEFT FLOOR
        escapesec[8971] = "&rfloor;"; //RIGHT FLOOR
        escapesec[9001] = "&lang;"; //LEFT-POINTING ANGLE BRACKET
        escapesec[9002] = "&rang;"; //RIGHT-POINTING ANGLE BRACKET
        escapesec[9674] = "&loz;"; //LOZENGE
        escapesec[9824] = "&spades;"; //BLACK SPADE SUIT
        escapesec[9827] = "&clubs;"; //BLACK CLUB SUIT
        escapesec[9829] = "&hearts;"; //BLACK HEART SUIT
        escapesec[9830] = "&diams;"; //BLACK DIAMOND SUIT

        unintitialized = false;
    }
    if (escapesec.find(c) != escapesec.end())
    {
        return escapesec[c];
    }

    return string(1,c);
}

string webdavnameescape(const string &value) {
    ostringstream escaped;

    for (string::const_iterator i = value.begin(), n = value.end(); i != n; ++i)
    {
        escaped << escapewebdavchar(*i);
    }

    return escaped.str();
}

void tolower_string(std::string& str)
{
    std::transform(str.begin(), str.end(), str.begin(), [](char c) {return static_cast<char>(::tolower(c)); });
}

#ifdef __APPLE__
int macOSmajorVersion()
{
    char releaseStr[256];
    size_t size = sizeof(releaseStr);
    if (!sysctlbyname("kern.osrelease", releaseStr, &size, NULL, 0)  && size > 0)
    {
        if (strchr(releaseStr,'.'))
        {
            char *token = strtok(releaseStr, ".");
            if (token)
            {
                errno = 0;
                char *endPtr = NULL;
                long majorVersion = strtol(token, &endPtr, 10);
                if (endPtr != token && errno != ERANGE && majorVersion >= INT_MIN && majorVersion <= INT_MAX)
                {
                    return int(majorVersion);
                }
            }
        }
    }

    return -1;
}
#endif

void NodeCounter::operator += (const NodeCounter& o)
{
    storage += o.storage;
    versionStorage += o.versionStorage;
    files += o.files;
    folders += o.folders;
    versions += o.versions;
}

void NodeCounter::operator -= (const NodeCounter& o)
{
    storage -= o.storage;
    versionStorage -= o.versionStorage;
    files -= o.files;
    folders -= o.folders;
    versions -= o.versions;
}

<<<<<<< HEAD
=======
SyncConfig::SyncConfig(std::string localPath,
                       const handle remoteNode,
                       const fsfp_t localFingerprint,
                       std::vector<std::string> regExps,
                       const Type syncType,
                       const bool syncDeletions,
                       const bool forceOverwrite)
    : mLocalPath{std::move(localPath)}
    , mRemoteNode{remoteNode}
    , mLocalFingerprint{localFingerprint}
    , mRegExps{std::move(regExps)}
    , mSyncType{syncType}
    , mSyncDeletions{syncDeletions}
    , mForceOverwrite{forceOverwrite}
{}

bool SyncConfig::isResumable() const
{
    return mResumable;
}

void SyncConfig::setResumable(bool resumable)
{
    mResumable = resumable;
}

const std::string& SyncConfig::getLocalPath() const
{
    return mLocalPath;
}

handle SyncConfig::getRemoteNode() const
{
    return mRemoteNode;
}

handle SyncConfig::getLocalFingerprint() const
{
    return mLocalFingerprint;
}

void SyncConfig::setLocalFingerprint(fsfp_t fingerprint)
{
    mLocalFingerprint = fingerprint;
}

const std::vector<std::string>& SyncConfig::getRegExps() const
{
    return mRegExps;
}

SyncConfig::Type SyncConfig::getType() const
{
    return mSyncType;
}

bool SyncConfig::isUpSync() const
{
    return mSyncType & TYPE_UP;
}

bool SyncConfig::isDownSync() const
{
    return mSyncType & TYPE_DOWN;
}

bool SyncConfig::syncDeletions() const
{
    switch (mSyncType)
    {
        case TYPE_UP: return mSyncDeletions;
        case TYPE_DOWN: return mSyncDeletions;
        case TYPE_TWOWAY: return true;
    }
    assert(false);
    return true;
}

bool SyncConfig::forceOverwrite() const
{
    switch (mSyncType)
    {
        case TYPE_UP: return mForceOverwrite;
        case TYPE_DOWN: return mForceOverwrite;
        case TYPE_TWOWAY: return false;
    }
    assert(false);
    return false;
}

// This should be a const-method but can't be due to the broken Cacheable interface.
// Do not mutate members in this function! Hence, we forward to a private const-method.
bool SyncConfig::serialize(std::string* data)
{
    return const_cast<const SyncConfig*>(this)->serialize(*data);
}

std::unique_ptr<SyncConfig> SyncConfig::unserialize(const std::string& data)
{
    bool resumable;
    std::string localPath;
    handle remoteNode;
    fsfp_t fingerprint;
    uint32_t regExpCount;
    std::vector<std::string> regExps;
    uint32_t syncType;
    bool syncDeletions;
    bool forceOverwrite;

    CacheableReader reader{data};
    if (!reader.unserializebool(resumable))
    {
        return {};
    }
    if (!reader.unserializestring(localPath))
    {
        return {};
    }
    if (!reader.unserializehandle(remoteNode))
    {
        return {};
    }
    if (!reader.unserializefsfp(fingerprint))
    {
        return {};
    }
    if (!reader.unserializeu32(regExpCount))
    {
        return {};
    }
    for (uint32_t i = 0; i < regExpCount; ++i)
    {
        std::string regExp;
        if (!reader.unserializestring(regExp))
        {
            return {};
        }
        regExps.push_back(std::move(regExp));
    }
    if (!reader.unserializeu32(syncType))
    {
        return {};
    }
    if (!reader.unserializebool(syncDeletions))
    {
        return {};
    }
    if (!reader.unserializebool(forceOverwrite))
    {
        return {};
    }

    auto syncConfig = std::unique_ptr<SyncConfig>{new SyncConfig{std::move(localPath),
                    remoteNode, fingerprint, std::move(regExps),
                    static_cast<Type>(syncType), syncDeletions, forceOverwrite}};
    syncConfig->setResumable(resumable);
    return syncConfig;
}

bool SyncConfig::serialize(std::string& data) const
{
    CacheableWriter writer{data};
    writer.serializebool(mResumable);
    writer.serializestring(mLocalPath);
    writer.serializehandle(mRemoteNode);
    writer.serializefsfp(mLocalFingerprint);
    writer.serializeu32(static_cast<uint32_t>(mRegExps.size()));
    for (const auto& regExp : mRegExps)
    {
        writer.serializestring(regExp);
    }
    writer.serializeu32(static_cast<uint32_t>(mSyncType));
    writer.serializebool(mSyncDeletions);
    writer.serializebool(mForceOverwrite);
    writer.serializeexpansionflags();
    return true;
}

bool operator==(const SyncConfig& lhs, const SyncConfig& rhs)
{
    return lhs.tie() == rhs.tie();
}

>>>>>>> 6529dc93
} // namespace<|MERGE_RESOLUTION|>--- conflicted
+++ resolved
@@ -2055,8 +2055,6 @@
     versions -= o.versions;
 }
 
-<<<<<<< HEAD
-=======
 SyncConfig::SyncConfig(std::string localPath,
                        const handle remoteNode,
                        const fsfp_t localFingerprint,
@@ -2240,5 +2238,4 @@
     return lhs.tie() == rhs.tie();
 }
 
->>>>>>> 6529dc93
 } // namespace