/**
 * @file mega/transfer.h
 * @brief pending/active up/download ordered by file fingerprint
 *
 * (c) 2013-2014 by Mega Limited, Auckland, New Zealand
 *
 * This file is part of the MEGA SDK - Client Access Engine.
 *
 * Applications using the MEGA API must present a valid application key
 * and comply with the the rules set forth in the Terms of Service.
 *
 * The MEGA SDK is distributed in the hope that it will be useful,
 * but WITHOUT ANY WARRANTY; without even the implied warranty of
 * MERCHANTABILITY or FITNESS FOR A PARTICULAR PURPOSE.
 *
 * @copyright Simplified (2-clause) BSD License.
 *
 * You should have received a copy of the license along with this
 * program.
 */

#ifndef MEGA_TRANSFER_H
#define MEGA_TRANSFER_H 1

#include "filefingerprint.h"
#include "backofftimer.h"
#include "http.h"
#include "command.h"
#include "raid.h"

namespace mega {

// helper class for categorizing transfers for upload/download queues
struct TransferCategory
{
    direction_t direction = NONE;
    filesizetype_t sizetype = LARGEFILE;

    TransferCategory(direction_t d, filesizetype_t s);
    TransferCategory(Transfer*);
    unsigned index();
    unsigned directionIndex();
};

class DBTableTransactionCommitter;

// pending/active up/download ordered by file fingerprint (size - mtime - sparse CRC)
struct MEGA_API Transfer : public FileFingerprint
{
    // PUT or GET
    direction_t type;

    // transfer slot this transfer is active in (can be NULL if still queued)
    TransferSlot* slot;

    // files belonging to this transfer - transfer terminates upon its last
    // file is removed
    file_list files;

    // failures/backoff
    unsigned failcount;
    BackoffTimerTracked bt;

    // representative local filename for this transfer
    LocalPath localfilename;

    // progress completed
    m_off_t progresscompleted;

    m_off_t pos;

    byte filekey[FILENODEKEYLENGTH];

    // CTR mode IV
    int64_t ctriv;

    // meta MAC
    int64_t metamac;

    // file crypto key and shared cipher
    std::array<byte, SymmCipher::KEYLENGTH> transferkey;
    SymmCipher *transfercipher();

    chunkmac_map chunkmacs;

    // upload handle for file attribute attachment (only set if file attribute queued)
    handle uploadhandle;

    // minimum number of file attributes that need to be posted before a PUT transfer can complete
    int minfa;
    
    // position in transfers[type]
    transfer_map::iterator transfers_it;

    // position in faputcompletion[uploadhandle]
    handletransfer_map::iterator faputcompletion_it;
    
    // upload result
    byte *ultoken;

    // backlink to base
    MegaClient* client;
    int tag;

    // signal failure.  Either the transfer's slot or the transfer itself (including slot) will be deleted.
    void failed(error, DBTableTransactionCommitter&, dstime = 0);

    // signal completion
    void complete(DBTableTransactionCommitter&);
    
    // execute completion
    void completefiles();

    // remove file from transfer including in cache
    void removeTransferFile(error, File* f, DBTableTransactionCommitter* committer);

    // previous wrong fingerprint
    FileFingerprint badfp;

    // flag to know if prevmetamac is valid
    bool hasprevmetamac;

    // previous wrong metamac
    int64_t prevmetamac;

    // flag to know if currentmetamac is valid
    bool hascurrentmetamac;

    // current wrong metamac
    int64_t currentmetamac;

    // transfer state
    bool finished;

    // temp URLs for upload/download data.  They can be cached.  For uploads, a new url means any previously uploaded data is abandoned.
    // downloads can have 6 for raid, 1 for non-raid.  Uploads always have 1
    std::vector<string> tempurls;

    // context of the async fopen operation
    AsyncIOContext* asyncopencontext;
   
    // timestamp of the start of the transfer
    m_time_t lastaccesstime;

    // priority of the transfer
    uint64_t priority;

    // state of the transfer
    transferstate_t state;

    bool skipserialization;

    Transfer(MegaClient*, direction_t);
    virtual ~Transfer();

    // serialize the Transfer object
    bool serialize(string*) override;

    // unserialize a Transfer and add it to the transfer map
    static Transfer* unserialize(MegaClient *, string*, transfer_map *);

    // examine a file on disk for video/audio attributes to attach to the file, on upload/download
<<<<<<< HEAD
    void addAnyMissingMediaFileAttributes(Node* node, LocalPath& localpath);
=======
    void addAnyMissingMediaFileAttributes(Node* node, std::string& localpath);

    // whether the Transfer needs to remove itself from the list it's in (for quick shutdown we can skip)
    bool mOptimizedDelete = false;
};


struct LazyEraseTransferPtr
{
    // This class enables us to relatively quickly and efficiently delete many items from the middle of std::deque
    // By being the class actualy stored in a mega::deque_with_lazy_bulk_erase.
    // Such builk deletion is done by marking the ones to delete, and finally performing those as a single remove_if.
    Transfer* transfer;
    uint64_t preErasurePriority = 0;
    bool erased = false;

    explicit LazyEraseTransferPtr(Transfer* t) : transfer(t) {}
    operator Transfer*&() { return transfer; }
    void erase() { preErasurePriority = transfer->priority; transfer = nullptr; erased = true; }
    bool isErased() const { return erased; }
    bool operator==(const LazyEraseTransferPtr& e) { return transfer && transfer == e.transfer; }
>>>>>>> 05cfeacc
};

class MEGA_API TransferList
{
public:
    static const uint64_t PRIORITY_START = 0x0000800000000000ull;
    static const uint64_t PRIORITY_STEP  = 0x0000000000010000ull;

    typedef deque_with_lazy_bulk_erase<Transfer*, LazyEraseTransferPtr> transfer_list;

    TransferList();
    void addtransfer(Transfer* transfer, DBTableTransactionCommitter&, bool startFirst = false);
    void removetransfer(Transfer *transfer);
    void movetransfer(Transfer *transfer, Transfer *prevTransfer, DBTableTransactionCommitter& committer);
    void movetransfer(Transfer *transfer, unsigned int position, DBTableTransactionCommitter& committer);
    void movetransfer(Transfer *transfer, transfer_list::iterator dstit, DBTableTransactionCommitter&);
    void movetransfer(transfer_list::iterator it, transfer_list::iterator dstit, DBTableTransactionCommitter&);
    void movetofirst(Transfer *transfer, DBTableTransactionCommitter& committer);
    void movetofirst(transfer_list::iterator it, DBTableTransactionCommitter& committer);
    void movetolast(Transfer *transfer, DBTableTransactionCommitter& committer);
    void movetolast(transfer_list::iterator it, DBTableTransactionCommitter& committer);
    void moveup(Transfer *transfer, DBTableTransactionCommitter& committer);
    void moveup(transfer_list::iterator it, DBTableTransactionCommitter& committer);
    void movedown(Transfer *transfer, DBTableTransactionCommitter& committer);
    void movedown(transfer_list::iterator it, DBTableTransactionCommitter& committer);
    error pause(Transfer *transfer, bool enable, DBTableTransactionCommitter& committer);
    transfer_list::iterator begin(direction_t direction);
    transfer_list::iterator end(direction_t direction);
    bool getIterator(Transfer *transfer, transfer_list::iterator&, bool canHandleErasedElements = false);
    std::array<vector<Transfer*>, 6> nexttransfers(std::function<bool(Transfer*)>& continuefunction);
    Transfer *transferat(direction_t direction, unsigned int position);

    transfer_list transfers[2];
    MegaClient *client;
    uint64_t currentpriority;

private:
    void prepareIncreasePriority(Transfer *transfer, transfer_list::iterator srcit, transfer_list::iterator dstit, DBTableTransactionCommitter& committer);
    void prepareDecreasePriority(Transfer *transfer, transfer_list::iterator it, transfer_list::iterator dstit);
    bool isReady(Transfer *transfer);
};

struct MEGA_API DirectReadSlot
{
    m_off_t pos;

    // values to calculate the transfer speed
    static const int MEAN_SPEED_INTERVAL_DS = 100;
    static const int MIN_BYTES_PER_SECOND = 1024 * 15;
    static const int TIMEOUT_DS = 100;
    static const int TEMPURL_TIMEOUT_DS = 3000;

    DirectRead* dr;
    std::vector<HttpReq*> reqs;

    drs_list::iterator drs_it;
    SpeedController speedController;
    m_off_t speed;
    m_off_t meanSpeed;

    bool doio();

    DirectReadSlot(DirectRead*);
    ~DirectReadSlot();

private:
    std::string adjustURLPort(std::string url);
    bool processAnyOutputPieces();
};

struct MEGA_API DirectRead
{
    m_off_t count;
    m_off_t offset;
    m_off_t progress;
    m_off_t nextrequestpos;

    DirectReadBufferManager drbuf;

    DirectReadNode* drn;
    DirectReadSlot* drs;

    dr_list::iterator reads_it;
    dr_list::iterator drq_it;

    void* appdata;

    int reqtag;

    void abort();

    DirectRead(DirectReadNode*, m_off_t, m_off_t, int, void*);
    ~DirectRead();
};

struct MEGA_API DirectReadNode
{
    handle h;
    bool p;
    string publicauth;
    string privateauth;
    string chatauth;
    m_off_t partiallen;
    dstime partialstarttime;

    std::vector<std::string> tempurls;

    m_off_t size;

    class CommandDirectRead* pendingcmd;

    int retries;

    int64_t ctriv;
    SymmCipher symmcipher;

    dr_list reads;

    MegaClient* client;

    handledrn_map::iterator hdrn_it;
    dsdrn_map::iterator dsdrn_it;

    // API command result
    void cmdresult(error, dstime = 0);
    
    // enqueue new read
    void enqueue(m_off_t, m_off_t, int, void*);

    // dispatch all reads
    void dispatch();
    
    // schedule next event
    void schedule(dstime);

    // report failure to app and abort or retry all reads
    void retry(error, dstime = 0);

    DirectReadNode(MegaClient*, handle, bool, SymmCipher*, int64_t, const char*, const char*, const char*);
    ~DirectReadNode();
};
} // namespace

#endif<|MERGE_RESOLUTION|>--- conflicted
+++ resolved
@@ -160,10 +160,7 @@
     static Transfer* unserialize(MegaClient *, string*, transfer_map *);
 
     // examine a file on disk for video/audio attributes to attach to the file, on upload/download
-<<<<<<< HEAD
     void addAnyMissingMediaFileAttributes(Node* node, LocalPath& localpath);
-=======
-    void addAnyMissingMediaFileAttributes(Node* node, std::string& localpath);
 
     // whether the Transfer needs to remove itself from the list it's in (for quick shutdown we can skip)
     bool mOptimizedDelete = false;
@@ -184,7 +181,6 @@
     void erase() { preErasurePriority = transfer->priority; transfer = nullptr; erased = true; }
     bool isErased() const { return erased; }
     bool operator==(const LazyEraseTransferPtr& e) { return transfer && transfer == e.transfer; }
->>>>>>> 05cfeacc
 };
 
 class MEGA_API TransferList
